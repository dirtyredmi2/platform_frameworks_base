/*
 * Copyright (C) 2006 The Android Open Source Project
 *
 * Licensed under the Apache License, Version 2.0 (the "License");
 * you may not use this file except in compliance with the License.
 * You may obtain a copy of the License at
 *
 *      http://www.apache.org/licenses/LICENSE-2.0
 *
 * Unless required by applicable law or agreed to in writing, software
 * distributed under the License is distributed on an "AS IS" BASIS,
 * WITHOUT WARRANTIES OR CONDITIONS OF ANY KIND, either express or implied.
 * See the License for the specific language governing permissions and
 * limitations under the License.
 */

package android.view;

import android.Manifest;
import android.animation.LayoutTransition;
import android.app.ActivityManagerNative;
import android.content.ClipDescription;
import android.content.ComponentCallbacks;
import android.content.ComponentCallbacks2;
import android.content.Context;
import android.content.pm.ApplicationInfo;
import android.content.pm.PackageManager;
import android.content.res.CompatibilityInfo;
import android.content.res.Configuration;
import android.content.res.Resources;
import android.graphics.Canvas;
import android.graphics.Matrix;
import android.graphics.Paint;
import android.graphics.PixelFormat;
import android.graphics.Point;
import android.graphics.PointF;
import android.graphics.PorterDuff;
import android.graphics.Rect;
import android.graphics.RectF;
import android.graphics.Region;
import android.graphics.drawable.Drawable;
import android.media.AudioManager;
import android.os.Binder;
import android.os.Bundle;
import android.os.Debug;
import android.os.Handler;
import android.os.LatencyTimer;
import android.os.Looper;
import android.os.Message;
import android.os.ParcelFileDescriptor;
import android.os.PowerManager;
import android.os.Process;
import android.os.RemoteException;
import android.os.SystemClock;
import android.os.SystemProperties;
import android.os.Trace;
import android.util.AndroidRuntimeException;
import android.util.DisplayMetrics;
import android.util.Log;
import android.util.Slog;
import android.util.TypedValue;
import android.view.View.AttachInfo;
import android.view.View.MeasureSpec;
import android.view.accessibility.AccessibilityEvent;
import android.view.accessibility.AccessibilityManager;
import android.view.accessibility.AccessibilityManager.AccessibilityStateChangeListener;
import android.view.accessibility.AccessibilityNodeInfo;
import android.view.accessibility.AccessibilityNodeProvider;
import android.view.accessibility.IAccessibilityInteractionConnection;
import android.view.accessibility.IAccessibilityInteractionConnectionCallback;
import android.view.animation.AccelerateDecelerateInterpolator;
import android.view.animation.Interpolator;
import android.view.inputmethod.InputConnection;
import android.view.inputmethod.InputMethodManager;
import android.widget.Scroller;

import com.android.internal.R;
import com.android.internal.os.SomeArgs;
import com.android.internal.policy.PolicyManager;
import com.android.internal.view.BaseSurfaceHolder;
import com.android.internal.view.RootViewSurfaceTaker;

import java.io.IOException;
import java.io.OutputStream;
import java.lang.ref.WeakReference;
import java.util.ArrayList;
import java.util.HashSet;

/**
 * The top of a view hierarchy, implementing the needed protocol between View
 * and the WindowManager.  This is for the most part an internal implementation
 * detail of {@link WindowManagerGlobal}.
 *
 * {@hide}
 */
@SuppressWarnings({"EmptyCatchBlock", "PointlessBooleanExpression"})
public final class ViewRootImpl implements ViewParent,
        View.AttachInfo.Callbacks, HardwareRenderer.HardwareDrawCallbacks {
    private static final String TAG = "ViewRootImpl";
    private static final boolean DBG = false;
    private static final boolean LOCAL_LOGV = false;
    /** @noinspection PointlessBooleanExpression*/
    private static final boolean DEBUG_DRAW = false || LOCAL_LOGV;
    private static final boolean DEBUG_LAYOUT = false || LOCAL_LOGV;
    private static final boolean DEBUG_DIALOG = false || LOCAL_LOGV;
    private static final boolean DEBUG_INPUT_RESIZE = false || LOCAL_LOGV;
    private static final boolean DEBUG_ORIENTATION = false || LOCAL_LOGV;
    private static final boolean DEBUG_TRACKBALL = false || LOCAL_LOGV;
    private static final boolean DEBUG_IMF = false || LOCAL_LOGV;
    private static final boolean DEBUG_CONFIGURATION = false || LOCAL_LOGV;
    private static final boolean DEBUG_FPS = false;

    private static final boolean USE_RENDER_THREAD = false;

    /**
     * Set this system property to true to force the view hierarchy to render
     * at 60 Hz. This can be used to measure the potential framerate.
     */
    private static final String PROPERTY_PROFILE_RENDERING = "viewancestor.profile_rendering";    
    
    private static final boolean MEASURE_LATENCY = false;
    private static LatencyTimer lt;

    /**
     * Maximum time we allow the user to roll the trackball enough to generate
     * a key event, before resetting the counters.
     */
    static final int MAX_TRACKBALL_DELAY = 250;

    static final ThreadLocal<RunQueue> sRunQueues = new ThreadLocal<RunQueue>();

    static final ArrayList<Runnable> sFirstDrawHandlers = new ArrayList<Runnable>();
    static boolean sFirstDrawComplete = false;
    
    static final ArrayList<ComponentCallbacks> sConfigCallbacks
            = new ArrayList<ComponentCallbacks>();

    private static boolean sUseRenderThread = false;
    private static boolean sRenderThreadQueried = false;
    private static final Object[] sRenderThreadQueryLock = new Object[0];

    final IWindowSession mWindowSession;
    final Display mDisplay;

    long mLastTrackballTime = 0;
    final TrackballAxis mTrackballAxisX = new TrackballAxis();
    final TrackballAxis mTrackballAxisY = new TrackballAxis();

    final SimulatedTrackball mSimulatedTrackball = new SimulatedTrackball();

    int mLastJoystickXDirection;
    int mLastJoystickYDirection;
    int mLastJoystickXKeyCode;
    int mLastJoystickYKeyCode;

    final int[] mTmpLocation = new int[2];

    final TypedValue mTmpValue = new TypedValue();
    
    final InputMethodCallback mInputMethodCallback;
    final Thread mThread;

    final WindowLeaked mLocation;

    final WindowManager.LayoutParams mWindowAttributes = new WindowManager.LayoutParams();

    final W mWindow;

    final int mTargetSdkVersion;

    int mSeq;

    View mView;
    View mFocusedView;
    View mRealFocusedView;  // this is not set to null in touch mode
    View mOldFocusedView;

    View mAccessibilityFocusedHost;
    AccessibilityNodeInfo mAccessibilityFocusedVirtualView;

    int mViewVisibility;
    boolean mAppVisible = true;
    int mOrigWindowType = -1;

    // Set to true if the owner of this window is in the stopped state,
    // so the window should no longer be active.
    boolean mStopped = false;
    
    boolean mLastInCompatMode = false;

    SurfaceHolder.Callback2 mSurfaceHolderCallback;
    BaseSurfaceHolder mSurfaceHolder;
    boolean mIsCreating;
    boolean mDrawingAllowed;
    
    final Region mTransparentRegion;
    final Region mPreviousTransparentRegion;

    int mWidth;
    int mHeight;
    Rect mDirty;
    final Rect mCurrentDirty = new Rect();
    final Rect mPreviousDirty = new Rect();
    boolean mIsAnimating;

    CompatibilityInfo.Translator mTranslator;

    final View.AttachInfo mAttachInfo;
    InputChannel mInputChannel;
    InputQueue.Callback mInputQueueCallback;
    InputQueue mInputQueue;
    FallbackEventHandler mFallbackEventHandler;
    Choreographer mChoreographer;
    
    final Rect mTempRect; // used in the transaction to not thrash the heap.
    final Rect mVisRect; // used to retrieve visible rect of focused view.

    boolean mTraversalScheduled;
    int mTraversalBarrier;
    boolean mWillDrawSoon;
    /** Set to true while in performTraversals for detecting when die(true) is called from internal
     * callbacks such as onMeasure, onPreDraw, onDraw and deferring doDie() until later. */
    boolean mIsInTraversal;
    boolean mFitSystemWindowsRequested;
    boolean mLayoutRequested;
    boolean mFirst;
    boolean mReportNextDraw;
    boolean mFullRedrawNeeded;
    boolean mNewSurfaceNeeded;
    boolean mHasHadWindowFocus;
    boolean mLastWasImTarget;
    boolean mWindowsAnimating;
    boolean mIsDrawing;
    int mLastSystemUiVisibility;
    int mClientWindowLayoutFlags;

    // Pool of queued input events.
    private static final int MAX_QUEUED_INPUT_EVENT_POOL_SIZE = 10;
    private QueuedInputEvent mQueuedInputEventPool;
    private int mQueuedInputEventPoolSize;

    // Input event queue.
    QueuedInputEvent mFirstPendingInputEvent;
    QueuedInputEvent mCurrentInputEvent;
    boolean mProcessInputEventsScheduled;

    boolean mWindowAttributesChanged = false;
    int mWindowAttributesChangesFlag = 0;

    // These can be accessed by any thread, must be protected with a lock.
    // Surface can never be reassigned or cleared (use Surface.clear()).
    private final Surface mSurface = new Surface();

    boolean mAdded;
    boolean mAddedTouchMode;

    final CompatibilityInfoHolder mCompatibilityInfo;

    // These are accessed by multiple threads.
    final Rect mWinFrame; // frame given by window manager.

    final Rect mPendingVisibleInsets = new Rect();
    final Rect mPendingContentInsets = new Rect();
    final ViewTreeObserver.InternalInsetsInfo mLastGivenInsets
            = new ViewTreeObserver.InternalInsetsInfo();

    final Rect mFitSystemWindowsInsets = new Rect();

    final Configuration mLastConfiguration = new Configuration();
    final Configuration mPendingConfiguration = new Configuration();

    boolean mScrollMayChange;
    int mSoftInputMode;
    View mLastScrolledFocus;
    int mScrollY;
    int mCurScrollY;
    Scroller mScroller;
    HardwareLayer mResizeBuffer;
    long mResizeBufferStartTime;
    int mResizeBufferDuration;
    static final Interpolator mResizeInterpolator = new AccelerateDecelerateInterpolator();
    private ArrayList<LayoutTransition> mPendingTransitions;

    final ViewConfiguration mViewConfiguration;

    /* Drag/drop */
    ClipDescription mDragDescription;
    View mCurrentDragView;
    volatile Object mLocalDragState;
    final PointF mDragPoint = new PointF();
    final PointF mLastTouchPoint = new PointF();
    
    private boolean mProfileRendering;    
    private Thread mRenderProfiler;
    private volatile boolean mRenderProfilingEnabled;

    // Variables to track frames per second, enabled via DEBUG_FPS flag
    private long mFpsStartTime = -1;
    private long mFpsPrevTime = -1;
    private int mFpsNumFrames;

    private final ArrayList<DisplayList> mDisplayLists = new ArrayList<DisplayList>(24);
    
    /**
     * see {@link #playSoundEffect(int)}
     */
    AudioManager mAudioManager;

    final AccessibilityManager mAccessibilityManager;

    AccessibilityInteractionController mAccessibilityInteractionController;

    AccessibilityInteractionConnectionManager mAccessibilityInteractionConnectionManager;

    SendWindowContentChangedAccessibilityEvent mSendWindowContentChangedAccessibilityEvent;

    HashSet<View> mTempHashSet;

    private final int mDensity;
    private final int mNoncompatDensity;

<<<<<<< HEAD
    private boolean mInLayout = false;
    ArrayList<View> mLayoutRequesters = new ArrayList<View>();
    boolean mHandlingLayoutInLayoutRequest = false;

=======
    private int mViewLayoutDirectionInitial;
>>>>>>> e549a602

    /**
     * Consistency verifier for debugging purposes.
     */
    protected final InputEventConsistencyVerifier mInputEventConsistencyVerifier =
            InputEventConsistencyVerifier.isInstrumentationEnabled() ?
                    new InputEventConsistencyVerifier(this, 0) : null;

    static final class SystemUiVisibilityInfo {
        int seq;
        int globalVisibility;
        int localValue;
        int localChanges;
    }
    
    public ViewRootImpl(Context context, Display display) {
        super();

        if (MEASURE_LATENCY) {
            if (lt == null) {
                lt = new LatencyTimer(100, 1000);
            }
        }

        // Initialize the statics when this class is first instantiated. This is
        // done here instead of in the static block because Zygote does not
        // allow the spawning of threads.
        mWindowSession = WindowManagerGlobal.getWindowSession(context.getMainLooper());
        mDisplay = display;

        CompatibilityInfoHolder cih = display.getCompatibilityInfo();
        mCompatibilityInfo = cih != null ? cih : new CompatibilityInfoHolder();

        mThread = Thread.currentThread();
        mLocation = new WindowLeaked(null);
        mLocation.fillInStackTrace();
        mWidth = -1;
        mHeight = -1;
        mDirty = new Rect();
        mTempRect = new Rect();
        mVisRect = new Rect();
        mWinFrame = new Rect();
        mWindow = new W(this);
        mTargetSdkVersion = context.getApplicationInfo().targetSdkVersion;
        mInputMethodCallback = new InputMethodCallback(this);
        mViewVisibility = View.GONE;
        mTransparentRegion = new Region();
        mPreviousTransparentRegion = new Region();
        mFirst = true; // true for the first time the view is added
        mAdded = false;
        mAccessibilityManager = AccessibilityManager.getInstance(context);
        mAccessibilityInteractionConnectionManager =
            new AccessibilityInteractionConnectionManager();
        mAccessibilityManager.addAccessibilityStateChangeListener(
                mAccessibilityInteractionConnectionManager);
        mAttachInfo = new View.AttachInfo(mWindowSession, mWindow, display, this, mHandler, this);
        mViewConfiguration = ViewConfiguration.get(context);
        mDensity = context.getResources().getDisplayMetrics().densityDpi;
        mNoncompatDensity = context.getResources().getDisplayMetrics().noncompatDensityDpi;
        mFallbackEventHandler = PolicyManager.makeNewFallbackEventHandler(context);
        mProfileRendering = Boolean.parseBoolean(
                SystemProperties.get(PROPERTY_PROFILE_RENDERING, "false"));
        mChoreographer = Choreographer.getInstance();

        PowerManager powerManager = (PowerManager) context.getSystemService(Context.POWER_SERVICE);
        mAttachInfo.mScreenOn = powerManager.isScreenOn();
        loadSystemProperties();
    }

    /**
     * @return True if the application requests the use of a separate render thread,
     *         false otherwise
     */
    private static boolean isRenderThreadRequested(Context context) {
        if (USE_RENDER_THREAD) {
            synchronized (sRenderThreadQueryLock) {
                if (!sRenderThreadQueried) {
                    final PackageManager packageManager = context.getPackageManager();
                    final String packageName = context.getApplicationInfo().packageName;
                    try {
                        ApplicationInfo applicationInfo = packageManager.getApplicationInfo(packageName,
                                PackageManager.GET_META_DATA);
                        if (applicationInfo.metaData != null) {
                            sUseRenderThread = applicationInfo.metaData.getBoolean(
                                    "android.graphics.renderThread", false);
                        }
                    } catch (PackageManager.NameNotFoundException e) {
                    } finally {
                        sRenderThreadQueried = true;
                    }
                }
                return sUseRenderThread;
            }
        } else {
            return false;
        }
    }

    public static void addFirstDrawHandler(Runnable callback) {
        synchronized (sFirstDrawHandlers) {
            if (!sFirstDrawComplete) {
                sFirstDrawHandlers.add(callback);
            }
        }
    }
    
    public static void addConfigCallback(ComponentCallbacks callback) {
        synchronized (sConfigCallbacks) {
            sConfigCallbacks.add(callback);
        }
    }
    
    // FIXME for perf testing only
    private boolean mProfile = false;

    /**
     * Call this to profile the next traversal call.
     * FIXME for perf testing only. Remove eventually
     */
    public void profile() {
        mProfile = true;
    }

    /**
     * Indicates whether we are in touch mode. Calling this method triggers an IPC
     * call and should be avoided whenever possible.
     *
     * @return True, if the device is in touch mode, false otherwise.
     *
     * @hide
     */
    static boolean isInTouchMode() {
        IWindowSession windowSession = WindowManagerGlobal.peekWindowSession();
        if (windowSession != null) {
            try {
                return windowSession.getInTouchMode();
            } catch (RemoteException e) {
            }
        }
        return false;
    }

    /**
     * We have one child
     */
    public void setView(View view, WindowManager.LayoutParams attrs, View panelParentView) {
        synchronized (this) {
            if (mView == null) {
                mView = view;
                mViewLayoutDirectionInitial = mView.getRawLayoutDirection();
                mFallbackEventHandler.setView(view);
                mWindowAttributes.copyFrom(attrs);
                attrs = mWindowAttributes;
                // Keep track of the actual window flags supplied by the client.
                mClientWindowLayoutFlags = attrs.flags;

                setAccessibilityFocus(null, null);

                if (view instanceof RootViewSurfaceTaker) {
                    mSurfaceHolderCallback =
                            ((RootViewSurfaceTaker)view).willYouTakeTheSurface();
                    if (mSurfaceHolderCallback != null) {
                        mSurfaceHolder = new TakenSurfaceHolder();
                        mSurfaceHolder.setFormat(PixelFormat.UNKNOWN);
                    }
                }

                CompatibilityInfo compatibilityInfo = mCompatibilityInfo.get();
                mTranslator = compatibilityInfo.getTranslator();

                // If the application owns the surface, don't enable hardware acceleration
                if (mSurfaceHolder == null) {
                    enableHardwareAcceleration(mView.getContext(), attrs);
                }

                boolean restore = false;
                if (mTranslator != null) {
                    mSurface.setCompatibilityTranslator(mTranslator);
                    restore = true;
                    attrs.backup();
                    mTranslator.translateWindowLayout(attrs);
                }
                if (DEBUG_LAYOUT) Log.d(TAG, "WindowLayout in setView:" + attrs);

                if (!compatibilityInfo.supportsScreen()) {
                    attrs.flags |= WindowManager.LayoutParams.FLAG_COMPATIBLE_WINDOW;
                    mLastInCompatMode = true;
                }

                mSoftInputMode = attrs.softInputMode;
                mWindowAttributesChanged = true;
                mWindowAttributesChangesFlag = WindowManager.LayoutParams.EVERYTHING_CHANGED;
                mAttachInfo.mRootView = view;
                mAttachInfo.mScalingRequired = mTranslator != null;
                mAttachInfo.mApplicationScale =
                        mTranslator == null ? 1.0f : mTranslator.applicationScale;
                if (panelParentView != null) {
                    mAttachInfo.mPanelParentWindowToken
                            = panelParentView.getApplicationWindowToken();
                }
                mAdded = true;
                int res; /* = WindowManagerImpl.ADD_OKAY; */

                // Schedule the first layout -before- adding to the window
                // manager, to make sure we do the relayout before receiving
                // any other events from the system.
                requestLayout();
                if ((mWindowAttributes.inputFeatures
                        & WindowManager.LayoutParams.INPUT_FEATURE_NO_INPUT_CHANNEL) == 0) {
                    mInputChannel = new InputChannel();
                }
                try {
                    mOrigWindowType = mWindowAttributes.type;
                    mAttachInfo.mRecomputeGlobalAttributes = true;
                    collectViewAttributes();
                    res = mWindowSession.addToDisplay(mWindow, mSeq, mWindowAttributes,
                            getHostVisibility(), mDisplay.getDisplayId(),
                            mAttachInfo.mContentInsets, mInputChannel);
                } catch (RemoteException e) {
                    mAdded = false;
                    mView = null;
                    mAttachInfo.mRootView = null;
                    mInputChannel = null;
                    mFallbackEventHandler.setView(null);
                    unscheduleTraversals();
                    setAccessibilityFocus(null, null);
                    throw new RuntimeException("Adding window failed", e);
                } finally {
                    if (restore) {
                        attrs.restore();
                    }
                }
                
                if (mTranslator != null) {
                    mTranslator.translateRectInScreenToAppWindow(mAttachInfo.mContentInsets);
                }
                mPendingContentInsets.set(mAttachInfo.mContentInsets);
                mPendingVisibleInsets.set(0, 0, 0, 0);
                if (DEBUG_LAYOUT) Log.v(TAG, "Added window " + mWindow);
                if (res < WindowManagerGlobal.ADD_OKAY) {
                    mView = null;
                    mAttachInfo.mRootView = null;
                    mAdded = false;
                    mFallbackEventHandler.setView(null);
                    unscheduleTraversals();
                    setAccessibilityFocus(null, null);
                    switch (res) {
                        case WindowManagerGlobal.ADD_BAD_APP_TOKEN:
                        case WindowManagerGlobal.ADD_BAD_SUBWINDOW_TOKEN:
                            throw new WindowManager.BadTokenException(
                                "Unable to add window -- token " + attrs.token
                                + " is not valid; is your activity running?");
                        case WindowManagerGlobal.ADD_NOT_APP_TOKEN:
                            throw new WindowManager.BadTokenException(
                                "Unable to add window -- token " + attrs.token
                                + " is not for an application");
                        case WindowManagerGlobal.ADD_APP_EXITING:
                            throw new WindowManager.BadTokenException(
                                "Unable to add window -- app for token " + attrs.token
                                + " is exiting");
                        case WindowManagerGlobal.ADD_DUPLICATE_ADD:
                            throw new WindowManager.BadTokenException(
                                "Unable to add window -- window " + mWindow
                                + " has already been added");
                        case WindowManagerGlobal.ADD_STARTING_NOT_NEEDED:
                            // Silently ignore -- we would have just removed it
                            // right away, anyway.
                            return;
                        case WindowManagerGlobal.ADD_MULTIPLE_SINGLETON:
                            throw new WindowManager.BadTokenException(
                                "Unable to add window " + mWindow +
                                " -- another window of this type already exists");
                        case WindowManagerGlobal.ADD_PERMISSION_DENIED:
                            throw new WindowManager.BadTokenException(
                                "Unable to add window " + mWindow +
                                " -- permission denied for this window type");
                    }
                    throw new RuntimeException(
                        "Unable to add window -- unknown error code " + res);
                }

                if (view instanceof RootViewSurfaceTaker) {
                    mInputQueueCallback =
                        ((RootViewSurfaceTaker)view).willYouTakeTheInputQueue();
                }
                if (mInputChannel != null) {
                    if (mInputQueueCallback != null) {
                        mInputQueue = new InputQueue(mInputChannel);
                        mInputQueueCallback.onInputQueueCreated(mInputQueue);
                    } else {
                        mInputEventReceiver = new WindowInputEventReceiver(mInputChannel,
                                Looper.myLooper());
                    }
                }

                view.assignParent(this);
                mAddedTouchMode = (res & WindowManagerGlobal.ADD_FLAG_IN_TOUCH_MODE) != 0;
                mAppVisible = (res & WindowManagerGlobal.ADD_FLAG_APP_VISIBLE) != 0;

                if (mAccessibilityManager.isEnabled()) {
                    mAccessibilityInteractionConnectionManager.ensureConnection();
                }

                if (view.getImportantForAccessibility() == View.IMPORTANT_FOR_ACCESSIBILITY_AUTO) {
                    view.setImportantForAccessibility(View.IMPORTANT_FOR_ACCESSIBILITY_YES);
                }
            }
        }
    }

    void destroyHardwareResources() {
        if (mAttachInfo.mHardwareRenderer != null) {
            if (mAttachInfo.mHardwareRenderer.isEnabled()) {
                mAttachInfo.mHardwareRenderer.destroyLayers(mView);
            }
            mAttachInfo.mHardwareRenderer.destroy(false);
        }
    }

    void terminateHardwareResources() {
        if (mAttachInfo.mHardwareRenderer != null) {
            mAttachInfo.mHardwareRenderer.destroyHardwareResources(mView);
            mAttachInfo.mHardwareRenderer.destroy(false);
        }
    }

    void destroyHardwareLayers() {
        if (mThread != Thread.currentThread()) {
            if (mAttachInfo.mHardwareRenderer != null &&
                    mAttachInfo.mHardwareRenderer.isEnabled()) {
                HardwareRenderer.trimMemory(ComponentCallbacks2.TRIM_MEMORY_MODERATE);
            }
        } else {
            if (mAttachInfo.mHardwareRenderer != null &&
                    mAttachInfo.mHardwareRenderer.isEnabled()) {
                mAttachInfo.mHardwareRenderer.destroyLayers(mView);
            }
        }
    }

    void pushHardwareLayerUpdate(HardwareLayer layer) {
        if (mAttachInfo.mHardwareRenderer != null && mAttachInfo.mHardwareRenderer.isEnabled()) {
            mAttachInfo.mHardwareRenderer.pushLayerUpdate(layer);
        }
    }

    public boolean attachFunctor(int functor) {
        //noinspection SimplifiableIfStatement
        if (mAttachInfo.mHardwareRenderer != null && mAttachInfo.mHardwareRenderer.isEnabled()) {
            return mAttachInfo.mHardwareRenderer.attachFunctor(mAttachInfo, functor);
        }
        return false;
    }

    public void detachFunctor(int functor) {
        if (mAttachInfo.mHardwareRenderer != null) {
            mAttachInfo.mHardwareRenderer.detachFunctor(functor);
        }
    }

    private void enableHardwareAcceleration(Context context, WindowManager.LayoutParams attrs) {
        mAttachInfo.mHardwareAccelerated = false;
        mAttachInfo.mHardwareAccelerationRequested = false;

        // Don't enable hardware acceleration when the application is in compatibility mode
        if (mTranslator != null) return;

        // Try to enable hardware acceleration if requested
        final boolean hardwareAccelerated = 
                (attrs.flags & WindowManager.LayoutParams.FLAG_HARDWARE_ACCELERATED) != 0;

        if (hardwareAccelerated) {
            if (!HardwareRenderer.isAvailable()) {
                return;
            }

            // Persistent processes (including the system) should not do
            // accelerated rendering on low-end devices.  In that case,
            // sRendererDisabled will be set.  In addition, the system process
            // itself should never do accelerated rendering.  In that case, both
            // sRendererDisabled and sSystemRendererDisabled are set.  When
            // sSystemRendererDisabled is set, PRIVATE_FLAG_FORCE_HARDWARE_ACCELERATED
            // can be used by code on the system process to escape that and enable
            // HW accelerated drawing.  (This is basically for the lock screen.)

            final boolean fakeHwAccelerated = (attrs.privateFlags &
                    WindowManager.LayoutParams.PRIVATE_FLAG_FAKE_HARDWARE_ACCELERATED) != 0;
            final boolean forceHwAccelerated = (attrs.privateFlags &
                    WindowManager.LayoutParams.PRIVATE_FLAG_FORCE_HARDWARE_ACCELERATED) != 0;

            if (!HardwareRenderer.sRendererDisabled || (HardwareRenderer.sSystemRendererDisabled
                    && forceHwAccelerated)) {
                // Don't enable hardware acceleration when we're not on the main thread
                if (!HardwareRenderer.sSystemRendererDisabled &&
                        Looper.getMainLooper() != Looper.myLooper()) {
                    Log.w(HardwareRenderer.LOG_TAG, "Attempting to initialize hardware " 
                            + "acceleration outside of the main thread, aborting");
                    return;
                }

                final boolean renderThread = isRenderThreadRequested(context);
                if (renderThread) {
                    Log.i(HardwareRenderer.LOG_TAG, "Render threat initiated");
                }

                if (mAttachInfo.mHardwareRenderer != null) {
                    mAttachInfo.mHardwareRenderer.destroy(true);
                }

                final boolean translucent = attrs.format != PixelFormat.OPAQUE;
                mAttachInfo.mHardwareRenderer = HardwareRenderer.createGlRenderer(2, translucent);
                mAttachInfo.mHardwareAccelerated = mAttachInfo.mHardwareAccelerationRequested
                        = mAttachInfo.mHardwareRenderer != null;

            } else if (fakeHwAccelerated) {
                // The window had wanted to use hardware acceleration, but this
                // is not allowed in its process.  By setting this flag, it can
                // still render as if it was accelerated.  This is basically for
                // the preview windows the window manager shows for launching
                // applications, so they will look more like the app being launched.
                mAttachInfo.mHardwareAccelerationRequested = true;
            }
        }
    }

    public View getView() {
        return mView;
    }

    final WindowLeaked getLocation() {
        return mLocation;
    }

    void setLayoutParams(WindowManager.LayoutParams attrs, boolean newView) {
        synchronized (this) {
            int oldSoftInputMode = mWindowAttributes.softInputMode;
            // Keep track of the actual window flags supplied by the client.
            mClientWindowLayoutFlags = attrs.flags;
            // preserve compatible window flag if exists.
            int compatibleWindowFlag =
                mWindowAttributes.flags & WindowManager.LayoutParams.FLAG_COMPATIBLE_WINDOW;
            // transfer over system UI visibility values as they carry current state.
            attrs.systemUiVisibility = mWindowAttributes.systemUiVisibility;
            attrs.subtreeSystemUiVisibility = mWindowAttributes.subtreeSystemUiVisibility;
            mWindowAttributesChangesFlag = mWindowAttributes.copyFrom(attrs);
            mWindowAttributes.flags |= compatibleWindowFlag;

            applyKeepScreenOnFlag(mWindowAttributes);

            if (newView) {
                mSoftInputMode = attrs.softInputMode;
                requestLayout();
            }
            // Don't lose the mode we last auto-computed.
            if ((attrs.softInputMode&WindowManager.LayoutParams.SOFT_INPUT_MASK_ADJUST)
                    == WindowManager.LayoutParams.SOFT_INPUT_ADJUST_UNSPECIFIED) {
                mWindowAttributes.softInputMode = (mWindowAttributes.softInputMode
                        & ~WindowManager.LayoutParams.SOFT_INPUT_MASK_ADJUST)
                        | (oldSoftInputMode
                                & WindowManager.LayoutParams.SOFT_INPUT_MASK_ADJUST);
            }
            mWindowAttributesChanged = true;
            scheduleTraversals();
        }
    }

    void handleAppVisibility(boolean visible) {
        if (mAppVisible != visible) {
            mAppVisible = visible;
            scheduleTraversals();
        }
    }

    void handleGetNewSurface() {
        mNewSurfaceNeeded = true;
        mFullRedrawNeeded = true;
        scheduleTraversals();
    }

    void handleScreenStateChange(boolean on) {
        if (on != mAttachInfo.mScreenOn) {
            mAttachInfo.mScreenOn = on;
            if (mView != null) {
                mView.dispatchScreenStateChanged(on ? View.SCREEN_STATE_ON : View.SCREEN_STATE_OFF);
            }
            if (on) {
                mFullRedrawNeeded = true;
                scheduleTraversals();
            }
        }
    }

    /**
     * {@inheritDoc}
     */
    public void requestFitSystemWindows() {
        checkThread();
        mFitSystemWindowsRequested = true;
        scheduleTraversals();
    }

    /**
     * {@inheritDoc}
     */
    public void requestLayout() {
        checkThread();
        mLayoutRequested = true;
        scheduleTraversals();
    }

    /**
     * {@inheritDoc}
     */
    public boolean isLayoutRequested() {
        return mLayoutRequested;
    }

    void invalidate() {
        mDirty.set(0, 0, mWidth, mHeight);
        scheduleTraversals();
    }

    void invalidateWorld(View view) {
        view.invalidate();
        if (view instanceof ViewGroup) {
            ViewGroup parent = (ViewGroup) view;
            for (int i = 0; i < parent.getChildCount(); i++) {
                invalidateWorld(parent.getChildAt(i));
            }
        }
    }

    public void invalidateChild(View child, Rect dirty) {
        invalidateChildInParent(null, dirty);
    }

    public ViewParent invalidateChildInParent(int[] location, Rect dirty) {
        checkThread();
        if (DEBUG_DRAW) Log.v(TAG, "Invalidate child: " + dirty);

        if (dirty == null) {
            invalidate();
            return null;
        } else if (dirty.isEmpty()) {
            return null;
        }

        if (mCurScrollY != 0 || mTranslator != null) {
            mTempRect.set(dirty);
            dirty = mTempRect;
            if (mCurScrollY != 0) {
                dirty.offset(0, -mCurScrollY);
            }
            if (mTranslator != null) {
                mTranslator.translateRectInAppWindowToScreen(dirty);
            }
            if (mAttachInfo.mScalingRequired) {
                dirty.inset(-1, -1);
            }
        }

        final Rect localDirty = mDirty;
        if (!localDirty.isEmpty() && !localDirty.contains(dirty)) {
            mAttachInfo.mSetIgnoreDirtyState = true;
            mAttachInfo.mIgnoreDirtyState = true;
        }

        // Add the new dirty rect to the current one
        localDirty.union(dirty.left, dirty.top, dirty.right, dirty.bottom);
        // Intersect with the bounds of the window to skip
        // updates that lie outside of the visible region
        final float appScale = mAttachInfo.mApplicationScale;
        if (localDirty.intersect(0, 0,
                (int) (mWidth * appScale + 0.5f), (int) (mHeight * appScale + 0.5f))) {
            if (!mWillDrawSoon) {
                scheduleTraversals();
            }
        } else {
            localDirty.setEmpty();
        }

        return null;
    }

    void setStopped(boolean stopped) {
        if (mStopped != stopped) {
            mStopped = stopped;
            if (!stopped) {
                scheduleTraversals();
            }
        }
    }

    public ViewParent getParent() {
        return null;
    }

    public boolean getChildVisibleRect(View child, Rect r, android.graphics.Point offset) {
        if (child != mView) {
            throw new RuntimeException("child is not mine, honest!");
        }
        // Note: don't apply scroll offset, because we want to know its
        // visibility in the virtual canvas being given to the view hierarchy.
        return r.intersect(0, 0, mWidth, mHeight);
    }

    public void bringChildToFront(View child) {
    }

    int getHostVisibility() {
        return mAppVisible ? mView.getVisibility() : View.GONE;
    }

    void disposeResizeBuffer() {
        if (mResizeBuffer != null) {
            mResizeBuffer.destroy();
            mResizeBuffer = null;
        }
    }

    /**
     * Add LayoutTransition to the list of transitions to be started in the next traversal.
     * This list will be cleared after the transitions on the list are start()'ed. These
     * transitionsa re added by LayoutTransition itself when it sets up animations. The setup
     * happens during the layout phase of traversal, which we want to complete before any of the
     * animations are started (because those animations may side-effect properties that layout
     * depends upon, like the bounding rectangles of the affected views). So we add the transition
     * to the list and it is started just prior to starting the drawing phase of traversal.
     *
     * @param transition The LayoutTransition to be started on the next traversal.
     *
     * @hide
     */
    public void requestTransitionStart(LayoutTransition transition) {
        if (mPendingTransitions == null || !mPendingTransitions.contains(transition)) {
            if (mPendingTransitions == null) {
                 mPendingTransitions = new ArrayList<LayoutTransition>();
            }
            mPendingTransitions.add(transition);
        }
    }

    void scheduleTraversals() {
        if (!mTraversalScheduled) {
            mTraversalScheduled = true;
            mTraversalBarrier = mHandler.getLooper().postSyncBarrier();
            mChoreographer.postCallback(
                    Choreographer.CALLBACK_TRAVERSAL, mTraversalRunnable, null);
            scheduleConsumeBatchedInput();
        }
    }

    void unscheduleTraversals() {
        if (mTraversalScheduled) {
            mTraversalScheduled = false;
            mHandler.getLooper().removeSyncBarrier(mTraversalBarrier);
            mChoreographer.removeCallbacks(
                    Choreographer.CALLBACK_TRAVERSAL, mTraversalRunnable, null);
        }
    }

    void doTraversal() {
        if (mTraversalScheduled) {
            mTraversalScheduled = false;
            mHandler.getLooper().removeSyncBarrier(mTraversalBarrier);

            if (mProfile) {
                Debug.startMethodTracing("ViewAncestor");
            }

            Trace.traceBegin(Trace.TRACE_TAG_VIEW, "performTraversals");
            try {
                performTraversals();
            } finally {
                Trace.traceEnd(Trace.TRACE_TAG_VIEW);
            }

            if (mProfile) {
                Debug.stopMethodTracing();
                mProfile = false;
            }
        }
    }

    private void applyKeepScreenOnFlag(WindowManager.LayoutParams params) {
        // Update window's global keep screen on flag: if a view has requested
        // that the screen be kept on, then it is always set; otherwise, it is
        // set to whatever the client last requested for the global state.
        if (mAttachInfo.mKeepScreenOn) {
            params.flags |= WindowManager.LayoutParams.FLAG_KEEP_SCREEN_ON;
        } else {
            params.flags = (params.flags&~WindowManager.LayoutParams.FLAG_KEEP_SCREEN_ON)
                    | (mClientWindowLayoutFlags&WindowManager.LayoutParams.FLAG_KEEP_SCREEN_ON);
        }
    }

    private boolean collectViewAttributes() {
        final View.AttachInfo attachInfo = mAttachInfo;
        if (attachInfo.mRecomputeGlobalAttributes) {
            //Log.i(TAG, "Computing view hierarchy attributes!");
            attachInfo.mRecomputeGlobalAttributes = false;
            boolean oldScreenOn = attachInfo.mKeepScreenOn;
            attachInfo.mKeepScreenOn = false;
            attachInfo.mSystemUiVisibility = 0;
            attachInfo.mHasSystemUiListeners = false;
            mView.dispatchCollectViewAttributes(attachInfo, 0);
            attachInfo.mSystemUiVisibility &= ~attachInfo.mDisabledSystemUiVisibility;
            WindowManager.LayoutParams params = mWindowAttributes;
            if (attachInfo.mKeepScreenOn != oldScreenOn
                    || attachInfo.mSystemUiVisibility != params.subtreeSystemUiVisibility
                    || attachInfo.mHasSystemUiListeners != params.hasSystemUiListeners) {
                applyKeepScreenOnFlag(params);
                params.subtreeSystemUiVisibility = attachInfo.mSystemUiVisibility;
                params.hasSystemUiListeners = attachInfo.mHasSystemUiListeners;
                mView.dispatchWindowSystemUiVisiblityChanged(attachInfo.mSystemUiVisibility);
                return true;
            }
        }
        return false;
    }

    private boolean measureHierarchy(final View host, final WindowManager.LayoutParams lp,
            final Resources res, final int desiredWindowWidth, final int desiredWindowHeight) {
        int childWidthMeasureSpec;
        int childHeightMeasureSpec;
        boolean windowSizeMayChange = false;

        if (DEBUG_ORIENTATION || DEBUG_LAYOUT) Log.v(TAG,
                "Measuring " + host + " in display " + desiredWindowWidth
                + "x" + desiredWindowHeight + "...");

        boolean goodMeasure = false;
        if (lp.width == ViewGroup.LayoutParams.WRAP_CONTENT) {
            // On large screens, we don't want to allow dialogs to just
            // stretch to fill the entire width of the screen to display
            // one line of text.  First try doing the layout at a smaller
            // size to see if it will fit.
            final DisplayMetrics packageMetrics = res.getDisplayMetrics();
            res.getValue(com.android.internal.R.dimen.config_prefDialogWidth, mTmpValue, true);
            int baseSize = 0;
            if (mTmpValue.type == TypedValue.TYPE_DIMENSION) {
                baseSize = (int)mTmpValue.getDimension(packageMetrics);
            }
            if (DEBUG_DIALOG) Log.v(TAG, "Window " + mView + ": baseSize=" + baseSize);
            if (baseSize != 0 && desiredWindowWidth > baseSize) {
                childWidthMeasureSpec = getRootMeasureSpec(baseSize, lp.width);
                childHeightMeasureSpec = getRootMeasureSpec(desiredWindowHeight, lp.height);
                performMeasure(childWidthMeasureSpec, childHeightMeasureSpec);
                if (DEBUG_DIALOG) Log.v(TAG, "Window " + mView + ": measured ("
                        + host.getMeasuredWidth() + "," + host.getMeasuredHeight() + ")");
                if ((host.getMeasuredWidthAndState()&View.MEASURED_STATE_TOO_SMALL) == 0) {
                    goodMeasure = true;
                } else {
                    // Didn't fit in that size... try expanding a bit.
                    baseSize = (baseSize+desiredWindowWidth)/2;
                    if (DEBUG_DIALOG) Log.v(TAG, "Window " + mView + ": next baseSize="
                            + baseSize);
                    childWidthMeasureSpec = getRootMeasureSpec(baseSize, lp.width);
                    performMeasure(childWidthMeasureSpec, childHeightMeasureSpec);
                    if (DEBUG_DIALOG) Log.v(TAG, "Window " + mView + ": measured ("
                            + host.getMeasuredWidth() + "," + host.getMeasuredHeight() + ")");
                    if ((host.getMeasuredWidthAndState()&View.MEASURED_STATE_TOO_SMALL) == 0) {
                        if (DEBUG_DIALOG) Log.v(TAG, "Good!");
                        goodMeasure = true;
                    }
                }
            }
        }

        if (!goodMeasure) {
            childWidthMeasureSpec = getRootMeasureSpec(desiredWindowWidth, lp.width);
            childHeightMeasureSpec = getRootMeasureSpec(desiredWindowHeight, lp.height);
            performMeasure(childWidthMeasureSpec, childHeightMeasureSpec);
            if (mWidth != host.getMeasuredWidth() || mHeight != host.getMeasuredHeight()) {
                windowSizeMayChange = true;
            }
        }

        if (DBG) {
            System.out.println("======================================");
            System.out.println("performTraversals -- after measure");
            host.debug();
        }

        return windowSizeMayChange;
    }

    private void performTraversals() {
        // cache mView since it is used so much below...
        final View host = mView;

        if (DBG) {
            System.out.println("======================================");
            System.out.println("performTraversals");
            host.debug();
        }

        if (host == null || !mAdded)
            return;

        mIsInTraversal = true;
        mWillDrawSoon = true;
        boolean windowSizeMayChange = false;
        boolean newSurface = false;
        boolean surfaceChanged = false;
        WindowManager.LayoutParams lp = mWindowAttributes;

        int desiredWindowWidth;
        int desiredWindowHeight;

        final View.AttachInfo attachInfo = mAttachInfo;

        final int viewVisibility = getHostVisibility();
        boolean viewVisibilityChanged = mViewVisibility != viewVisibility
                || mNewSurfaceNeeded;

        WindowManager.LayoutParams params = null;
        if (mWindowAttributesChanged) {
            mWindowAttributesChanged = false;
            surfaceChanged = true;
            params = lp;
        }
        CompatibilityInfo compatibilityInfo = mCompatibilityInfo.get();
        if (compatibilityInfo.supportsScreen() == mLastInCompatMode) {
            params = lp;
            mFullRedrawNeeded = true;
            mLayoutRequested = true;
            if (mLastInCompatMode) {
                params.flags &= ~WindowManager.LayoutParams.FLAG_COMPATIBLE_WINDOW;
                mLastInCompatMode = false;
            } else {
                params.flags |= WindowManager.LayoutParams.FLAG_COMPATIBLE_WINDOW;
                mLastInCompatMode = true;
            }
        }
        
        mWindowAttributesChangesFlag = 0;
        
        Rect frame = mWinFrame;
        if (mFirst) {
            mFullRedrawNeeded = true;
            mLayoutRequested = true;

            if (lp.type == WindowManager.LayoutParams.TYPE_STATUS_BAR_PANEL) {
                // NOTE -- system code, won't try to do compat mode.
                Point size = new Point();
                mDisplay.getRealSize(size);
                desiredWindowWidth = size.x;
                desiredWindowHeight = size.y;
            } else {
                DisplayMetrics packageMetrics =
                    mView.getContext().getResources().getDisplayMetrics();
                desiredWindowWidth = packageMetrics.widthPixels;
                desiredWindowHeight = packageMetrics.heightPixels;
            }

            // For the very first time, tell the view hierarchy that it
            // is attached to the window.  Note that at this point the surface
            // object is not initialized to its backing store, but soon it
            // will be (assuming the window is visible).
            attachInfo.mSurface = mSurface;
            // We used to use the following condition to choose 32 bits drawing caches:
            // PixelFormat.hasAlpha(lp.format) || lp.format == PixelFormat.RGBX_8888
            // However, windows are now always 32 bits by default, so choose 32 bits
            attachInfo.mUse32BitDrawingCache = true;
            attachInfo.mHasWindowFocus = false;
            attachInfo.mWindowVisibility = viewVisibility;
            attachInfo.mRecomputeGlobalAttributes = false;
            viewVisibilityChanged = false;
            mLastConfiguration.setTo(host.getResources().getConfiguration());
            mLastSystemUiVisibility = mAttachInfo.mSystemUiVisibility;
            // Set the layout direction if it has not been set before (inherit is the default)
            if (mViewLayoutDirectionInitial == View.LAYOUT_DIRECTION_INHERIT) {
                host.setLayoutDirection(mLastConfiguration.getLayoutDirection());
            }
            host.dispatchAttachedToWindow(attachInfo, 0);
            mFitSystemWindowsInsets.set(mAttachInfo.mContentInsets);
            host.fitSystemWindows(mFitSystemWindowsInsets);
            //Log.i(TAG, "Screen on initialized: " + attachInfo.mKeepScreenOn);

        } else {
            desiredWindowWidth = frame.width();
            desiredWindowHeight = frame.height();
            if (desiredWindowWidth != mWidth || desiredWindowHeight != mHeight) {
                if (DEBUG_ORIENTATION) Log.v(TAG,
                        "View " + host + " resized to: " + frame);
                mFullRedrawNeeded = true;
                mLayoutRequested = true;
                windowSizeMayChange = true;
            }
        }

        if (viewVisibilityChanged) {
            attachInfo.mWindowVisibility = viewVisibility;
            host.dispatchWindowVisibilityChanged(viewVisibility);
            if (viewVisibility != View.VISIBLE || mNewSurfaceNeeded) {
                destroyHardwareResources();
            }
            if (viewVisibility == View.GONE) {
                // After making a window gone, we will count it as being
                // shown for the first time the next time it gets focus.
                mHasHadWindowFocus = false;
            }
        }

        // Execute enqueued actions on every traversal in case a detached view enqueued an action
        getRunQueue().executeActions(attachInfo.mHandler);

        boolean insetsChanged = false;

        boolean layoutRequested = mLayoutRequested && !mStopped;
        if (layoutRequested) {

            final Resources res = mView.getContext().getResources();

            if (mFirst) {
                // make sure touch mode code executes by setting cached value
                // to opposite of the added touch mode.
                mAttachInfo.mInTouchMode = !mAddedTouchMode;
                ensureTouchModeLocally(mAddedTouchMode);
            } else {
                if (!mPendingContentInsets.equals(mAttachInfo.mContentInsets)) {
                    insetsChanged = true;
                }
                if (!mPendingVisibleInsets.equals(mAttachInfo.mVisibleInsets)) {
                    mAttachInfo.mVisibleInsets.set(mPendingVisibleInsets);
                    if (DEBUG_LAYOUT) Log.v(TAG, "Visible insets changing to: "
                            + mAttachInfo.mVisibleInsets);
                }
                if (lp.width == ViewGroup.LayoutParams.WRAP_CONTENT
                        || lp.height == ViewGroup.LayoutParams.WRAP_CONTENT) {
                    windowSizeMayChange = true;

                    if (lp.type == WindowManager.LayoutParams.TYPE_STATUS_BAR_PANEL) {
                        // NOTE -- system code, won't try to do compat mode.
                        Point size = new Point();
                        mDisplay.getRealSize(size);
                        desiredWindowWidth = size.x;
                        desiredWindowHeight = size.y;
                    } else {
                        DisplayMetrics packageMetrics = res.getDisplayMetrics();
                        desiredWindowWidth = packageMetrics.widthPixels;
                        desiredWindowHeight = packageMetrics.heightPixels;
                    }
                }
            }

            // Ask host how big it wants to be
            windowSizeMayChange |= measureHierarchy(host, lp, res,
                    desiredWindowWidth, desiredWindowHeight);
        }

        if (collectViewAttributes()) {
            params = lp;
        }
        if (attachInfo.mForceReportNewAttributes) {
            attachInfo.mForceReportNewAttributes = false;
            params = lp;
        }

        if (mFirst || attachInfo.mViewVisibilityChanged) {
            attachInfo.mViewVisibilityChanged = false;
            int resizeMode = mSoftInputMode &
                    WindowManager.LayoutParams.SOFT_INPUT_MASK_ADJUST;
            // If we are in auto resize mode, then we need to determine
            // what mode to use now.
            if (resizeMode == WindowManager.LayoutParams.SOFT_INPUT_ADJUST_UNSPECIFIED) {
                final int N = attachInfo.mScrollContainers.size();
                for (int i=0; i<N; i++) {
                    if (attachInfo.mScrollContainers.get(i).isShown()) {
                        resizeMode = WindowManager.LayoutParams.SOFT_INPUT_ADJUST_RESIZE;
                    }
                }
                if (resizeMode == 0) {
                    resizeMode = WindowManager.LayoutParams.SOFT_INPUT_ADJUST_PAN;
                }
                if ((lp.softInputMode &
                        WindowManager.LayoutParams.SOFT_INPUT_MASK_ADJUST) != resizeMode) {
                    lp.softInputMode = (lp.softInputMode &
                            ~WindowManager.LayoutParams.SOFT_INPUT_MASK_ADJUST) |
                            resizeMode;
                    params = lp;
                }
            }
        }

        if (params != null && (host.mPrivateFlags & View.PFLAG_REQUEST_TRANSPARENT_REGIONS) != 0) {
            if (!PixelFormat.formatHasAlpha(params.format)) {
                params.format = PixelFormat.TRANSLUCENT;
            }
        }

        if (mFitSystemWindowsRequested) {
            mFitSystemWindowsRequested = false;
            mFitSystemWindowsInsets.set(mAttachInfo.mContentInsets);
            host.fitSystemWindows(mFitSystemWindowsInsets);
            if (mLayoutRequested) {
                // Short-circuit catching a new layout request here, so
                // we don't need to go through two layout passes when things
                // change due to fitting system windows, which can happen a lot.
                windowSizeMayChange |= measureHierarchy(host, lp,
                        mView.getContext().getResources(),
                        desiredWindowWidth, desiredWindowHeight);
            }
        }

        if (layoutRequested) {
            // Clear this now, so that if anything requests a layout in the
            // rest of this function we will catch it and re-run a full
            // layout pass.
            mLayoutRequested = false;
        }

        boolean windowShouldResize = layoutRequested && windowSizeMayChange
            && ((mWidth != host.getMeasuredWidth() || mHeight != host.getMeasuredHeight())
                || (lp.width == ViewGroup.LayoutParams.WRAP_CONTENT &&
                        frame.width() < desiredWindowWidth && frame.width() != mWidth)
                || (lp.height == ViewGroup.LayoutParams.WRAP_CONTENT &&
                        frame.height() < desiredWindowHeight && frame.height() != mHeight));

        final boolean computesInternalInsets =
                attachInfo.mTreeObserver.hasComputeInternalInsetsListeners();

        boolean insetsPending = false;
        int relayoutResult = 0;

        if (mFirst || windowShouldResize || insetsChanged ||
                viewVisibilityChanged || params != null) {

            if (viewVisibility == View.VISIBLE) {
                // If this window is giving internal insets to the window
                // manager, and it is being added or changing its visibility,
                // then we want to first give the window manager "fake"
                // insets to cause it to effectively ignore the content of
                // the window during layout.  This avoids it briefly causing
                // other windows to resize/move based on the raw frame of the
                // window, waiting until we can finish laying out this window
                // and get back to the window manager with the ultimately
                // computed insets.
                insetsPending = computesInternalInsets && (mFirst || viewVisibilityChanged);
            }

            if (mSurfaceHolder != null) {
                mSurfaceHolder.mSurfaceLock.lock();
                mDrawingAllowed = true;
            }

            boolean hwInitialized = false;
            boolean contentInsetsChanged = false;
            boolean visibleInsetsChanged;
            boolean hadSurface = mSurface.isValid();

            try {
                if (DEBUG_LAYOUT) {
                    Log.i(TAG, "host=w:" + host.getMeasuredWidth() + ", h:" +
                            host.getMeasuredHeight() + ", params=" + params);
                }

                final int surfaceGenerationId = mSurface.getGenerationId();
                relayoutResult = relayoutWindow(params, viewVisibility, insetsPending);

                if (DEBUG_LAYOUT) Log.v(TAG, "relayout: frame=" + frame.toShortString()
                        + " content=" + mPendingContentInsets.toShortString()
                        + " visible=" + mPendingVisibleInsets.toShortString()
                        + " surface=" + mSurface);

                if (mPendingConfiguration.seq != 0) {
                    if (DEBUG_CONFIGURATION) Log.v(TAG, "Visible with new config: "
                            + mPendingConfiguration);
                    updateConfiguration(mPendingConfiguration, !mFirst);
                    mPendingConfiguration.seq = 0;
                }

                contentInsetsChanged = !mPendingContentInsets.equals(
                        mAttachInfo.mContentInsets);
                visibleInsetsChanged = !mPendingVisibleInsets.equals(
                        mAttachInfo.mVisibleInsets);
                if (contentInsetsChanged) {
                    if (mWidth > 0 && mHeight > 0 && lp != null &&
                            ((lp.systemUiVisibility|lp.subtreeSystemUiVisibility)
                                    & View.SYSTEM_UI_LAYOUT_FLAGS) == 0 &&
                            mSurface != null && mSurface.isValid() &&
                            !mAttachInfo.mTurnOffWindowResizeAnim &&
                            mAttachInfo.mHardwareRenderer != null &&
                            mAttachInfo.mHardwareRenderer.isEnabled() &&
                            mAttachInfo.mHardwareRenderer.validate() &&
                            lp != null && !PixelFormat.formatHasAlpha(lp.format)) {

                        disposeResizeBuffer();

                        boolean completed = false;
                        HardwareCanvas hwRendererCanvas = mAttachInfo.mHardwareRenderer.getCanvas();
                        HardwareCanvas layerCanvas = null;
                        try {
                            if (mResizeBuffer == null) {
                                mResizeBuffer = mAttachInfo.mHardwareRenderer.createHardwareLayer(
                                        mWidth, mHeight, false);
                            } else if (mResizeBuffer.getWidth() != mWidth ||
                                    mResizeBuffer.getHeight() != mHeight) {
                                mResizeBuffer.resize(mWidth, mHeight);
                            }
                            // TODO: should handle create/resize failure
                            layerCanvas = mResizeBuffer.start(hwRendererCanvas);
                            layerCanvas.setViewport(mWidth, mHeight);
                            layerCanvas.onPreDraw(null);
                            final int restoreCount = layerCanvas.save();
                            
                            layerCanvas.drawColor(0xff000000, PorterDuff.Mode.SRC);

                            int yoff;
                            final boolean scrolling = mScroller != null
                                    && mScroller.computeScrollOffset();
                            if (scrolling) {
                                yoff = mScroller.getCurrY();
                                mScroller.abortAnimation();
                            } else {
                                yoff = mScrollY;
                            }

                            layerCanvas.translate(0, -yoff);
                            if (mTranslator != null) {
                                mTranslator.translateCanvas(layerCanvas);
                            }

                            mView.draw(layerCanvas);

                            drawAccessibilityFocusedDrawableIfNeeded(layerCanvas);

                            mResizeBufferStartTime = SystemClock.uptimeMillis();
                            mResizeBufferDuration = mView.getResources().getInteger(
                                    com.android.internal.R.integer.config_mediumAnimTime);
                            completed = true;

                            layerCanvas.restoreToCount(restoreCount);
                        } catch (OutOfMemoryError e) {
                            Log.w(TAG, "Not enough memory for content change anim buffer", e);
                        } finally {
                            if (layerCanvas != null) {
                                layerCanvas.onPostDraw();
                            }
                            if (mResizeBuffer != null) {
                                mResizeBuffer.end(hwRendererCanvas);
                                if (!completed) {
                                    mResizeBuffer.destroy();
                                    mResizeBuffer = null;
                                }
                            }
                        }
                    }
                    mAttachInfo.mContentInsets.set(mPendingContentInsets);
                    if (DEBUG_LAYOUT) Log.v(TAG, "Content insets changing to: "
                            + mAttachInfo.mContentInsets);
                }
                if (contentInsetsChanged || mLastSystemUiVisibility !=
                        mAttachInfo.mSystemUiVisibility || mFitSystemWindowsRequested) {
                    mLastSystemUiVisibility = mAttachInfo.mSystemUiVisibility;
                    mFitSystemWindowsRequested = false;
                    mFitSystemWindowsInsets.set(mAttachInfo.mContentInsets);
                    host.fitSystemWindows(mFitSystemWindowsInsets);
                }
                if (visibleInsetsChanged) {
                    mAttachInfo.mVisibleInsets.set(mPendingVisibleInsets);
                    if (DEBUG_LAYOUT) Log.v(TAG, "Visible insets changing to: "
                            + mAttachInfo.mVisibleInsets);
                }

                if (!hadSurface) {
                    if (mSurface.isValid()) {
                        // If we are creating a new surface, then we need to
                        // completely redraw it.  Also, when we get to the
                        // point of drawing it we will hold off and schedule
                        // a new traversal instead.  This is so we can tell the
                        // window manager about all of the windows being displayed
                        // before actually drawing them, so it can display then
                        // all at once.
                        newSurface = true;
                        mFullRedrawNeeded = true;
                        mPreviousTransparentRegion.setEmpty();

                        if (mAttachInfo.mHardwareRenderer != null) {
                            try {
                                hwInitialized = mAttachInfo.mHardwareRenderer.initialize(
                                        mHolder.getSurface());
                            } catch (Surface.OutOfResourcesException e) {
                                Log.e(TAG, "OutOfResourcesException initializing HW surface", e);
                                try {
                                    if (!mWindowSession.outOfMemory(mWindow) &&
                                            Process.myUid() != Process.SYSTEM_UID) {
                                        Slog.w(TAG, "No processes killed for memory; killing self");
                                        Process.killProcess(Process.myPid());
                                    }
                                } catch (RemoteException ex) {
                                }
                                mLayoutRequested = true;    // ask wm for a new surface next time.
                                return;
                            }
                        }
                    }
                } else if (!mSurface.isValid()) {
                    // If the surface has been removed, then reset the scroll
                    // positions.
                    mLastScrolledFocus = null;
                    mScrollY = mCurScrollY = 0;
                    if (mScroller != null) {
                        mScroller.abortAnimation();
                    }
                    disposeResizeBuffer();
                    // Our surface is gone
                    if (mAttachInfo.mHardwareRenderer != null &&
                            mAttachInfo.mHardwareRenderer.isEnabled()) {
                        mAttachInfo.mHardwareRenderer.destroy(true);
                    }
                } else if (surfaceGenerationId != mSurface.getGenerationId() &&
                        mSurfaceHolder == null && mAttachInfo.mHardwareRenderer != null) {
                    mFullRedrawNeeded = true;
                    try {
                        mAttachInfo.mHardwareRenderer.updateSurface(mHolder.getSurface());
                    } catch (Surface.OutOfResourcesException e) {
                        Log.e(TAG, "OutOfResourcesException updating HW surface", e);
                        try {
                            if (!mWindowSession.outOfMemory(mWindow)) {
                                Slog.w(TAG, "No processes killed for memory; killing self");
                                Process.killProcess(Process.myPid());
                            }
                        } catch (RemoteException ex) {
                        }
                        mLayoutRequested = true;    // ask wm for a new surface next time.
                        return;
                    }
                }
            } catch (RemoteException e) {
            }

            if (DEBUG_ORIENTATION) Log.v(
                    TAG, "Relayout returned: frame=" + frame + ", surface=" + mSurface);

            attachInfo.mWindowLeft = frame.left;
            attachInfo.mWindowTop = frame.top;

            // !!FIXME!! This next section handles the case where we did not get the
            // window size we asked for. We should avoid this by getting a maximum size from
            // the window session beforehand.
            if (mWidth != frame.width() || mHeight != frame.height()) {
                mWidth = frame.width();
                mHeight = frame.height();
            }

            if (mSurfaceHolder != null) {
                // The app owns the surface; tell it about what is going on.
                if (mSurface.isValid()) {
                    // XXX .copyFrom() doesn't work!
                    //mSurfaceHolder.mSurface.copyFrom(mSurface);
                    mSurfaceHolder.mSurface = mSurface;
                }
                mSurfaceHolder.setSurfaceFrameSize(mWidth, mHeight);
                mSurfaceHolder.mSurfaceLock.unlock();
                if (mSurface.isValid()) {
                    if (!hadSurface) {
                        mSurfaceHolder.ungetCallbacks();

                        mIsCreating = true;
                        mSurfaceHolderCallback.surfaceCreated(mSurfaceHolder);
                        SurfaceHolder.Callback callbacks[] = mSurfaceHolder.getCallbacks();
                        if (callbacks != null) {
                            for (SurfaceHolder.Callback c : callbacks) {
                                c.surfaceCreated(mSurfaceHolder);
                            }
                        }
                        surfaceChanged = true;
                    }
                    if (surfaceChanged) {
                        mSurfaceHolderCallback.surfaceChanged(mSurfaceHolder,
                                lp.format, mWidth, mHeight);
                        SurfaceHolder.Callback callbacks[] = mSurfaceHolder.getCallbacks();
                        if (callbacks != null) {
                            for (SurfaceHolder.Callback c : callbacks) {
                                c.surfaceChanged(mSurfaceHolder, lp.format,
                                        mWidth, mHeight);
                            }
                        }
                    }
                    mIsCreating = false;
                } else if (hadSurface) {
                    mSurfaceHolder.ungetCallbacks();
                    SurfaceHolder.Callback callbacks[] = mSurfaceHolder.getCallbacks();
                    mSurfaceHolderCallback.surfaceDestroyed(mSurfaceHolder);
                    if (callbacks != null) {
                        for (SurfaceHolder.Callback c : callbacks) {
                            c.surfaceDestroyed(mSurfaceHolder);
                        }
                    }
                    mSurfaceHolder.mSurfaceLock.lock();
                    try {
                        mSurfaceHolder.mSurface = new Surface();
                    } finally {
                        mSurfaceHolder.mSurfaceLock.unlock();
                    }
                }
            }

            if (mAttachInfo.mHardwareRenderer != null &&
                    mAttachInfo.mHardwareRenderer.isEnabled()) {
                if (hwInitialized || windowShouldResize ||
                        mWidth != mAttachInfo.mHardwareRenderer.getWidth() ||
                        mHeight != mAttachInfo.mHardwareRenderer.getHeight()) {
                    mAttachInfo.mHardwareRenderer.setup(mWidth, mHeight);
                    if (!hwInitialized) {
                        mAttachInfo.mHardwareRenderer.invalidate(mHolder.getSurface());
                        mFullRedrawNeeded = true;
                    }
                }
            }

            if (!mStopped) {
                boolean focusChangedDueToTouchMode = ensureTouchModeLocally(
                        (relayoutResult&WindowManagerGlobal.RELAYOUT_RES_IN_TOUCH_MODE) != 0);
                if (focusChangedDueToTouchMode || mWidth != host.getMeasuredWidth()
                        || mHeight != host.getMeasuredHeight() || contentInsetsChanged) {
                    int childWidthMeasureSpec = getRootMeasureSpec(mWidth, lp.width);
                    int childHeightMeasureSpec = getRootMeasureSpec(mHeight, lp.height);
    
                    if (DEBUG_LAYOUT) Log.v(TAG, "Ooops, something changed!  mWidth="
                            + mWidth + " measuredWidth=" + host.getMeasuredWidth()
                            + " mHeight=" + mHeight
                            + " measuredHeight=" + host.getMeasuredHeight()
                            + " coveredInsetsChanged=" + contentInsetsChanged);
    
                     // Ask host how big it wants to be
                    performMeasure(childWidthMeasureSpec, childHeightMeasureSpec);
    
                    // Implementation of weights from WindowManager.LayoutParams
                    // We just grow the dimensions as needed and re-measure if
                    // needs be
                    int width = host.getMeasuredWidth();
                    int height = host.getMeasuredHeight();
                    boolean measureAgain = false;
    
                    if (lp.horizontalWeight > 0.0f) {
                        width += (int) ((mWidth - width) * lp.horizontalWeight);
                        childWidthMeasureSpec = MeasureSpec.makeMeasureSpec(width,
                                MeasureSpec.EXACTLY);
                        measureAgain = true;
                    }
                    if (lp.verticalWeight > 0.0f) {
                        height += (int) ((mHeight - height) * lp.verticalWeight);
                        childHeightMeasureSpec = MeasureSpec.makeMeasureSpec(height,
                                MeasureSpec.EXACTLY);
                        measureAgain = true;
                    }
    
                    if (measureAgain) {
                        if (DEBUG_LAYOUT) Log.v(TAG,
                                "And hey let's measure once more: width=" + width
                                + " height=" + height);
                        performMeasure(childWidthMeasureSpec, childHeightMeasureSpec);
                    }
    
                    layoutRequested = true;
                }
            }
        } else {
            // Not the first pass and no window/insets/visibility change but the window
            // may have moved and we need check that and if so to update the left and right
            // in the attach info. We translate only the window frame since on window move
            // the window manager tells us only for the new frame but the insets are the
            // same and we do not want to translate them more than once.

            // TODO: Well, we are checking whether the frame has changed similarly
            // to how this is done for the insets. This is however incorrect since
            // the insets and the frame are translated. For example, the old frame
            // was (1, 1 - 1, 1) and was translated to say (2, 2 - 2, 2), now the new
            // reported frame is (2, 2 - 2, 2) which implies no change but this is not
            // true since we are comparing a not translated value to a translated one.
            // This scenario is rare but we may want to fix that.

            final boolean windowMoved = (attachInfo.mWindowLeft != frame.left
                    || attachInfo.mWindowTop != frame.top);
            if (windowMoved) {
                if (mTranslator != null) {
                    mTranslator.translateRectInScreenToAppWinFrame(frame);
                }
                attachInfo.mWindowLeft = frame.left;
                attachInfo.mWindowTop = frame.top;
            }
        }

        final boolean didLayout = layoutRequested && !mStopped;
        boolean triggerGlobalLayoutListener = didLayout
                || attachInfo.mRecomputeGlobalAttributes;
        if (didLayout) {
            performLayout();

            // By this point all views have been sized and positionned
            // We can compute the transparent area

            if ((host.mPrivateFlags & View.PFLAG_REQUEST_TRANSPARENT_REGIONS) != 0) {
                // start out transparent
                // TODO: AVOID THAT CALL BY CACHING THE RESULT?
                host.getLocationInWindow(mTmpLocation);
                mTransparentRegion.set(mTmpLocation[0], mTmpLocation[1],
                        mTmpLocation[0] + host.mRight - host.mLeft,
                        mTmpLocation[1] + host.mBottom - host.mTop);

                host.gatherTransparentRegion(mTransparentRegion);
                if (mTranslator != null) {
                    mTranslator.translateRegionInWindowToScreen(mTransparentRegion);
                }

                if (!mTransparentRegion.equals(mPreviousTransparentRegion)) {
                    mPreviousTransparentRegion.set(mTransparentRegion);
                    // reconfigure window manager
                    try {
                        mWindowSession.setTransparentRegion(mWindow, mTransparentRegion);
                    } catch (RemoteException e) {
                    }
                }
            }

            if (DBG) {
                System.out.println("======================================");
                System.out.println("performTraversals -- after setFrame");
                host.debug();
            }
        }

        if (triggerGlobalLayoutListener) {
            attachInfo.mRecomputeGlobalAttributes = false;
            attachInfo.mTreeObserver.dispatchOnGlobalLayout();

            if (AccessibilityManager.getInstance(host.mContext).isEnabled()) {
                postSendWindowContentChangedCallback(mView);
            }
        }

        if (computesInternalInsets) {
            // Clear the original insets.
            final ViewTreeObserver.InternalInsetsInfo insets = attachInfo.mGivenInternalInsets;
            insets.reset();

            // Compute new insets in place.
            attachInfo.mTreeObserver.dispatchOnComputeInternalInsets(insets);

            // Tell the window manager.
            if (insetsPending || !mLastGivenInsets.equals(insets)) {
                mLastGivenInsets.set(insets);

                // Translate insets to screen coordinates if needed.
                final Rect contentInsets;
                final Rect visibleInsets;
                final Region touchableRegion;
                if (mTranslator != null) {
                    contentInsets = mTranslator.getTranslatedContentInsets(insets.contentInsets);
                    visibleInsets = mTranslator.getTranslatedVisibleInsets(insets.visibleInsets);
                    touchableRegion = mTranslator.getTranslatedTouchableArea(insets.touchableRegion);
                } else {
                    contentInsets = insets.contentInsets;
                    visibleInsets = insets.visibleInsets;
                    touchableRegion = insets.touchableRegion;
                }

                try {
                    mWindowSession.setInsets(mWindow, insets.mTouchableInsets,
                            contentInsets, visibleInsets, touchableRegion);
                } catch (RemoteException e) {
                }
            }
        }

        boolean skipDraw = false;

        if (mFirst) {
            // handle first focus request
            if (DEBUG_INPUT_RESIZE) Log.v(TAG, "First: mView.hasFocus()="
                    + mView.hasFocus());
            if (mView != null) {
                if (!mView.hasFocus()) {
                    mView.requestFocus(View.FOCUS_FORWARD);
                    mFocusedView = mRealFocusedView = mView.findFocus();
                    if (DEBUG_INPUT_RESIZE) Log.v(TAG, "First: requested focused view="
                            + mFocusedView);
                } else {
                    mRealFocusedView = mView.findFocus();
                    if (DEBUG_INPUT_RESIZE) Log.v(TAG, "First: existing focused view="
                            + mRealFocusedView);
                }
            }
            if ((relayoutResult & WindowManagerGlobal.RELAYOUT_RES_ANIMATING) != 0) {
                // The first time we relayout the window, if the system is
                // doing window animations, we want to hold of on any future
                // draws until the animation is done.
                mWindowsAnimating = true;
            }
        } else if (mWindowsAnimating) {
            skipDraw = true;
        }

        mFirst = false;
        mWillDrawSoon = false;
        mNewSurfaceNeeded = false;
        mViewVisibility = viewVisibility;

        if (mAttachInfo.mHasWindowFocus) {
            final boolean imTarget = WindowManager.LayoutParams
                    .mayUseInputMethod(mWindowAttributes.flags);
            if (imTarget != mLastWasImTarget) {
                mLastWasImTarget = imTarget;
                InputMethodManager imm = InputMethodManager.peekInstance();
                if (imm != null && imTarget) {
                    imm.startGettingWindowFocus(mView);
                    imm.onWindowFocus(mView, mView.findFocus(),
                            mWindowAttributes.softInputMode,
                            !mHasHadWindowFocus, mWindowAttributes.flags);
                }
            }
        }

        // Remember if we must report the next draw.
        if ((relayoutResult & WindowManagerGlobal.RELAYOUT_RES_FIRST_TIME) != 0) {
            mReportNextDraw = true;
        }

        boolean cancelDraw = attachInfo.mTreeObserver.dispatchOnPreDraw() ||
                viewVisibility != View.VISIBLE;

        if (!cancelDraw && !newSurface) {
            if (!skipDraw || mReportNextDraw) {
                if (mPendingTransitions != null && mPendingTransitions.size() > 0) {
                    for (int i = 0; i < mPendingTransitions.size(); ++i) {
                        mPendingTransitions.get(i).startChangingAnimations();
                    }
                    mPendingTransitions.clear();
                }
    
                performDraw();
            }
        } else {
            if (viewVisibility == View.VISIBLE) {
                // Try again
                scheduleTraversals();
            } else if (mPendingTransitions != null && mPendingTransitions.size() > 0) {
                for (int i = 0; i < mPendingTransitions.size(); ++i) {
                    mPendingTransitions.get(i).endChangingAnimations();
                }
                mPendingTransitions.clear();
            }
        }

        mIsInTraversal = false;
    }

    private void performMeasure(int childWidthMeasureSpec, int childHeightMeasureSpec) {
        Trace.traceBegin(Trace.TRACE_TAG_VIEW, "measure");
        try {
            mView.measure(childWidthMeasureSpec, childHeightMeasureSpec);
        } finally {
            Trace.traceEnd(Trace.TRACE_TAG_VIEW);
        }
    }

    /**
     * Called by {@link android.view.View#isInLayout()} to determine whether the view hierarchy
     * is currently undergoing a layout pass.
     *
     * @return whether the view hierarchy is currently undergoing a layout pass
     */
    boolean isInLayout() {
        return mInLayout;
    }

    /**
     * Called by {@link android.view.View#requestLayout()} if the view hiearchy is currently
     * undergoing a layout pass. requestLayout() should not be called during layout, but if it
     * is called anyway, we handle the situation here rather than leave the hierarchy in an
     * indeterminate state. The solution is to queue up all requests during layout, apply those
     * requests as soon as layout is complete, and then run layout once more immediately. If
     * more requestLayout() calls are received during that second layout pass, we post those
     * requests to the next frame, to avoid possible infinite loops.
     *
     * @param view the view that requested the layout.
     */
    void requestLayoutDuringLayout(final View view) {
        if (!mHandlingLayoutInLayoutRequest) {
            if (!mLayoutRequesters.contains(view)) {
                Log.w("View", "requestLayout() called by " + view + " during layout pass");
                mLayoutRequesters.add(view);
            }
        } else {
            Log.w("View", "requestLayout() called by " + view + " during second layout pass: " +
                    "posting to next frame");
            view.post(new Runnable() {
                @Override
                public void run() {
                    view.requestLayout();
                }
            });
        }
    }

    private void performLayout() {
        mLayoutRequested = false;
        mScrollMayChange = true;
        mInLayout = true;

        final View host = mView;
        if (DEBUG_ORIENTATION || DEBUG_LAYOUT) {
            Log.v(TAG, "Laying out " + host + " to (" +
                    host.getMeasuredWidth() + ", " + host.getMeasuredHeight() + ")");
        }

        Trace.traceBegin(Trace.TRACE_TAG_VIEW, "layout");
        try {
            host.layout(0, 0, host.getMeasuredWidth(), host.getMeasuredHeight());
            int numViewsRequestingLayout = mLayoutRequesters.size();
            if (numViewsRequestingLayout > 0) {
                // requestLayout() was called during layout: unusual, but try to handle correctly
                mHandlingLayoutInLayoutRequest = true;
                for (int i = 0; i < numViewsRequestingLayout; ++i) {
                    mLayoutRequesters.get(i).requestLayout();
                }
                // Now run layout one more time
                host.layout(0, 0, host.getMeasuredWidth(), host.getMeasuredHeight());
                mHandlingLayoutInLayoutRequest = false;
                mLayoutRequesters.clear();
            }
        } finally {
            Trace.traceEnd(Trace.TRACE_TAG_VIEW);
        }
        mInLayout = false;
    }

    public void requestTransparentRegion(View child) {
        // the test below should not fail unless someone is messing with us
        checkThread();
        if (mView == child) {
            mView.mPrivateFlags |= View.PFLAG_REQUEST_TRANSPARENT_REGIONS;
            // Need to make sure we re-evaluate the window attributes next
            // time around, to ensure the window has the correct format.
            mWindowAttributesChanged = true;
            mWindowAttributesChangesFlag = 0;
            requestLayout();
        }
    }

    /**
     * Figures out the measure spec for the root view in a window based on it's
     * layout params.
     *
     * @param windowSize
     *            The available width or height of the window
     *
     * @param rootDimension
     *            The layout params for one dimension (width or height) of the
     *            window.
     *
     * @return The measure spec to use to measure the root view.
     */
    private static int getRootMeasureSpec(int windowSize, int rootDimension) {
        int measureSpec;
        switch (rootDimension) {

        case ViewGroup.LayoutParams.MATCH_PARENT:
            // Window can't resize. Force root view to be windowSize.
            measureSpec = MeasureSpec.makeMeasureSpec(windowSize, MeasureSpec.EXACTLY);
            break;
        case ViewGroup.LayoutParams.WRAP_CONTENT:
            // Window can resize. Set max size for root view.
            measureSpec = MeasureSpec.makeMeasureSpec(windowSize, MeasureSpec.AT_MOST);
            break;
        default:
            // Window wants to be an exact size. Force root view to be that size.
            measureSpec = MeasureSpec.makeMeasureSpec(rootDimension, MeasureSpec.EXACTLY);
            break;
        }
        return measureSpec;
    }

    int mHardwareYOffset;
    int mResizeAlpha;
    final Paint mResizePaint = new Paint();

    public void onHardwarePreDraw(HardwareCanvas canvas) {
        canvas.translate(0, -mHardwareYOffset);
    }

    public void onHardwarePostDraw(HardwareCanvas canvas) {
        if (mResizeBuffer != null) {
            mResizePaint.setAlpha(mResizeAlpha);
            canvas.drawHardwareLayer(mResizeBuffer, 0.0f, mHardwareYOffset, mResizePaint);
        }
        drawAccessibilityFocusedDrawableIfNeeded(canvas);
    }

    /**
     * @hide
     */
    void outputDisplayList(View view) {
        if (mAttachInfo != null && mAttachInfo.mHardwareCanvas != null) {
            DisplayList displayList = view.getDisplayList();
            if (displayList != null) {
                mAttachInfo.mHardwareCanvas.outputDisplayList(displayList);
            }
        }
    }

    /**
     * @see #PROPERTY_PROFILE_RENDERING
     */
    private void profileRendering(boolean enabled) {
        if (mProfileRendering) {
            mRenderProfilingEnabled = enabled;
            if (mRenderProfiler == null) {
                mRenderProfiler = new Thread(new Runnable() {
                    @Override
                    public void run() {
                        Log.d(TAG, "Starting profiling thread");
                        while (mRenderProfilingEnabled) {
                            mAttachInfo.mHandler.post(new Runnable() {
                                @Override
                                public void run() {
                                    mDirty.set(0, 0, mWidth, mHeight);
                                    scheduleTraversals();
                                }
                            });
                            try {
                                // TODO: This should use vsync when we get an API
                                Thread.sleep(15);
                            } catch (InterruptedException e) {
                                Log.d(TAG, "Exiting profiling thread");
                            }                            
                        }
                    }
                }, "Rendering Profiler");
                mRenderProfiler.start();
            } else {
                mRenderProfiler.interrupt();
                mRenderProfiler = null;
            }
        }
    }

    /**
     * Called from draw() when DEBUG_FPS is enabled
     */
    private void trackFPS() {
        // Tracks frames per second drawn. First value in a series of draws may be bogus
        // because it down not account for the intervening idle time
        long nowTime = System.currentTimeMillis();
        if (mFpsStartTime < 0) {
            mFpsStartTime = mFpsPrevTime = nowTime;
            mFpsNumFrames = 0;
        } else {
            ++mFpsNumFrames;
            String thisHash = Integer.toHexString(System.identityHashCode(this));
            long frameTime = nowTime - mFpsPrevTime;
            long totalTime = nowTime - mFpsStartTime;
            Log.v(TAG, "0x" + thisHash + "\tFrame time:\t" + frameTime);
            mFpsPrevTime = nowTime;
            if (totalTime > 1000) {
                float fps = (float) mFpsNumFrames * 1000 / totalTime;
                Log.v(TAG, "0x" + thisHash + "\tFPS:\t" + fps);
                mFpsStartTime = nowTime;
                mFpsNumFrames = 0;
            }
        }
    }

    private void performDraw() {
        if (!mAttachInfo.mScreenOn && !mReportNextDraw) {
            return;
        }

        final boolean fullRedrawNeeded = mFullRedrawNeeded;
        mFullRedrawNeeded = false;

        mIsDrawing = true;
        Trace.traceBegin(Trace.TRACE_TAG_VIEW, "draw");
        try {
            draw(fullRedrawNeeded);
        } finally {
            mIsDrawing = false;
            Trace.traceEnd(Trace.TRACE_TAG_VIEW);
        }

        if (mReportNextDraw) {
            mReportNextDraw = false;

            if (LOCAL_LOGV) {
                Log.v(TAG, "FINISHED DRAWING: " + mWindowAttributes.getTitle());
            }
            if (mSurfaceHolder != null && mSurface.isValid()) {
                mSurfaceHolderCallback.surfaceRedrawNeeded(mSurfaceHolder);
                SurfaceHolder.Callback callbacks[] = mSurfaceHolder.getCallbacks();
                if (callbacks != null) {
                    for (SurfaceHolder.Callback c : callbacks) {
                        if (c instanceof SurfaceHolder.Callback2) {
                            ((SurfaceHolder.Callback2)c).surfaceRedrawNeeded(
                                    mSurfaceHolder);
                        }
                    }
                }
            }
            try {
                mWindowSession.finishDrawing(mWindow);
            } catch (RemoteException e) {
            }
        }
    }

    private void draw(boolean fullRedrawNeeded) {
        Surface surface = mSurface;
        if (surface == null || !surface.isValid()) {
            return;
        }

        if (DEBUG_FPS) {
            trackFPS();
        }

        if (!sFirstDrawComplete) {
            synchronized (sFirstDrawHandlers) {
                sFirstDrawComplete = true;
                final int count = sFirstDrawHandlers.size();
                for (int i = 0; i< count; i++) {
                    mHandler.post(sFirstDrawHandlers.get(i));
                }
            }
        }

        scrollToRectOrFocus(null, false);

        final AttachInfo attachInfo = mAttachInfo;
        if (attachInfo.mViewScrollChanged) {
            attachInfo.mViewScrollChanged = false;
            attachInfo.mTreeObserver.dispatchOnScrollChanged();
        }

        int yoff;
        boolean animating = mScroller != null && mScroller.computeScrollOffset();
        if (animating) {
            yoff = mScroller.getCurrY();
        } else {
            yoff = mScrollY;
        }
        if (mCurScrollY != yoff) {
            mCurScrollY = yoff;
            fullRedrawNeeded = true;
        }

        final float appScale = attachInfo.mApplicationScale;
        final boolean scalingRequired = attachInfo.mScalingRequired;

        int resizeAlpha = 0;
        if (mResizeBuffer != null) {
            long deltaTime = SystemClock.uptimeMillis() - mResizeBufferStartTime;
            if (deltaTime < mResizeBufferDuration) {
                float amt = deltaTime/(float) mResizeBufferDuration;
                amt = mResizeInterpolator.getInterpolation(amt);
                animating = true;
                resizeAlpha = 255 - (int)(amt*255);
            } else {
                disposeResizeBuffer();
            }
        }

        final Rect dirty = mDirty;
        if (mSurfaceHolder != null) {
            // The app owns the surface, we won't draw.
            dirty.setEmpty();
            if (animating) {
                if (mScroller != null) {
                    mScroller.abortAnimation();
                }
                disposeResizeBuffer();
            }
            return;
        }

        if (fullRedrawNeeded) {
            attachInfo.mIgnoreDirtyState = true;
            dirty.set(0, 0, (int) (mWidth * appScale + 0.5f), (int) (mHeight * appScale + 0.5f));
        }

        if (DEBUG_ORIENTATION || DEBUG_DRAW) {
            Log.v(TAG, "Draw " + mView + "/"
                    + mWindowAttributes.getTitle()
                    + ": dirty={" + dirty.left + "," + dirty.top
                    + "," + dirty.right + "," + dirty.bottom + "} surface="
                    + surface + " surface.isValid()=" + surface.isValid() + ", appScale:" +
                    appScale + ", width=" + mWidth + ", height=" + mHeight);
        }

        attachInfo.mTreeObserver.dispatchOnDraw();

        if (!dirty.isEmpty() || mIsAnimating) {
            if (attachInfo.mHardwareRenderer != null && attachInfo.mHardwareRenderer.isEnabled()) {
                // Draw with hardware renderer.
                mIsAnimating = false;
                mHardwareYOffset = yoff;
                mResizeAlpha = resizeAlpha;

                mCurrentDirty.set(dirty);
                mCurrentDirty.union(mPreviousDirty);
                mPreviousDirty.set(dirty);
                dirty.setEmpty();

                if (attachInfo.mHardwareRenderer.draw(mView, attachInfo, this,
                        animating ? null : mCurrentDirty)) {
                    mPreviousDirty.set(0, 0, mWidth, mHeight);
                }
            } else if (!drawSoftware(surface, attachInfo, yoff, scalingRequired, dirty)) {
                return;
            }
        }

        if (animating) {
            mFullRedrawNeeded = true;
            scheduleTraversals();
        }
    }

    /**
     * @return true if drawing was succesfull, false if an error occurred
     */
    private boolean drawSoftware(Surface surface, AttachInfo attachInfo, int yoff,
            boolean scalingRequired, Rect dirty) {

        // If we get here with a disabled & requested hardware renderer, something went
        // wrong (an invalidate posted right before we destroyed the hardware surface
        // for instance) so we should just bail out. Locking the surface with software
        // rendering at this point would lock it forever and prevent hardware renderer
        // from doing its job when it comes back.
        if (attachInfo.mHardwareRenderer != null && !attachInfo.mHardwareRenderer.isEnabled() &&
                attachInfo.mHardwareRenderer.isRequested()) {
            mFullRedrawNeeded = true;
            scheduleTraversals();
            return false;
        }

        // Draw with software renderer.
        Canvas canvas;
        try {
            int left = dirty.left;
            int top = dirty.top;
            int right = dirty.right;
            int bottom = dirty.bottom;

            canvas = mSurface.lockCanvas(dirty);

            if (left != dirty.left || top != dirty.top || right != dirty.right ||
                    bottom != dirty.bottom) {
                attachInfo.mIgnoreDirtyState = true;
            }

            // TODO: Do this in native
            canvas.setDensity(mDensity);
        } catch (Surface.OutOfResourcesException e) {
            Log.e(TAG, "OutOfResourcesException locking surface", e);
            try {
                if (!mWindowSession.outOfMemory(mWindow)) {
                    Slog.w(TAG, "No processes killed for memory; killing self");
                    Process.killProcess(Process.myPid());
                }
            } catch (RemoteException ex) {
            }
            mLayoutRequested = true;    // ask wm for a new surface next time.
            return false;
        } catch (IllegalArgumentException e) {
            Log.e(TAG, "Could not lock surface", e);
            // Don't assume this is due to out of memory, it could be
            // something else, and if it is something else then we could
            // kill stuff (or ourself) for no reason.
            mLayoutRequested = true;    // ask wm for a new surface next time.
            return false;
        }

        try {
            if (DEBUG_ORIENTATION || DEBUG_DRAW) {
                Log.v(TAG, "Surface " + surface + " drawing to bitmap w="
                        + canvas.getWidth() + ", h=" + canvas.getHeight());
                //canvas.drawARGB(255, 255, 0, 0);
            }

            // If this bitmap's format includes an alpha channel, we
            // need to clear it before drawing so that the child will
            // properly re-composite its drawing on a transparent
            // background. This automatically respects the clip/dirty region
            // or
            // If we are applying an offset, we need to clear the area
            // where the offset doesn't appear to avoid having garbage
            // left in the blank areas.
            if (!canvas.isOpaque() || yoff != 0) {
                canvas.drawColor(0, PorterDuff.Mode.CLEAR);
            }

            dirty.setEmpty();
            mIsAnimating = false;
            attachInfo.mDrawingTime = SystemClock.uptimeMillis();
            mView.mPrivateFlags |= View.PFLAG_DRAWN;

            if (DEBUG_DRAW) {
                Context cxt = mView.getContext();
                Log.i(TAG, "Drawing: package:" + cxt.getPackageName() +
                        ", metrics=" + cxt.getResources().getDisplayMetrics() +
                        ", compatibilityInfo=" + cxt.getResources().getCompatibilityInfo());
            }
            try {
                canvas.translate(0, -yoff);
                if (mTranslator != null) {
                    mTranslator.translateCanvas(canvas);
                }
                canvas.setScreenDensity(scalingRequired ? mNoncompatDensity : 0);
                attachInfo.mSetIgnoreDirtyState = false;

                mView.draw(canvas);

                drawAccessibilityFocusedDrawableIfNeeded(canvas);
            } finally {
                if (!attachInfo.mSetIgnoreDirtyState) {
                    // Only clear the flag if it was not set during the mView.draw() call
                    attachInfo.mIgnoreDirtyState = false;
                }
            }
        } finally {
            try {
                surface.unlockCanvasAndPost(canvas);
            } catch (IllegalArgumentException e) {
                Log.e(TAG, "Could not unlock surface", e);
                mLayoutRequested = true;    // ask wm for a new surface next time.
                //noinspection ReturnInsideFinallyBlock
                return false;
            }

            if (LOCAL_LOGV) {
                Log.v(TAG, "Surface " + surface + " unlockCanvasAndPost");
            }
        }
        return true;
    }

    /**
     * We want to draw a highlight around the current accessibility focused.
     * Since adding a style for all possible view is not a viable option we
     * have this specialized drawing method.
     *
     * Note: We are doing this here to be able to draw the highlight for
     *       virtual views in addition to real ones.
     *
     * @param canvas The canvas on which to draw.
     */
    private void drawAccessibilityFocusedDrawableIfNeeded(Canvas canvas) {
        AccessibilityManager manager = AccessibilityManager.getInstance(mView.mContext);
        if (!manager.isEnabled() || !manager.isTouchExplorationEnabled()) {
            return;
        }
        if (mAccessibilityFocusedHost == null || mAccessibilityFocusedHost.mAttachInfo == null) {
            return;
        }
        Drawable drawable = getAccessibilityFocusedDrawable();
        if (drawable == null) {
            return;
        }
        AccessibilityNodeProvider provider =
            mAccessibilityFocusedHost.getAccessibilityNodeProvider();
        Rect bounds = mView.mAttachInfo.mTmpInvalRect;
        if (provider == null) {
            mAccessibilityFocusedHost.getBoundsOnScreen(bounds);
        } else {
            if (mAccessibilityFocusedVirtualView == null) {
                return;
            }
            mAccessibilityFocusedVirtualView.getBoundsInScreen(bounds);
        }
        bounds.offset(-mAttachInfo.mWindowLeft, -mAttachInfo.mWindowTop);
        drawable.setBounds(bounds);
        drawable.draw(canvas);
    }

    private Drawable getAccessibilityFocusedDrawable() {
        if (mAttachInfo != null) {
            // Lazily load the accessibility focus drawable.
            if (mAttachInfo.mAccessibilityFocusDrawable == null) {
                TypedValue value = new TypedValue();
                final boolean resolved = mView.mContext.getTheme().resolveAttribute(
                        R.attr.accessibilityFocusedDrawable, value, true);
                if (resolved) {
                    mAttachInfo.mAccessibilityFocusDrawable =
                        mView.mContext.getResources().getDrawable(value.resourceId);
                }
            }
            return mAttachInfo.mAccessibilityFocusDrawable;
        }
        return null;
    }

    void invalidateDisplayLists() {
        final ArrayList<DisplayList> displayLists = mDisplayLists;
        final int count = displayLists.size();

        for (int i = 0; i < count; i++) {
            final DisplayList displayList = displayLists.get(i);
            displayList.invalidate();
            displayList.clear();
        }

        displayLists.clear();
    }

    boolean scrollToRectOrFocus(Rect rectangle, boolean immediate) {
        final View.AttachInfo attachInfo = mAttachInfo;
        final Rect ci = attachInfo.mContentInsets;
        final Rect vi = attachInfo.mVisibleInsets;
        int scrollY = 0;
        boolean handled = false;

        if (vi.left > ci.left || vi.top > ci.top
                || vi.right > ci.right || vi.bottom > ci.bottom) {
            // We'll assume that we aren't going to change the scroll
            // offset, since we want to avoid that unless it is actually
            // going to make the focus visible...  otherwise we scroll
            // all over the place.
            scrollY = mScrollY;
            // We can be called for two different situations: during a draw,
            // to update the scroll position if the focus has changed (in which
            // case 'rectangle' is null), or in response to a
            // requestChildRectangleOnScreen() call (in which case 'rectangle'
            // is non-null and we just want to scroll to whatever that
            // rectangle is).
            View focus = mRealFocusedView;

            // When in touch mode, focus points to the previously focused view,
            // which may have been removed from the view hierarchy. The following
            // line checks whether the view is still in our hierarchy.
            if (focus == null || focus.mAttachInfo != mAttachInfo) {
                mRealFocusedView = null;
                return false;
            }

            if (focus != mLastScrolledFocus) {
                // If the focus has changed, then ignore any requests to scroll
                // to a rectangle; first we want to make sure the entire focus
                // view is visible.
                rectangle = null;
            }
            if (DEBUG_INPUT_RESIZE) Log.v(TAG, "Eval scroll: focus=" + focus
                    + " rectangle=" + rectangle + " ci=" + ci
                    + " vi=" + vi);
            if (focus == mLastScrolledFocus && !mScrollMayChange
                    && rectangle == null) {
                // Optimization: if the focus hasn't changed since last
                // time, and no layout has happened, then just leave things
                // as they are.
                if (DEBUG_INPUT_RESIZE) Log.v(TAG, "Keeping scroll y="
                        + mScrollY + " vi=" + vi.toShortString());
            } else if (focus != null) {
                // We need to determine if the currently focused view is
                // within the visible part of the window and, if not, apply
                // a pan so it can be seen.
                mLastScrolledFocus = focus;
                mScrollMayChange = false;
                if (DEBUG_INPUT_RESIZE) Log.v(TAG, "Need to scroll?");
                // Try to find the rectangle from the focus view.
                if (focus.getGlobalVisibleRect(mVisRect, null)) {
                    if (DEBUG_INPUT_RESIZE) Log.v(TAG, "Root w="
                            + mView.getWidth() + " h=" + mView.getHeight()
                            + " ci=" + ci.toShortString()
                            + " vi=" + vi.toShortString());
                    if (rectangle == null) {
                        focus.getFocusedRect(mTempRect);
                        if (DEBUG_INPUT_RESIZE) Log.v(TAG, "Focus " + focus
                                + ": focusRect=" + mTempRect.toShortString());
                        if (mView instanceof ViewGroup) {
                            ((ViewGroup) mView).offsetDescendantRectToMyCoords(
                                    focus, mTempRect);
                        }
                        if (DEBUG_INPUT_RESIZE) Log.v(TAG,
                                "Focus in window: focusRect="
                                + mTempRect.toShortString()
                                + " visRect=" + mVisRect.toShortString());
                    } else {
                        mTempRect.set(rectangle);
                        if (DEBUG_INPUT_RESIZE) Log.v(TAG,
                                "Request scroll to rect: "
                                + mTempRect.toShortString()
                                + " visRect=" + mVisRect.toShortString());
                    }
                    if (mTempRect.intersect(mVisRect)) {
                        if (DEBUG_INPUT_RESIZE) Log.v(TAG,
                                "Focus window visible rect: "
                                + mTempRect.toShortString());
                        if (mTempRect.height() >
                                (mView.getHeight()-vi.top-vi.bottom)) {
                            // If the focus simply is not going to fit, then
                            // best is probably just to leave things as-is.
                            if (DEBUG_INPUT_RESIZE) Log.v(TAG,
                                    "Too tall; leaving scrollY=" + scrollY);
                        } else if ((mTempRect.top-scrollY) < vi.top) {
                            scrollY -= vi.top - (mTempRect.top-scrollY);
                            if (DEBUG_INPUT_RESIZE) Log.v(TAG,
                                    "Top covered; scrollY=" + scrollY);
                        } else if ((mTempRect.bottom-scrollY)
                                > (mView.getHeight()-vi.bottom)) {
                            scrollY += (mTempRect.bottom-scrollY)
                                    - (mView.getHeight()-vi.bottom);
                            if (DEBUG_INPUT_RESIZE) Log.v(TAG,
                                    "Bottom covered; scrollY=" + scrollY);
                        }
                        handled = true;
                    }
                }
            }
        }

        if (scrollY != mScrollY) {
            if (DEBUG_INPUT_RESIZE) Log.v(TAG, "Pan scroll changed: old="
                    + mScrollY + " , new=" + scrollY);
            if (!immediate && mResizeBuffer == null) {
                if (mScroller == null) {
                    mScroller = new Scroller(mView.getContext());
                }
                mScroller.startScroll(0, mScrollY, 0, scrollY-mScrollY);
            } else if (mScroller != null) {
                mScroller.abortAnimation();
            }
            mScrollY = scrollY;
        }

        return handled;
    }

    /**
     * @hide
     */
    public View getAccessibilityFocusedHost() {
        return mAccessibilityFocusedHost;
    }

    /**
     * @hide
     */
    public AccessibilityNodeInfo getAccessibilityFocusedVirtualView() {
        return mAccessibilityFocusedVirtualView;
    }

    void setAccessibilityFocus(View view, AccessibilityNodeInfo node) {
        // If we have a virtual view with accessibility focus we need
        // to clear the focus and invalidate the virtual view bounds.
        if (mAccessibilityFocusedVirtualView != null) {

            AccessibilityNodeInfo focusNode = mAccessibilityFocusedVirtualView;
            View focusHost = mAccessibilityFocusedHost;
            focusHost.clearAccessibilityFocusNoCallbacks();

            // Wipe the state of the current accessibility focus since
            // the call into the provider to clear accessibility focus
            // will fire an accessibility event which will end up calling
            // this method and we want to have clean state when this
            // invocation happens.
            mAccessibilityFocusedHost = null;
            mAccessibilityFocusedVirtualView = null;

            AccessibilityNodeProvider provider = focusHost.getAccessibilityNodeProvider();
            if (provider != null) {
                // Invalidate the area of the cleared accessibility focus.
                focusNode.getBoundsInParent(mTempRect);
                focusHost.invalidate(mTempRect);
                // Clear accessibility focus in the virtual node.
                final int virtualNodeId = AccessibilityNodeInfo.getVirtualDescendantId(
                        focusNode.getSourceNodeId());
                provider.performAction(virtualNodeId,
                        AccessibilityNodeInfo.ACTION_CLEAR_ACCESSIBILITY_FOCUS, null);
            }
            focusNode.recycle();
        }
        if (mAccessibilityFocusedHost != null) {
            // Clear accessibility focus in the view.
            mAccessibilityFocusedHost.clearAccessibilityFocusNoCallbacks();
        }

        // Set the new focus host and node.
        mAccessibilityFocusedHost = view;
        mAccessibilityFocusedVirtualView = node;
    }

    public void requestChildFocus(View child, View focused) {
        checkThread();

        if (DEBUG_INPUT_RESIZE) {
            Log.v(TAG, "Request child focus: focus now " + focused);
        }

        mAttachInfo.mTreeObserver.dispatchOnGlobalFocusChange(mOldFocusedView, focused);
        scheduleTraversals();

        mFocusedView = mRealFocusedView = focused;
    }

    public void clearChildFocus(View child) {
        checkThread();

        if (DEBUG_INPUT_RESIZE) {
            Log.v(TAG, "Clearing child focus");
        }

        mOldFocusedView = mFocusedView;

        // Invoke the listener only if there is no view to take focus
        if (focusSearch(null, View.FOCUS_FORWARD) == null) {
            mAttachInfo.mTreeObserver.dispatchOnGlobalFocusChange(mOldFocusedView, null);
        }

        mFocusedView = mRealFocusedView = null;
    }

    @Override
    public ViewParent getParentForAccessibility() {
        return null;
    }

    public void focusableViewAvailable(View v) {
        checkThread();
        if (mView != null) {
            if (!mView.hasFocus()) {
                v.requestFocus();
            } else {
                // the one case where will transfer focus away from the current one
                // is if the current view is a view group that prefers to give focus
                // to its children first AND the view is a descendant of it.
                mFocusedView = mView.findFocus();
                boolean descendantsHaveDibsOnFocus =
                        (mFocusedView instanceof ViewGroup) &&
                            (((ViewGroup) mFocusedView).getDescendantFocusability() ==
                                    ViewGroup.FOCUS_AFTER_DESCENDANTS);
                if (descendantsHaveDibsOnFocus && isViewDescendantOf(v, mFocusedView)) {
                    // If a view gets the focus, the listener will be invoked from requestChildFocus()
                    v.requestFocus();
                }
            }
        }
    }

    public void recomputeViewAttributes(View child) {
        checkThread();
        if (mView == child) {
            mAttachInfo.mRecomputeGlobalAttributes = true;
            if (!mWillDrawSoon) {
                scheduleTraversals();
            }
        }
    }

    void dispatchDetachedFromWindow() {
        if (mView != null && mView.mAttachInfo != null) {
            if (mAttachInfo.mHardwareRenderer != null &&
                    mAttachInfo.mHardwareRenderer.isEnabled()) {
                mAttachInfo.mHardwareRenderer.validate();
            }
            mView.dispatchDetachedFromWindow();
        }

        mAccessibilityInteractionConnectionManager.ensureNoConnection();
        mAccessibilityManager.removeAccessibilityStateChangeListener(
                mAccessibilityInteractionConnectionManager);
        removeSendWindowContentChangedCallback();

        destroyHardwareRenderer();

        setAccessibilityFocus(null, null);

        mView = null;
        mAttachInfo.mRootView = null;
        mAttachInfo.mSurface = null;

        mSurface.release();

        if (mInputQueueCallback != null && mInputQueue != null) {
            mInputQueueCallback.onInputQueueDestroyed(mInputQueue);
            mInputQueueCallback = null;
            mInputQueue = null;
        } else if (mInputEventReceiver != null) {
            mInputEventReceiver.dispose();
            mInputEventReceiver = null;
        }
        try {
            mWindowSession.remove(mWindow);
        } catch (RemoteException e) {
        }
        
        // Dispose the input channel after removing the window so the Window Manager
        // doesn't interpret the input channel being closed as an abnormal termination.
        if (mInputChannel != null) {
            mInputChannel.dispose();
            mInputChannel = null;
        }

        unscheduleTraversals();
    }

    void updateConfiguration(Configuration config, boolean force) {
        if (DEBUG_CONFIGURATION) Log.v(TAG,
                "Applying new config to window "
                + mWindowAttributes.getTitle()
                + ": " + config);

        CompatibilityInfo ci = mCompatibilityInfo.getIfNeeded();
        if (ci != null) {
            config = new Configuration(config);
            ci.applyToConfiguration(mNoncompatDensity, config);
        }

        synchronized (sConfigCallbacks) {
            for (int i=sConfigCallbacks.size()-1; i>=0; i--) {
                sConfigCallbacks.get(i).onConfigurationChanged(config);
            }
        }
        if (mView != null) {
            // At this point the resources have been updated to
            // have the most recent config, whatever that is.  Use
            // the one in them which may be newer.
            config = mView.getResources().getConfiguration();
            if (force || mLastConfiguration.diff(config) != 0) {
                final int lastLayoutDirection = mLastConfiguration.getLayoutDirection();
                final int currentLayoutDirection = config.getLayoutDirection();
                mLastConfiguration.setTo(config);
                if (lastLayoutDirection != currentLayoutDirection &&
                        mViewLayoutDirectionInitial == View.LAYOUT_DIRECTION_INHERIT) {
                    mView.setLayoutDirection(currentLayoutDirection);
                }
                mView.dispatchConfigurationChanged(config);
            }
        }
    }
    
    /**
     * Return true if child is an ancestor of parent, (or equal to the parent).
     */
    public static boolean isViewDescendantOf(View child, View parent) {
        if (child == parent) {
            return true;
        }

        final ViewParent theParent = child.getParent();
        return (theParent instanceof ViewGroup) && isViewDescendantOf((View) theParent, parent);
    }

    private static void forceLayout(View view) {
        view.forceLayout();
        if (view instanceof ViewGroup) {
            ViewGroup group = (ViewGroup) view;
            final int count = group.getChildCount();
            for (int i = 0; i < count; i++) {
                forceLayout(group.getChildAt(i));
            }
        }
    }

    private final static int MSG_INVALIDATE = 1;
    private final static int MSG_INVALIDATE_RECT = 2;
    private final static int MSG_DIE = 3;
    private final static int MSG_RESIZED = 4;
    private final static int MSG_RESIZED_REPORT = 5;
    private final static int MSG_WINDOW_FOCUS_CHANGED = 6;
    private final static int MSG_DISPATCH_KEY = 7;
    private final static int MSG_DISPATCH_APP_VISIBILITY = 8;
    private final static int MSG_DISPATCH_GET_NEW_SURFACE = 9;
    private final static int MSG_IME_FINISHED_EVENT = 10;
    private final static int MSG_DISPATCH_KEY_FROM_IME = 11;
    private final static int MSG_FINISH_INPUT_CONNECTION = 12;
    private final static int MSG_CHECK_FOCUS = 13;
    private final static int MSG_CLOSE_SYSTEM_DIALOGS = 14;
    private final static int MSG_DISPATCH_DRAG_EVENT = 15;
    private final static int MSG_DISPATCH_DRAG_LOCATION_EVENT = 16;
    private final static int MSG_DISPATCH_SYSTEM_UI_VISIBILITY = 17;
    private final static int MSG_UPDATE_CONFIGURATION = 18;
    private final static int MSG_PROCESS_INPUT_EVENTS = 19;
    private final static int MSG_DISPATCH_SCREEN_STATE = 20;
    private final static int MSG_INVALIDATE_DISPLAY_LIST = 21;
    private final static int MSG_CLEAR_ACCESSIBILITY_FOCUS_HOST = 22;
    private final static int MSG_DISPATCH_DONE_ANIMATING = 23;
    private final static int MSG_INVALIDATE_WORLD = 24;
    private final static int MSG_WINDOW_MOVED = 25;

    final class ViewRootHandler extends Handler {
        @Override
        public String getMessageName(Message message) {
            switch (message.what) {
                case MSG_INVALIDATE:
                    return "MSG_INVALIDATE";
                case MSG_INVALIDATE_RECT:
                    return "MSG_INVALIDATE_RECT";
                case MSG_DIE:
                    return "MSG_DIE";
                case MSG_RESIZED:
                    return "MSG_RESIZED";
                case MSG_RESIZED_REPORT:
                    return "MSG_RESIZED_REPORT";
                case MSG_WINDOW_FOCUS_CHANGED:
                    return "MSG_WINDOW_FOCUS_CHANGED";
                case MSG_DISPATCH_KEY:
                    return "MSG_DISPATCH_KEY";
                case MSG_DISPATCH_APP_VISIBILITY:
                    return "MSG_DISPATCH_APP_VISIBILITY";
                case MSG_DISPATCH_GET_NEW_SURFACE:
                    return "MSG_DISPATCH_GET_NEW_SURFACE";
                case MSG_IME_FINISHED_EVENT:
                    return "MSG_IME_FINISHED_EVENT";
                case MSG_DISPATCH_KEY_FROM_IME:
                    return "MSG_DISPATCH_KEY_FROM_IME";
                case MSG_FINISH_INPUT_CONNECTION:
                    return "MSG_FINISH_INPUT_CONNECTION";
                case MSG_CHECK_FOCUS:
                    return "MSG_CHECK_FOCUS";
                case MSG_CLOSE_SYSTEM_DIALOGS:
                    return "MSG_CLOSE_SYSTEM_DIALOGS";
                case MSG_DISPATCH_DRAG_EVENT:
                    return "MSG_DISPATCH_DRAG_EVENT";
                case MSG_DISPATCH_DRAG_LOCATION_EVENT:
                    return "MSG_DISPATCH_DRAG_LOCATION_EVENT";
                case MSG_DISPATCH_SYSTEM_UI_VISIBILITY:
                    return "MSG_DISPATCH_SYSTEM_UI_VISIBILITY";
                case MSG_UPDATE_CONFIGURATION:
                    return "MSG_UPDATE_CONFIGURATION";
                case MSG_PROCESS_INPUT_EVENTS:
                    return "MSG_PROCESS_INPUT_EVENTS";
                case MSG_DISPATCH_SCREEN_STATE:
                    return "MSG_DISPATCH_SCREEN_STATE";
                case MSG_INVALIDATE_DISPLAY_LIST:
                    return "MSG_INVALIDATE_DISPLAY_LIST";
                case MSG_CLEAR_ACCESSIBILITY_FOCUS_HOST:
                    return "MSG_CLEAR_ACCESSIBILITY_FOCUS_HOST";
                case MSG_DISPATCH_DONE_ANIMATING:
                    return "MSG_DISPATCH_DONE_ANIMATING";
                case MSG_WINDOW_MOVED:
                    return "MSG_WINDOW_MOVED";
            }
            return super.getMessageName(message);
        }

        @Override
        public void handleMessage(Message msg) {
            switch (msg.what) {
            case MSG_INVALIDATE:
                ((View) msg.obj).invalidate();
                break;
            case MSG_INVALIDATE_RECT:
                final View.AttachInfo.InvalidateInfo info = (View.AttachInfo.InvalidateInfo) msg.obj;
                info.target.invalidate(info.left, info.top, info.right, info.bottom);
                info.release();
                break;
            case MSG_IME_FINISHED_EVENT:
                handleImeFinishedEvent(msg.arg1, msg.arg2 != 0);
                break;
            case MSG_PROCESS_INPUT_EVENTS:
                mProcessInputEventsScheduled = false;
                doProcessInputEvents();
                break;
            case MSG_DISPATCH_APP_VISIBILITY:
                handleAppVisibility(msg.arg1 != 0);
                break;
            case MSG_DISPATCH_GET_NEW_SURFACE:
                handleGetNewSurface();
                break;
            case MSG_RESIZED: {
                // Recycled in the fall through...
                SomeArgs args = (SomeArgs) msg.obj;
                if (mWinFrame.equals(args.arg1)
                        && mPendingContentInsets.equals(args.arg2)
                        && mPendingVisibleInsets.equals(args.arg3)
                        && args.arg4 == null) {
                    break;
                }
                } // fall through...
            case MSG_RESIZED_REPORT:
                if (mAdded) {
                    SomeArgs args = (SomeArgs) msg.obj;

                    Configuration config = (Configuration) args.arg4;
                    if (config != null) {
                        updateConfiguration(config, false);
                    }

                    mWinFrame.set((Rect) args.arg1);
                    mPendingContentInsets.set((Rect) args.arg2);
                    mPendingVisibleInsets.set((Rect) args.arg3);

                    args.recycle();

                    if (msg.what == MSG_RESIZED_REPORT) {
                        mReportNextDraw = true;
                    }

                    if (mView != null) {
                        forceLayout(mView);
                    }

                    requestLayout();
                }
                break;
            case MSG_WINDOW_MOVED:
                if (mAdded) {
                    final int w = mWinFrame.width();
                    final int h = mWinFrame.height();
                    final int l = msg.arg1;
                    final int t = msg.arg2;
                    mWinFrame.left = l;
                    mWinFrame.right = l + w;
                    mWinFrame.top = t;
                    mWinFrame.bottom = t + h;

                    if (mView != null) {
                        forceLayout(mView);
                    }
                    requestLayout();
                }
                break;
            case MSG_WINDOW_FOCUS_CHANGED: {
                if (mAdded) {
                    boolean hasWindowFocus = msg.arg1 != 0;
                    mAttachInfo.mHasWindowFocus = hasWindowFocus;

                    profileRendering(hasWindowFocus);

                    if (hasWindowFocus) {
                        boolean inTouchMode = msg.arg2 != 0;
                        ensureTouchModeLocally(inTouchMode);

                        if (mAttachInfo.mHardwareRenderer != null &&
                                mSurface != null && mSurface.isValid()) {
                            mFullRedrawNeeded = true;
                            try {
                                if (mAttachInfo.mHardwareRenderer.initializeIfNeeded(
                                        mWidth, mHeight, mHolder.getSurface())) {
                                    mFullRedrawNeeded = true;
                                }
                            } catch (Surface.OutOfResourcesException e) {
                                Log.e(TAG, "OutOfResourcesException locking surface", e);
                                try {
                                    if (!mWindowSession.outOfMemory(mWindow)) {
                                        Slog.w(TAG, "No processes killed for memory; killing self");
                                        Process.killProcess(Process.myPid());
                                    }
                                } catch (RemoteException ex) {
                                }
                                // Retry in a bit.
                                sendMessageDelayed(obtainMessage(msg.what, msg.arg1, msg.arg2), 500);
                                return;
                            }
                        }
                    }

                    mLastWasImTarget = WindowManager.LayoutParams
                            .mayUseInputMethod(mWindowAttributes.flags);

                    InputMethodManager imm = InputMethodManager.peekInstance();
                    if (mView != null) {
                        if (hasWindowFocus && imm != null && mLastWasImTarget) {
                            imm.startGettingWindowFocus(mView);
                        }
                        mAttachInfo.mKeyDispatchState.reset();
                        mView.dispatchWindowFocusChanged(hasWindowFocus);
                    }

                    // Note: must be done after the focus change callbacks,
                    // so all of the view state is set up correctly.
                    if (hasWindowFocus) {
                        if (imm != null && mLastWasImTarget) {
                            imm.onWindowFocus(mView, mView.findFocus(),
                                    mWindowAttributes.softInputMode,
                                    !mHasHadWindowFocus, mWindowAttributes.flags);
                        }
                        // Clear the forward bit.  We can just do this directly, since
                        // the window manager doesn't care about it.
                        mWindowAttributes.softInputMode &=
                                ~WindowManager.LayoutParams.SOFT_INPUT_IS_FORWARD_NAVIGATION;
                        ((WindowManager.LayoutParams)mView.getLayoutParams())
                                .softInputMode &=
                                    ~WindowManager.LayoutParams.SOFT_INPUT_IS_FORWARD_NAVIGATION;
                        mHasHadWindowFocus = true;
                    }

                    setAccessibilityFocus(null, null);

                    if (mView != null && mAccessibilityManager.isEnabled()) {
                        if (hasWindowFocus) {
                            mView.sendAccessibilityEvent(
                                    AccessibilityEvent.TYPE_WINDOW_STATE_CHANGED);
                        }
                    }
                }
            } break;
            case MSG_DIE:
                doDie();
                break;
            case MSG_DISPATCH_KEY: {
                KeyEvent event = (KeyEvent)msg.obj;
                enqueueInputEvent(event, null, 0, true);
            } break;
            case MSG_DISPATCH_KEY_FROM_IME: {
                if (LOCAL_LOGV) Log.v(
                    TAG, "Dispatching key "
                    + msg.obj + " from IME to " + mView);
                KeyEvent event = (KeyEvent)msg.obj;
                if ((event.getFlags()&KeyEvent.FLAG_FROM_SYSTEM) != 0) {
                    // The IME is trying to say this event is from the
                    // system!  Bad bad bad!
                    //noinspection UnusedAssignment
                    event = KeyEvent.changeFlags(event, event.getFlags() & ~KeyEvent.FLAG_FROM_SYSTEM);
                }
                enqueueInputEvent(event, null, QueuedInputEvent.FLAG_DELIVER_POST_IME, true);
            } break;
            case MSG_FINISH_INPUT_CONNECTION: {
                InputMethodManager imm = InputMethodManager.peekInstance();
                if (imm != null) {
                    imm.reportFinishInputConnection((InputConnection)msg.obj);
                }
            } break;
            case MSG_CHECK_FOCUS: {
                InputMethodManager imm = InputMethodManager.peekInstance();
                if (imm != null) {
                    imm.checkFocus();
                }
            } break;
            case MSG_CLOSE_SYSTEM_DIALOGS: {
                if (mView != null) {
                    mView.onCloseSystemDialogs((String)msg.obj);
                }
            } break;
            case MSG_DISPATCH_DRAG_EVENT:
            case MSG_DISPATCH_DRAG_LOCATION_EVENT: {
                DragEvent event = (DragEvent)msg.obj;
                event.mLocalState = mLocalDragState;    // only present when this app called startDrag()
                handleDragEvent(event);
            } break;
            case MSG_DISPATCH_SYSTEM_UI_VISIBILITY: {
                handleDispatchSystemUiVisibilityChanged((SystemUiVisibilityInfo)msg.obj);
            } break;
            case MSG_UPDATE_CONFIGURATION: {
                Configuration config = (Configuration)msg.obj;
                if (config.isOtherSeqNewer(mLastConfiguration)) {
                    config = mLastConfiguration;
                }
                updateConfiguration(config, false);
            } break;
            case MSG_DISPATCH_SCREEN_STATE: {
                if (mView != null) {
                    handleScreenStateChange(msg.arg1 == 1);
                }
            } break;
            case MSG_INVALIDATE_DISPLAY_LIST: {
                invalidateDisplayLists();
            } break;
            case MSG_CLEAR_ACCESSIBILITY_FOCUS_HOST: {
                setAccessibilityFocus(null, null);
            } break;
            case MSG_DISPATCH_DONE_ANIMATING: {
                handleDispatchDoneAnimating();
            } break;
            case MSG_INVALIDATE_WORLD: {
                if (mView != null) {
                    invalidateWorld(mView);
                }
            } break;
            }
        }
    }

    final ViewRootHandler mHandler = new ViewRootHandler();

    /**
     * Something in the current window tells us we need to change the touch mode.  For
     * example, we are not in touch mode, and the user touches the screen.
     *
     * If the touch mode has changed, tell the window manager, and handle it locally.
     *
     * @param inTouchMode Whether we want to be in touch mode.
     * @return True if the touch mode changed and focus changed was changed as a result
     */
    boolean ensureTouchMode(boolean inTouchMode) {
        if (DBG) Log.d("touchmode", "ensureTouchMode(" + inTouchMode + "), current "
                + "touch mode is " + mAttachInfo.mInTouchMode);
        if (mAttachInfo.mInTouchMode == inTouchMode) return false;

        // tell the window manager
        try {
            mWindowSession.setInTouchMode(inTouchMode);
        } catch (RemoteException e) {
            throw new RuntimeException(e);
        }

        // handle the change
        return ensureTouchModeLocally(inTouchMode);
    }

    /**
     * Ensure that the touch mode for this window is set, and if it is changing,
     * take the appropriate action.
     * @param inTouchMode Whether we want to be in touch mode.
     * @return True if the touch mode changed and focus changed was changed as a result
     */
    private boolean ensureTouchModeLocally(boolean inTouchMode) {
        if (DBG) Log.d("touchmode", "ensureTouchModeLocally(" + inTouchMode + "), current "
                + "touch mode is " + mAttachInfo.mInTouchMode);

        if (mAttachInfo.mInTouchMode == inTouchMode) return false;

        mAttachInfo.mInTouchMode = inTouchMode;
        mAttachInfo.mTreeObserver.dispatchOnTouchModeChanged(inTouchMode);

        return (inTouchMode) ? enterTouchMode() : leaveTouchMode();
    }

    private boolean enterTouchMode() {
        if (mView != null) {
            if (mView.hasFocus()) {
                // note: not relying on mFocusedView here because this could
                // be when the window is first being added, and mFocused isn't
                // set yet.
                final View focused = mView.findFocus();
                if (focused != null && !focused.isFocusableInTouchMode()) {

                    final ViewGroup ancestorToTakeFocus =
                            findAncestorToTakeFocusInTouchMode(focused);
                    if (ancestorToTakeFocus != null) {
                        // there is an ancestor that wants focus after its descendants that
                        // is focusable in touch mode.. give it focus
                        return ancestorToTakeFocus.requestFocus();
                    } else {
                        // nothing appropriate to have focus in touch mode, clear it out
                        mView.unFocus();
                        mAttachInfo.mTreeObserver.dispatchOnGlobalFocusChange(focused, null);
                        mFocusedView = null;
                        mOldFocusedView = null;
                        return true;
                    }
                }
            }
        }
        return false;
    }

    /**
     * Find an ancestor of focused that wants focus after its descendants and is
     * focusable in touch mode.
     * @param focused The currently focused view.
     * @return An appropriate view, or null if no such view exists.
     */
    private static ViewGroup findAncestorToTakeFocusInTouchMode(View focused) {
        ViewParent parent = focused.getParent();
        while (parent instanceof ViewGroup) {
            final ViewGroup vgParent = (ViewGroup) parent;
            if (vgParent.getDescendantFocusability() == ViewGroup.FOCUS_AFTER_DESCENDANTS
                    && vgParent.isFocusableInTouchMode()) {
                return vgParent;
            }
            if (vgParent.isRootNamespace()) {
                return null;
            } else {
                parent = vgParent.getParent();
            }
        }
        return null;
    }

    private boolean leaveTouchMode() {
        if (mView != null) {
            if (mView.hasFocus()) {
                // i learned the hard way to not trust mFocusedView :)
                mFocusedView = mView.findFocus();
                if (!(mFocusedView instanceof ViewGroup)) {
                    // some view has focus, let it keep it
                    return false;
                } else if (((ViewGroup)mFocusedView).getDescendantFocusability() !=
                        ViewGroup.FOCUS_AFTER_DESCENDANTS) {
                    // some view group has focus, and doesn't prefer its children
                    // over itself for focus, so let them keep it.
                    return false;
                }
            }

            // find the best view to give focus to in this brave new non-touch-mode
            // world
            final View focused = focusSearch(null, View.FOCUS_DOWN);
            if (focused != null) {
                return focused.requestFocus(View.FOCUS_DOWN);
            }
        }
        return false;
    }

    private void deliverInputEvent(QueuedInputEvent q) {
        Trace.traceBegin(Trace.TRACE_TAG_VIEW, "deliverInputEvent");
        try {
            if (q.mEvent instanceof KeyEvent) {
                deliverKeyEvent(q);
            } else {
                final int source = q.mEvent.getSource();
                if ((source & InputDevice.SOURCE_CLASS_POINTER) != 0) {
                    deliverPointerEvent(q);
                } else if ((source & InputDevice.SOURCE_CLASS_TRACKBALL) != 0) {
                    deliverTrackballEvent(q);
                } else {
                    deliverGenericMotionEvent(q);
                }
            }
        } finally {
            Trace.traceEnd(Trace.TRACE_TAG_VIEW);
        }
    }

    private void deliverPointerEvent(QueuedInputEvent q) {
        final MotionEvent event = (MotionEvent)q.mEvent;
        final boolean isTouchEvent = event.isTouchEvent();
        if (mInputEventConsistencyVerifier != null) {
            if (isTouchEvent) {
                mInputEventConsistencyVerifier.onTouchEvent(event, 0);
            } else {
                mInputEventConsistencyVerifier.onGenericMotionEvent(event, 0);
            }
        }

        // If there is no view, then the event will not be handled.
        if (mView == null || !mAdded) {
            finishInputEvent(q, false);
            return;
        }

        // Translate the pointer event for compatibility, if needed.
        if (mTranslator != null) {
            mTranslator.translateEventInScreenToAppWindow(event);
        }

        // Enter touch mode on down or scroll.
        final int action = event.getAction();
        if (action == MotionEvent.ACTION_DOWN || action == MotionEvent.ACTION_SCROLL) {
            ensureTouchMode(true);
        }

        // Offset the scroll position.
        if (mCurScrollY != 0) {
            event.offsetLocation(0, mCurScrollY);
        }
        if (MEASURE_LATENCY) {
            lt.sample("A Dispatching PointerEvents", System.nanoTime() - event.getEventTimeNano());
        }

        // Remember the touch position for possible drag-initiation.
        if (isTouchEvent) {
            mLastTouchPoint.x = event.getRawX();
            mLastTouchPoint.y = event.getRawY();
        }

        // Dispatch touch to view hierarchy.
        boolean handled = mView.dispatchPointerEvent(event);
        if (MEASURE_LATENCY) {
            lt.sample("B Dispatched PointerEvents ", System.nanoTime() - event.getEventTimeNano());
        }
        if (handled) {
            finishInputEvent(q, true);
            return;
        }

        // Pointer event was unhandled.
        finishInputEvent(q, false);
    }

    private void deliverTrackballEvent(QueuedInputEvent q) {
        final MotionEvent event = (MotionEvent)q.mEvent;
        if (mInputEventConsistencyVerifier != null) {
            mInputEventConsistencyVerifier.onTrackballEvent(event, 0);
        }

        if (mView != null && mAdded && (q.mFlags & QueuedInputEvent.FLAG_DELIVER_POST_IME) == 0) {
            if (LOCAL_LOGV)
                Log.v(TAG, "Dispatching trackball " + event + " to " + mView);

            // Dispatch to the IME before propagating down the view hierarchy.
            // The IME will eventually call back into handleImeFinishedEvent.
            if (mLastWasImTarget) {
                InputMethodManager imm = InputMethodManager.peekInstance();
                if (imm != null) {
                    final int seq = event.getSequenceNumber();
                    if (DEBUG_IMF)
                        Log.v(TAG, "Sending trackball event to IME: seq="
                                + seq + " event=" + event);
                    imm.dispatchTrackballEvent(mView.getContext(), seq, event,
                            mInputMethodCallback);
                    return;
                }
            }
        }

        // Not dispatching to IME, continue with post IME actions.
        deliverTrackballEventPostIme(q);
    }

    private void deliverTrackballEventPostIme(QueuedInputEvent q) {
        final MotionEvent event = (MotionEvent) q.mEvent;

        // If there is no view, then the event will not be handled.
        if (mView == null || !mAdded) {
            finishInputEvent(q, false);
            return;
        }

        // Deliver the trackball event to the view.
        if (mView.dispatchTrackballEvent(event)) {
            // If we reach this, we delivered a trackball event to mView and
            // mView consumed it. Because we will not translate the trackball
            // event into a key event, touch mode will not exit, so we exit
            // touch mode here.
            ensureTouchMode(false);

            finishInputEvent(q, true);
            mLastTrackballTime = Integer.MIN_VALUE;
            return;
        }

        // Translate the trackball event into DPAD keys and try to deliver those.
        final TrackballAxis x = mTrackballAxisX;
        final TrackballAxis y = mTrackballAxisY;

        long curTime = SystemClock.uptimeMillis();
        if ((mLastTrackballTime + MAX_TRACKBALL_DELAY) < curTime) {
            // It has been too long since the last movement,
            // so restart at the beginning.
            x.reset(0);
            y.reset(0);
            mLastTrackballTime = curTime;
        }

        final int action = event.getAction();
        final int metaState = event.getMetaState();
        switch (action) {
            case MotionEvent.ACTION_DOWN:
                x.reset(2);
                y.reset(2);
                enqueueInputEvent(new KeyEvent(curTime, curTime,
                        KeyEvent.ACTION_DOWN, KeyEvent.KEYCODE_DPAD_CENTER, 0, metaState,
                        KeyCharacterMap.VIRTUAL_KEYBOARD, 0, KeyEvent.FLAG_FALLBACK,
                        InputDevice.SOURCE_KEYBOARD));
                break;
            case MotionEvent.ACTION_UP:
                x.reset(2);
                y.reset(2);
                enqueueInputEvent(new KeyEvent(curTime, curTime,
                        KeyEvent.ACTION_UP, KeyEvent.KEYCODE_DPAD_CENTER, 0, metaState,
                        KeyCharacterMap.VIRTUAL_KEYBOARD, 0, KeyEvent.FLAG_FALLBACK,
                        InputDevice.SOURCE_KEYBOARD));
                break;
        }

        if (DEBUG_TRACKBALL) Log.v(TAG, "TB X=" + x.position + " step="
                + x.step + " dir=" + x.dir + " acc=" + x.acceleration
                + " move=" + event.getX()
                + " / Y=" + y.position + " step="
                + y.step + " dir=" + y.dir + " acc=" + y.acceleration
                + " move=" + event.getY());
        final float xOff = x.collect(event.getX(), event.getEventTime(), "X");
        final float yOff = y.collect(event.getY(), event.getEventTime(), "Y");

        // Generate DPAD events based on the trackball movement.
        // We pick the axis that has moved the most as the direction of
        // the DPAD.  When we generate DPAD events for one axis, then the
        // other axis is reset -- we don't want to perform DPAD jumps due
        // to slight movements in the trackball when making major movements
        // along the other axis.
        int keycode = 0;
        int movement = 0;
        float accel = 1;
        if (xOff > yOff) {
            movement = x.generate((2/event.getXPrecision()));
            if (movement != 0) {
                keycode = movement > 0 ? KeyEvent.KEYCODE_DPAD_RIGHT
                        : KeyEvent.KEYCODE_DPAD_LEFT;
                accel = x.acceleration;
                y.reset(2);
            }
        } else if (yOff > 0) {
            movement = y.generate((2/event.getYPrecision()));
            if (movement != 0) {
                keycode = movement > 0 ? KeyEvent.KEYCODE_DPAD_DOWN
                        : KeyEvent.KEYCODE_DPAD_UP;
                accel = y.acceleration;
                x.reset(2);
            }
        }

        if (keycode != 0) {
            if (movement < 0) movement = -movement;
            int accelMovement = (int)(movement * accel);
            if (DEBUG_TRACKBALL) Log.v(TAG, "Move: movement=" + movement
                    + " accelMovement=" + accelMovement
                    + " accel=" + accel);
            if (accelMovement > movement) {
                if (DEBUG_TRACKBALL) Log.v("foo", "Delivering fake DPAD: "
                        + keycode);
                movement--;
                int repeatCount = accelMovement - movement;
                enqueueInputEvent(new KeyEvent(curTime, curTime,
                        KeyEvent.ACTION_MULTIPLE, keycode, repeatCount, metaState,
                        KeyCharacterMap.VIRTUAL_KEYBOARD, 0, KeyEvent.FLAG_FALLBACK,
                        InputDevice.SOURCE_KEYBOARD));
            }
            while (movement > 0) {
                if (DEBUG_TRACKBALL) Log.v("foo", "Delivering fake DPAD: "
                        + keycode);
                movement--;
                curTime = SystemClock.uptimeMillis();
                enqueueInputEvent(new KeyEvent(curTime, curTime,
                        KeyEvent.ACTION_DOWN, keycode, 0, metaState,
                        KeyCharacterMap.VIRTUAL_KEYBOARD, 0, KeyEvent.FLAG_FALLBACK,
                        InputDevice.SOURCE_KEYBOARD));
                enqueueInputEvent(new KeyEvent(curTime, curTime,
                        KeyEvent.ACTION_UP, keycode, 0, metaState,
                        KeyCharacterMap.VIRTUAL_KEYBOARD, 0, KeyEvent.FLAG_FALLBACK,
                        InputDevice.SOURCE_KEYBOARD));
            }
            mLastTrackballTime = curTime;
        }

        // Unfortunately we can't tell whether the application consumed the keys, so
        // we always consider the trackball event handled.
        finishInputEvent(q, true);
    }

    private void deliverGenericMotionEvent(QueuedInputEvent q) {
        final MotionEvent event = (MotionEvent)q.mEvent;
        if (mInputEventConsistencyVerifier != null) {
            mInputEventConsistencyVerifier.onGenericMotionEvent(event, 0);
        }
        if (mView != null && mAdded && (q.mFlags & QueuedInputEvent.FLAG_DELIVER_POST_IME) == 0) {
            if (LOCAL_LOGV)
                Log.v(TAG, "Dispatching generic motion " + event + " to " + mView);

            // Dispatch to the IME before propagating down the view hierarchy.
            // The IME will eventually call back into handleImeFinishedEvent.
            if (mLastWasImTarget) {
                InputMethodManager imm = InputMethodManager.peekInstance();
                if (imm != null) {
                    final int seq = event.getSequenceNumber();
                    if (DEBUG_IMF)
                        Log.v(TAG, "Sending generic motion event to IME: seq="
                                + seq + " event=" + event);
                    imm.dispatchGenericMotionEvent(mView.getContext(), seq, event,
                            mInputMethodCallback);
                    return;
                }
            }
        }

        // Not dispatching to IME, continue with post IME actions.
        deliverGenericMotionEventPostIme(q);
    }

    private void deliverGenericMotionEventPostIme(QueuedInputEvent q) {
        final MotionEvent event = (MotionEvent) q.mEvent;
        final int source = event.getSource();
        final boolean isJoystick = (source & InputDevice.SOURCE_CLASS_JOYSTICK) != 0;
        final boolean isTouchPad = (source & InputDevice.SOURCE_CLASS_POSITION) != 0;

        // If there is no view, then the event will not be handled.
        if (mView == null || !mAdded) {
            if (isJoystick) {
                updateJoystickDirection(event, false);
            } else if (isTouchPad) {
              //Convert TouchPad motion into a TrackBall event
              mSimulatedTrackball.updateTrackballDirection(this, event);
            }
            finishInputEvent(q, false);
            return;
        }

        // Deliver the event to the view.
        if (mView.dispatchGenericMotionEvent(event)) {
            if (isJoystick) {
                updateJoystickDirection(event, false);
            } else if (isTouchPad) {
              //Convert TouchPad motion into a TrackBall event
              mSimulatedTrackball.updateTrackballDirection(this, event);
            }
            finishInputEvent(q, true);
            return;
        }

        if (isJoystick) {
            // Translate the joystick event into DPAD keys and try to deliver
            // those.
            updateJoystickDirection(event, true);
            finishInputEvent(q, true);
        } else if (isTouchPad) {
            //Convert TouchPad motion into a TrackBall event
            mSimulatedTrackball.updateTrackballDirection(this, event);
            finishInputEvent(q, true);
        } else {
            finishInputEvent(q, false);
        }
    }

    private void updateJoystickDirection(MotionEvent event, boolean synthesizeNewKeys) {
        final long time = event.getEventTime();
        final int metaState = event.getMetaState();
        final int deviceId = event.getDeviceId();
        final int source = event.getSource();

        int xDirection = joystickAxisValueToDirection(event.getAxisValue(MotionEvent.AXIS_HAT_X));
        if (xDirection == 0) {
            xDirection = joystickAxisValueToDirection(event.getX());
        }

        int yDirection = joystickAxisValueToDirection(event.getAxisValue(MotionEvent.AXIS_HAT_Y));
        if (yDirection == 0) {
            yDirection = joystickAxisValueToDirection(event.getY());
        }

        if (xDirection != mLastJoystickXDirection) {
            if (mLastJoystickXKeyCode != 0) {
                enqueueInputEvent(new KeyEvent(time, time,
                        KeyEvent.ACTION_UP, mLastJoystickXKeyCode, 0, metaState,
                        deviceId, 0, KeyEvent.FLAG_FALLBACK, source));
                mLastJoystickXKeyCode = 0;
            }

            mLastJoystickXDirection = xDirection;

            if (xDirection != 0 && synthesizeNewKeys) {
                mLastJoystickXKeyCode = xDirection > 0
                        ? KeyEvent.KEYCODE_DPAD_RIGHT : KeyEvent.KEYCODE_DPAD_LEFT;
                enqueueInputEvent(new KeyEvent(time, time,
                        KeyEvent.ACTION_DOWN, mLastJoystickXKeyCode, 0, metaState,
                        deviceId, 0, KeyEvent.FLAG_FALLBACK, source));
            }
        }

        if (yDirection != mLastJoystickYDirection) {
            if (mLastJoystickYKeyCode != 0) {
                enqueueInputEvent(new KeyEvent(time, time,
                        KeyEvent.ACTION_UP, mLastJoystickYKeyCode, 0, metaState,
                        deviceId, 0, KeyEvent.FLAG_FALLBACK, source));
                mLastJoystickYKeyCode = 0;
            }

            mLastJoystickYDirection = yDirection;

            if (yDirection != 0 && synthesizeNewKeys) {
                mLastJoystickYKeyCode = yDirection > 0
                        ? KeyEvent.KEYCODE_DPAD_DOWN : KeyEvent.KEYCODE_DPAD_UP;
                enqueueInputEvent(new KeyEvent(time, time,
                        KeyEvent.ACTION_DOWN, mLastJoystickYKeyCode, 0, metaState,
                        deviceId, 0, KeyEvent.FLAG_FALLBACK, source));
            }
        }
    }

    private static int joystickAxisValueToDirection(float value) {
        if (value >= 0.5f) {
            return 1;
        } else if (value <= -0.5f) {
            return -1;
        } else {
            return 0;
        }
    }

    /**
     * Returns true if the key is used for keyboard navigation.
     * @param keyEvent The key event.
     * @return True if the key is used for keyboard navigation.
     */
    private static boolean isNavigationKey(KeyEvent keyEvent) {
        switch (keyEvent.getKeyCode()) {
        case KeyEvent.KEYCODE_DPAD_LEFT:
        case KeyEvent.KEYCODE_DPAD_RIGHT:
        case KeyEvent.KEYCODE_DPAD_UP:
        case KeyEvent.KEYCODE_DPAD_DOWN:
        case KeyEvent.KEYCODE_DPAD_CENTER:
        case KeyEvent.KEYCODE_PAGE_UP:
        case KeyEvent.KEYCODE_PAGE_DOWN:
        case KeyEvent.KEYCODE_MOVE_HOME:
        case KeyEvent.KEYCODE_MOVE_END:
        case KeyEvent.KEYCODE_TAB:
        case KeyEvent.KEYCODE_SPACE:
        case KeyEvent.KEYCODE_ENTER:
            return true;
        }
        return false;
    }

    /**
     * Returns true if the key is used for typing.
     * @param keyEvent The key event.
     * @return True if the key is used for typing.
     */
    private static boolean isTypingKey(KeyEvent keyEvent) {
        return keyEvent.getUnicodeChar() > 0;
    }

    /**
     * See if the key event means we should leave touch mode (and leave touch mode if so).
     * @param event The key event.
     * @return Whether this key event should be consumed (meaning the act of
     *   leaving touch mode alone is considered the event).
     */
    private boolean checkForLeavingTouchModeAndConsume(KeyEvent event) {
        // Only relevant in touch mode.
        if (!mAttachInfo.mInTouchMode) {
            return false;
        }

        // Only consider leaving touch mode on DOWN or MULTIPLE actions, never on UP.
        final int action = event.getAction();
        if (action != KeyEvent.ACTION_DOWN && action != KeyEvent.ACTION_MULTIPLE) {
            return false;
        }

        // Don't leave touch mode if the IME told us not to.
        if ((event.getFlags() & KeyEvent.FLAG_KEEP_TOUCH_MODE) != 0) {
            return false;
        }

        // If the key can be used for keyboard navigation then leave touch mode
        // and select a focused view if needed (in ensureTouchMode).
        // When a new focused view is selected, we consume the navigation key because
        // navigation doesn't make much sense unless a view already has focus so
        // the key's purpose is to set focus.
        if (isNavigationKey(event)) {
            return ensureTouchMode(false);
        }

        // If the key can be used for typing then leave touch mode
        // and select a focused view if needed (in ensureTouchMode).
        // Always allow the view to process the typing key.
        if (isTypingKey(event)) {
            ensureTouchMode(false);
            return false;
        }

        return false;
    }

    private void deliverKeyEvent(QueuedInputEvent q) {
        final KeyEvent event = (KeyEvent)q.mEvent;
        if (mInputEventConsistencyVerifier != null) {
            mInputEventConsistencyVerifier.onKeyEvent(event, 0);
        }

        if (mView != null && mAdded && (q.mFlags & QueuedInputEvent.FLAG_DELIVER_POST_IME) == 0) {
            if (LOCAL_LOGV) Log.v(TAG, "Dispatching key " + event + " to " + mView);

            // Perform predispatching before the IME.
            if (mView.dispatchKeyEventPreIme(event)) {
                finishInputEvent(q, true);
                return;
            }

            // Dispatch to the IME before propagating down the view hierarchy.
            // The IME will eventually call back into handleImeFinishedEvent.
            if (mLastWasImTarget) {
                InputMethodManager imm = InputMethodManager.peekInstance();
                if (imm != null) {
                    final int seq = event.getSequenceNumber();
                    if (DEBUG_IMF) Log.v(TAG, "Sending key event to IME: seq="
                            + seq + " event=" + event);
                    imm.dispatchKeyEvent(mView.getContext(), seq, event, mInputMethodCallback);
                    return;
                }
            }
        }

        // Not dispatching to IME, continue with post IME actions.
        deliverKeyEventPostIme(q);
    }

    void handleImeFinishedEvent(int seq, boolean handled) {
        final QueuedInputEvent q = mCurrentInputEvent;
        if (q != null && q.mEvent.getSequenceNumber() == seq) {
            if (DEBUG_IMF) {
                Log.v(TAG, "IME finished event: seq=" + seq
                        + " handled=" + handled + " event=" + q);
            }
            if (handled) {
                finishInputEvent(q, true);
            } else {
                if (q.mEvent instanceof KeyEvent) {
                    KeyEvent event = (KeyEvent)q.mEvent;
                    if (event.getAction() != KeyEvent.ACTION_UP) {
                        // If the window doesn't currently have input focus, then drop
                        // this event.  This could be an event that came back from the
                        // IME dispatch but the window has lost focus in the meantime.
                        if (!mAttachInfo.mHasWindowFocus) {
                            Slog.w(TAG, "Dropping event due to no window focus: " + event);
                            finishInputEvent(q, true);
                            return;
                        }
                    }
                    deliverKeyEventPostIme(q);
                } else {
                    MotionEvent event = (MotionEvent)q.mEvent;
                    if (event.getAction() != MotionEvent.ACTION_CANCEL
                            && event.getAction() != MotionEvent.ACTION_UP) {
                        // If the window doesn't currently have input focus, then drop
                        // this event.  This could be an event that came back from the
                        // IME dispatch but the window has lost focus in the meantime.
                        if (!mAttachInfo.mHasWindowFocus) {
                            Slog.w(TAG, "Dropping event due to no window focus: " + event);
                            finishInputEvent(q, true);
                            return;
                        }
                    }
                    final int source = q.mEvent.getSource();
                    if ((source & InputDevice.SOURCE_CLASS_TRACKBALL) != 0) {
                        deliverTrackballEventPostIme(q);
                    } else {
                        deliverGenericMotionEventPostIme(q);
                    }
                }
            }
        } else {
            if (DEBUG_IMF) {
                Log.v(TAG, "IME finished event: seq=" + seq
                        + " handled=" + handled + ", event not found!");
            }
        }
    }

    private void deliverKeyEventPostIme(QueuedInputEvent q) {
        final KeyEvent event = (KeyEvent)q.mEvent;

        // If the view went away, then the event will not be handled.
        if (mView == null || !mAdded) {
            finishInputEvent(q, false);
            return;
        }

        // If the key's purpose is to exit touch mode then we consume it and consider it handled.
        if (checkForLeavingTouchModeAndConsume(event)) {
            finishInputEvent(q, true);
            return;
        }

        // Make sure the fallback event policy sees all keys that will be delivered to the
        // view hierarchy.
        mFallbackEventHandler.preDispatchKeyEvent(event);

        // Deliver the key to the view hierarchy.
        if (mView.dispatchKeyEvent(event)) {
            finishInputEvent(q, true);
            return;
        }

        // If the Control modifier is held, try to interpret the key as a shortcut.
        if (event.getAction() == KeyEvent.ACTION_DOWN
                && event.isCtrlPressed()
                && event.getRepeatCount() == 0
                && !KeyEvent.isModifierKey(event.getKeyCode())) {
            if (mView.dispatchKeyShortcutEvent(event)) {
                finishInputEvent(q, true);
                return;
            }
        }

        // Apply the fallback event policy.
        if (mFallbackEventHandler.dispatchKeyEvent(event)) {
            finishInputEvent(q, true);
            return;
        }

        // Handle automatic focus changes.
        if (event.getAction() == KeyEvent.ACTION_DOWN) {
            int direction = 0;
            switch (event.getKeyCode()) {
                case KeyEvent.KEYCODE_DPAD_LEFT:
                    if (event.hasNoModifiers()) {
                        direction = View.FOCUS_LEFT;
                    }
                    break;
                case KeyEvent.KEYCODE_DPAD_RIGHT:
                    if (event.hasNoModifiers()) {
                        direction = View.FOCUS_RIGHT;
                    }
                    break;
                case KeyEvent.KEYCODE_DPAD_UP:
                    if (event.hasNoModifiers()) {
                        direction = View.FOCUS_UP;
                    }
                    break;
                case KeyEvent.KEYCODE_DPAD_DOWN:
                    if (event.hasNoModifiers()) {
                        direction = View.FOCUS_DOWN;
                    }
                    break;
                case KeyEvent.KEYCODE_TAB:
                    if (event.hasNoModifiers()) {
                        direction = View.FOCUS_FORWARD;
                    } else if (event.hasModifiers(KeyEvent.META_SHIFT_ON)) {
                        direction = View.FOCUS_BACKWARD;
                    }
                    break;
            }
            if (direction != 0) {
                View focused = mView.findFocus();
                if (focused != null) {
                    View v = focused.focusSearch(direction);
                    if (v != null && v != focused) {
                        // do the math the get the interesting rect
                        // of previous focused into the coord system of
                        // newly focused view
                        focused.getFocusedRect(mTempRect);
                        if (mView instanceof ViewGroup) {
                            ((ViewGroup) mView).offsetDescendantRectToMyCoords(
                                    focused, mTempRect);
                            ((ViewGroup) mView).offsetRectIntoDescendantCoords(
                                    v, mTempRect);
                        }
                        if (v.requestFocus(direction, mTempRect)) {
                            playSoundEffect(SoundEffectConstants
                                    .getContantForFocusDirection(direction));
                            finishInputEvent(q, true);
                            return;
                        }
                    }

                    // Give the focused view a last chance to handle the dpad key.
                    if (mView.dispatchUnhandledMove(focused, direction)) {
                        finishInputEvent(q, true);
                        return;
                    }
                }
            }
        }

        // Key was unhandled.
        finishInputEvent(q, false);
    }

    /* drag/drop */
    void setLocalDragState(Object obj) {
        mLocalDragState = obj;
    }

    private void handleDragEvent(DragEvent event) {
        // From the root, only drag start/end/location are dispatched.  entered/exited
        // are determined and dispatched by the viewgroup hierarchy, who then report
        // that back here for ultimate reporting back to the framework.
        if (mView != null && mAdded) {
            final int what = event.mAction;

            if (what == DragEvent.ACTION_DRAG_EXITED) {
                // A direct EXITED event means that the window manager knows we've just crossed
                // a window boundary, so the current drag target within this one must have
                // just been exited.  Send it the usual notifications and then we're done
                // for now.
                mView.dispatchDragEvent(event);
            } else {
                // Cache the drag description when the operation starts, then fill it in
                // on subsequent calls as a convenience
                if (what == DragEvent.ACTION_DRAG_STARTED) {
                    mCurrentDragView = null;    // Start the current-recipient tracking
                    mDragDescription = event.mClipDescription;
                } else {
                    event.mClipDescription = mDragDescription;
                }

                // For events with a [screen] location, translate into window coordinates
                if ((what == DragEvent.ACTION_DRAG_LOCATION) || (what == DragEvent.ACTION_DROP)) {
                    mDragPoint.set(event.mX, event.mY);
                    if (mTranslator != null) {
                        mTranslator.translatePointInScreenToAppWindow(mDragPoint);
                    }

                    if (mCurScrollY != 0) {
                        mDragPoint.offset(0, mCurScrollY);
                    }

                    event.mX = mDragPoint.x;
                    event.mY = mDragPoint.y;
                }

                // Remember who the current drag target is pre-dispatch
                final View prevDragView = mCurrentDragView;

                // Now dispatch the drag/drop event
                boolean result = mView.dispatchDragEvent(event);

                // If we changed apparent drag target, tell the OS about it
                if (prevDragView != mCurrentDragView) {
                    try {
                        if (prevDragView != null) {
                            mWindowSession.dragRecipientExited(mWindow);
                        }
                        if (mCurrentDragView != null) {
                            mWindowSession.dragRecipientEntered(mWindow);
                        }
                    } catch (RemoteException e) {
                        Slog.e(TAG, "Unable to note drag target change");
                    }
                }

                // Report the drop result when we're done
                if (what == DragEvent.ACTION_DROP) {
                    mDragDescription = null;
                    try {
                        Log.i(TAG, "Reporting drop result: " + result);
                        mWindowSession.reportDropResult(mWindow, result);
                    } catch (RemoteException e) {
                        Log.e(TAG, "Unable to report drop result");
                    }
                }

                // When the drag operation ends, release any local state object
                // that may have been in use
                if (what == DragEvent.ACTION_DRAG_ENDED) {
                    setLocalDragState(null);
                }
            }
        }
        event.recycle();
    }

    public void handleDispatchSystemUiVisibilityChanged(SystemUiVisibilityInfo args) {
        if (mSeq != args.seq) {
            // The sequence has changed, so we need to update our value and make
            // sure to do a traversal afterward so the window manager is given our
            // most recent data.
            mSeq = args.seq;
            mAttachInfo.mForceReportNewAttributes = true;
            scheduleTraversals();            
        }
        if (mView == null) return;
        if (args.localChanges != 0) {
            mView.updateLocalSystemUiVisibility(args.localValue, args.localChanges);
        }
        if (mAttachInfo != null) {
            int visibility = args.globalVisibility&View.SYSTEM_UI_CLEARABLE_FLAGS;
            if (visibility != mAttachInfo.mGlobalSystemUiVisibility) {
                mAttachInfo.mGlobalSystemUiVisibility = visibility;
                mView.dispatchSystemUiVisibilityChanged(visibility);
            }
        }
    }

    public void handleDispatchDoneAnimating() {
        if (mWindowsAnimating) {
            mWindowsAnimating = false;
            if (!mDirty.isEmpty() || mIsAnimating)  {
                scheduleTraversals();
            }
        }
    }

    public void getLastTouchPoint(Point outLocation) {
        outLocation.x = (int) mLastTouchPoint.x;
        outLocation.y = (int) mLastTouchPoint.y;
    }

    public void setDragFocus(View newDragTarget) {
        if (mCurrentDragView != newDragTarget) {
            mCurrentDragView = newDragTarget;
        }
    }

    private AudioManager getAudioManager() {
        if (mView == null) {
            throw new IllegalStateException("getAudioManager called when there is no mView");
        }
        if (mAudioManager == null) {
            mAudioManager = (AudioManager) mView.getContext().getSystemService(Context.AUDIO_SERVICE);
        }
        return mAudioManager;
    }

    public AccessibilityInteractionController getAccessibilityInteractionController() {
        if (mView == null) {
            throw new IllegalStateException("getAccessibilityInteractionController"
                    + " called when there is no mView");
        }
        if (mAccessibilityInteractionController == null) {
            mAccessibilityInteractionController = new AccessibilityInteractionController(this);
        }
        return mAccessibilityInteractionController;
    }

    private int relayoutWindow(WindowManager.LayoutParams params, int viewVisibility,
            boolean insetsPending) throws RemoteException {

        float appScale = mAttachInfo.mApplicationScale;
        boolean restore = false;
        if (params != null && mTranslator != null) {
            restore = true;
            params.backup();
            mTranslator.translateWindowLayout(params);
        }
        if (params != null) {
            if (DBG) Log.d(TAG, "WindowLayout in layoutWindow:" + params);
        }
        mPendingConfiguration.seq = 0;
        //Log.d(TAG, ">>>>>> CALLING relayout");
        if (params != null && mOrigWindowType != params.type) {
            // For compatibility with old apps, don't crash here.
            if (mTargetSdkVersion < android.os.Build.VERSION_CODES.ICE_CREAM_SANDWICH) {
                Slog.w(TAG, "Window type can not be changed after "
                        + "the window is added; ignoring change of " + mView);
                params.type = mOrigWindowType;
            }
        }
        int relayoutResult = mWindowSession.relayout(
                mWindow, mSeq, params,
                (int) (mView.getMeasuredWidth() * appScale + 0.5f),
                (int) (mView.getMeasuredHeight() * appScale + 0.5f),
                viewVisibility, insetsPending ? WindowManagerGlobal.RELAYOUT_INSETS_PENDING : 0,
                mWinFrame, mPendingContentInsets, mPendingVisibleInsets,
                mPendingConfiguration, mSurface);
        //Log.d(TAG, "<<<<<< BACK FROM relayout");
        if (restore) {
            params.restore();
        }
        
        if (mTranslator != null) {
            mTranslator.translateRectInScreenToAppWinFrame(mWinFrame);
            mTranslator.translateRectInScreenToAppWindow(mPendingContentInsets);
            mTranslator.translateRectInScreenToAppWindow(mPendingVisibleInsets);
        }
        return relayoutResult;
    }

    /**
     * {@inheritDoc}
     */
    public void playSoundEffect(int effectId) {
        checkThread();

        try {
            final AudioManager audioManager = getAudioManager();

            switch (effectId) {
                case SoundEffectConstants.CLICK:
                    audioManager.playSoundEffect(AudioManager.FX_KEY_CLICK);
                    return;
                case SoundEffectConstants.NAVIGATION_DOWN:
                    audioManager.playSoundEffect(AudioManager.FX_FOCUS_NAVIGATION_DOWN);
                    return;
                case SoundEffectConstants.NAVIGATION_LEFT:
                    audioManager.playSoundEffect(AudioManager.FX_FOCUS_NAVIGATION_LEFT);
                    return;
                case SoundEffectConstants.NAVIGATION_RIGHT:
                    audioManager.playSoundEffect(AudioManager.FX_FOCUS_NAVIGATION_RIGHT);
                    return;
                case SoundEffectConstants.NAVIGATION_UP:
                    audioManager.playSoundEffect(AudioManager.FX_FOCUS_NAVIGATION_UP);
                    return;
                default:
                    throw new IllegalArgumentException("unknown effect id " + effectId +
                            " not defined in " + SoundEffectConstants.class.getCanonicalName());
            }
        } catch (IllegalStateException e) {
            // Exception thrown by getAudioManager() when mView is null
            Log.e(TAG, "FATAL EXCEPTION when attempting to play sound effect: " + e);
            e.printStackTrace();
        }
    }

    /**
     * {@inheritDoc}
     */
    public boolean performHapticFeedback(int effectId, boolean always) {
        try {
            return mWindowSession.performHapticFeedback(mWindow, effectId, always);
        } catch (RemoteException e) {
            return false;
        }
    }

    /**
     * {@inheritDoc}
     */
    public View focusSearch(View focused, int direction) {
        checkThread();
        if (!(mView instanceof ViewGroup)) {
            return null;
        }
        return FocusFinder.getInstance().findNextFocus((ViewGroup) mView, focused, direction);
    }

    public void debug() {
        mView.debug();
    }
    
    public void dumpGfxInfo(int[] info) {
        info[0] = info[1] = 0;
        if (mView != null) {
            getGfxInfo(mView, info);
        }
    }

    private static void getGfxInfo(View view, int[] info) {
        DisplayList displayList = view.mDisplayList;
        info[0]++;
        if (displayList != null) {
            info[1] += displayList.getSize();
        }

        if (view instanceof ViewGroup) {
            ViewGroup group = (ViewGroup) view;

            int count = group.getChildCount();
            for (int i = 0; i < count; i++) {
                getGfxInfo(group.getChildAt(i), info);
            }
        }
    }

    public void die(boolean immediate) {
        // Make sure we do execute immediately if we are in the middle of a traversal or the damage
        // done by dispatchDetachedFromWindow will cause havoc on return.
        if (immediate && !mIsInTraversal) {
            doDie();
        } else {
            if (!mIsDrawing) {
                destroyHardwareRenderer();
            } else {
                Log.e(TAG, "Attempting to destroy the window while drawing!\n" +
                        "  window=" + this + ", title=" + mWindowAttributes.getTitle());
            }
            mHandler.sendEmptyMessage(MSG_DIE);
        }
    }

    void doDie() {
        checkThread();
        if (LOCAL_LOGV) Log.v(TAG, "DIE in " + this + " of " + mSurface);
        synchronized (this) {
            if (mAdded) {
                dispatchDetachedFromWindow();
            }

            if (mAdded && !mFirst) {
                destroyHardwareRenderer();

                if (mView != null) {
                    int viewVisibility = mView.getVisibility();
                    boolean viewVisibilityChanged = mViewVisibility != viewVisibility;
                    if (mWindowAttributesChanged || viewVisibilityChanged) {
                        // If layout params have been changed, first give them
                        // to the window manager to make sure it has the correct
                        // animation info.
                        try {
                            if ((relayoutWindow(mWindowAttributes, viewVisibility, false)
                                    & WindowManagerGlobal.RELAYOUT_RES_FIRST_TIME) != 0) {
                                mWindowSession.finishDrawing(mWindow);
                            }
                        } catch (RemoteException e) {
                        }
                    }
    
                    mSurface.release();
                }
            }

            mAdded = false;
        }
    }

    public void requestUpdateConfiguration(Configuration config) {
        Message msg = mHandler.obtainMessage(MSG_UPDATE_CONFIGURATION, config);
        mHandler.sendMessage(msg);
    }

    public void loadSystemProperties() {
        boolean layout = SystemProperties.getBoolean(
                View.DEBUG_LAYOUT_PROPERTY, false);
        if (layout != mAttachInfo.mDebugLayout) {
            mAttachInfo.mDebugLayout = layout;
            if (!mHandler.hasMessages(MSG_INVALIDATE_WORLD)) {
                mHandler.sendEmptyMessageDelayed(MSG_INVALIDATE_WORLD, 200);
            }
        }
    }

    private void destroyHardwareRenderer() {
        AttachInfo attachInfo = mAttachInfo;
        HardwareRenderer hardwareRenderer = attachInfo.mHardwareRenderer;

        if (hardwareRenderer != null) {
            if (mView != null) {
                hardwareRenderer.destroyHardwareResources(mView);
            }
            hardwareRenderer.destroy(true);
            hardwareRenderer.setRequested(false);

            attachInfo.mHardwareRenderer = null;
            attachInfo.mHardwareAccelerated = false;
        }
    }

    void dispatchImeFinishedEvent(int seq, boolean handled) {
        Message msg = mHandler.obtainMessage(MSG_IME_FINISHED_EVENT);
        msg.arg1 = seq;
        msg.arg2 = handled ? 1 : 0;
        msg.setAsynchronous(true);
        mHandler.sendMessage(msg);
    }

    public void dispatchFinishInputConnection(InputConnection connection) {
        Message msg = mHandler.obtainMessage(MSG_FINISH_INPUT_CONNECTION, connection);
        mHandler.sendMessage(msg);
    }

    public void dispatchResized(Rect frame, Rect contentInsets,
            Rect visibleInsets, boolean reportDraw, Configuration newConfig) {
        if (DEBUG_LAYOUT) Log.v(TAG, "Resizing " + this + ": frame=" + frame.toShortString()
                + " contentInsets=" + contentInsets.toShortString()
                + " visibleInsets=" + visibleInsets.toShortString()
                + " reportDraw=" + reportDraw);
        Message msg = mHandler.obtainMessage(reportDraw ? MSG_RESIZED_REPORT : MSG_RESIZED);
        if (mTranslator != null) {
            mTranslator.translateRectInScreenToAppWindow(frame);
            mTranslator.translateRectInScreenToAppWindow(contentInsets);
            mTranslator.translateRectInScreenToAppWindow(visibleInsets);
        }
        SomeArgs args = SomeArgs.obtain();
        final boolean sameProcessCall = (Binder.getCallingPid() == android.os.Process.myPid());
        args.arg1 = sameProcessCall ? new Rect(frame) : frame;
        args.arg2 = sameProcessCall ? new Rect(contentInsets) : contentInsets;
        args.arg3 = sameProcessCall ? new Rect(visibleInsets) : visibleInsets;
        args.arg4 = sameProcessCall && newConfig != null ? new Configuration(newConfig) : newConfig;
        msg.obj = args;
        mHandler.sendMessage(msg);
    }

    public void dispatchMoved(int newX, int newY) {
        if (DEBUG_LAYOUT) Log.v(TAG, "Window moved " + this + ": newX=" + newX + " newY=" + newY);
        if (mTranslator != null) {
            PointF point = new PointF(newX, newY);
            mTranslator.translatePointInScreenToAppWindow(point);
            newX = (int) (point.x + 0.5);
            newY = (int) (point.y + 0.5);
        }
        Message msg = mHandler.obtainMessage(MSG_WINDOW_MOVED, newX, newY);
        mHandler.sendMessage(msg);
    }

    /**
     * Represents a pending input event that is waiting in a queue.
     *
     * Input events are processed in serial order by the timestamp specified by
     * {@link InputEvent#getEventTimeNano()}.  In general, the input dispatcher delivers
     * one input event to the application at a time and waits for the application
     * to finish handling it before delivering the next one.
     *
     * However, because the application or IME can synthesize and inject multiple
     * key events at a time without going through the input dispatcher, we end up
     * needing a queue on the application's side.
     */
    private static final class QueuedInputEvent {
        public static final int FLAG_DELIVER_POST_IME = 1;

        public QueuedInputEvent mNext;

        public InputEvent mEvent;
        public InputEventReceiver mReceiver;
        public int mFlags;
    }

    private QueuedInputEvent obtainQueuedInputEvent(InputEvent event,
            InputEventReceiver receiver, int flags) {
        QueuedInputEvent q = mQueuedInputEventPool;
        if (q != null) {
            mQueuedInputEventPoolSize -= 1;
            mQueuedInputEventPool = q.mNext;
            q.mNext = null;
        } else {
            q = new QueuedInputEvent();
        }

        q.mEvent = event;
        q.mReceiver = receiver;
        q.mFlags = flags;
        return q;
    }

    private void recycleQueuedInputEvent(QueuedInputEvent q) {
        q.mEvent = null;
        q.mReceiver = null;

        if (mQueuedInputEventPoolSize < MAX_QUEUED_INPUT_EVENT_POOL_SIZE) {
            mQueuedInputEventPoolSize += 1;
            q.mNext = mQueuedInputEventPool;
            mQueuedInputEventPool = q;
        }
    }

    void enqueueInputEvent(InputEvent event) {
        enqueueInputEvent(event, null, 0, false);
    }

    void enqueueInputEvent(InputEvent event,
            InputEventReceiver receiver, int flags, boolean processImmediately) {
        QueuedInputEvent q = obtainQueuedInputEvent(event, receiver, flags);

        // Always enqueue the input event in order, regardless of its time stamp.
        // We do this because the application or the IME may inject key events
        // in response to touch events and we want to ensure that the injected keys
        // are processed in the order they were received and we cannot trust that
        // the time stamp of injected events are monotonic.
        QueuedInputEvent last = mFirstPendingInputEvent;
        if (last == null) {
            mFirstPendingInputEvent = q;
        } else {
            while (last.mNext != null) {
                last = last.mNext;
            }
            last.mNext = q;
        }

        if (processImmediately) {
            doProcessInputEvents();
        } else {
            scheduleProcessInputEvents();
        }
    }

    private void scheduleProcessInputEvents() {
        if (!mProcessInputEventsScheduled) {
            mProcessInputEventsScheduled = true;
            Message msg = mHandler.obtainMessage(MSG_PROCESS_INPUT_EVENTS);
            msg.setAsynchronous(true);
            mHandler.sendMessage(msg);
        }
    }

    void doProcessInputEvents() {
        while (mCurrentInputEvent == null && mFirstPendingInputEvent != null) {
            QueuedInputEvent q = mFirstPendingInputEvent;
            mFirstPendingInputEvent = q.mNext;
            q.mNext = null;
            mCurrentInputEvent = q;
            deliverInputEvent(q);
        }

        // We are done processing all input events that we can process right now
        // so we can clear the pending flag immediately.
        if (mProcessInputEventsScheduled) {
            mProcessInputEventsScheduled = false;
            mHandler.removeMessages(MSG_PROCESS_INPUT_EVENTS);
        }
    }

    private void finishInputEvent(QueuedInputEvent q, boolean handled) {
        if (q != mCurrentInputEvent) {
            throw new IllegalStateException("finished input event out of order");
        }

        if (q.mReceiver != null) {
            q.mReceiver.finishInputEvent(q.mEvent, handled);
        } else {
            q.mEvent.recycleIfNeededAfterDispatch();
        }

        recycleQueuedInputEvent(q);

        mCurrentInputEvent = null;
        if (mFirstPendingInputEvent != null) {
            scheduleProcessInputEvents();
        }
    }

    void scheduleConsumeBatchedInput() {
        if (!mConsumeBatchedInputScheduled) {
            mConsumeBatchedInputScheduled = true;
            mChoreographer.postCallback(Choreographer.CALLBACK_INPUT,
                    mConsumedBatchedInputRunnable, null);
        }
    }

    void unscheduleConsumeBatchedInput() {
        if (mConsumeBatchedInputScheduled) {
            mConsumeBatchedInputScheduled = false;
            mChoreographer.removeCallbacks(Choreographer.CALLBACK_INPUT,
                    mConsumedBatchedInputRunnable, null);
        }
    }

    void doConsumeBatchedInput(long frameTimeNanos) {
        if (mConsumeBatchedInputScheduled) {
            mConsumeBatchedInputScheduled = false;
            if (mInputEventReceiver != null) {
                mInputEventReceiver.consumeBatchedInputEvents(frameTimeNanos);
            }
            doProcessInputEvents();
        }
    }

    final class TraversalRunnable implements Runnable {
        @Override
        public void run() {
            doTraversal();
        }
    }
    final TraversalRunnable mTraversalRunnable = new TraversalRunnable();

    final class WindowInputEventReceiver extends InputEventReceiver {
        public WindowInputEventReceiver(InputChannel inputChannel, Looper looper) {
            super(inputChannel, looper);
        }

        @Override
        public void onInputEvent(InputEvent event) {
            enqueueInputEvent(event, this, 0, true);
        }

        @Override
        public void onBatchedInputEventPending() {
            scheduleConsumeBatchedInput();
        }

        @Override
        public void dispose() {
            unscheduleConsumeBatchedInput();
            super.dispose();
        }
    }
    WindowInputEventReceiver mInputEventReceiver;

    final class ConsumeBatchedInputRunnable implements Runnable {
        @Override
        public void run() {
            doConsumeBatchedInput(mChoreographer.getFrameTimeNanos());
        }
    }
    final ConsumeBatchedInputRunnable mConsumedBatchedInputRunnable =
            new ConsumeBatchedInputRunnable();
    boolean mConsumeBatchedInputScheduled;

    final class InvalidateOnAnimationRunnable implements Runnable {
        private boolean mPosted;
        private ArrayList<View> mViews = new ArrayList<View>();
        private ArrayList<AttachInfo.InvalidateInfo> mViewRects =
                new ArrayList<AttachInfo.InvalidateInfo>();
        private View[] mTempViews;
        private AttachInfo.InvalidateInfo[] mTempViewRects;

        public void addView(View view) {
            synchronized (this) {
                mViews.add(view);
                postIfNeededLocked();
            }
        }

        public void addViewRect(AttachInfo.InvalidateInfo info) {
            synchronized (this) {
                mViewRects.add(info);
                postIfNeededLocked();
            }
        }

        public void removeView(View view) {
            synchronized (this) {
                mViews.remove(view);

                for (int i = mViewRects.size(); i-- > 0; ) {
                    AttachInfo.InvalidateInfo info = mViewRects.get(i);
                    if (info.target == view) {
                        mViewRects.remove(i);
                        info.release();
                    }
                }

                if (mPosted && mViews.isEmpty() && mViewRects.isEmpty()) {
                    mChoreographer.removeCallbacks(Choreographer.CALLBACK_ANIMATION, this, null);
                    mPosted = false;
                }
            }
        }

        @Override
        public void run() {
            final int viewCount;
            final int viewRectCount;
            synchronized (this) {
                mPosted = false;

                viewCount = mViews.size();
                if (viewCount != 0) {
                    mTempViews = mViews.toArray(mTempViews != null
                            ? mTempViews : new View[viewCount]);
                    mViews.clear();
                }

                viewRectCount = mViewRects.size();
                if (viewRectCount != 0) {
                    mTempViewRects = mViewRects.toArray(mTempViewRects != null
                            ? mTempViewRects : new AttachInfo.InvalidateInfo[viewRectCount]);
                    mViewRects.clear();
                }
            }

            for (int i = 0; i < viewCount; i++) {
                mTempViews[i].invalidate();
                mTempViews[i] = null;
            }

            for (int i = 0; i < viewRectCount; i++) {
                final View.AttachInfo.InvalidateInfo info = mTempViewRects[i];
                info.target.invalidate(info.left, info.top, info.right, info.bottom);
                info.release();
            }
        }

        private void postIfNeededLocked() {
            if (!mPosted) {
                mChoreographer.postCallback(Choreographer.CALLBACK_ANIMATION, this, null);
                mPosted = true;
            }
        }
    }
    final InvalidateOnAnimationRunnable mInvalidateOnAnimationRunnable =
            new InvalidateOnAnimationRunnable();

    public void dispatchInvalidateDelayed(View view, long delayMilliseconds) {
        Message msg = mHandler.obtainMessage(MSG_INVALIDATE, view);
        mHandler.sendMessageDelayed(msg, delayMilliseconds);
    }

    public void dispatchInvalidateRectDelayed(AttachInfo.InvalidateInfo info,
            long delayMilliseconds) {
        final Message msg = mHandler.obtainMessage(MSG_INVALIDATE_RECT, info);
        mHandler.sendMessageDelayed(msg, delayMilliseconds);
    }

    public void dispatchInvalidateOnAnimation(View view) {
        mInvalidateOnAnimationRunnable.addView(view);
    }

    public void dispatchInvalidateRectOnAnimation(AttachInfo.InvalidateInfo info) {
        mInvalidateOnAnimationRunnable.addViewRect(info);
    }

    public void enqueueDisplayList(DisplayList displayList) {
        mDisplayLists.add(displayList);

        mHandler.removeMessages(MSG_INVALIDATE_DISPLAY_LIST);
        Message msg = mHandler.obtainMessage(MSG_INVALIDATE_DISPLAY_LIST);
        mHandler.sendMessage(msg);
    }

    public void dequeueDisplayList(DisplayList displayList) {
        if (mDisplayLists.remove(displayList)) {
            displayList.invalidate();
            if (mDisplayLists.size() == 0) {
                mHandler.removeMessages(MSG_INVALIDATE_DISPLAY_LIST);
            }
        }
    }

    public void cancelInvalidate(View view) {
        mHandler.removeMessages(MSG_INVALIDATE, view);
        // fixme: might leak the AttachInfo.InvalidateInfo objects instead of returning
        // them to the pool
        mHandler.removeMessages(MSG_INVALIDATE_RECT, view);
        mInvalidateOnAnimationRunnable.removeView(view);
    }

    public void dispatchKey(KeyEvent event) {
        Message msg = mHandler.obtainMessage(MSG_DISPATCH_KEY, event);
        msg.setAsynchronous(true);
        mHandler.sendMessage(msg);
    }

    public void dispatchKeyFromIme(KeyEvent event) {
        Message msg = mHandler.obtainMessage(MSG_DISPATCH_KEY_FROM_IME, event);
        msg.setAsynchronous(true);
        mHandler.sendMessage(msg);
    }

    public void dispatchUnhandledKey(KeyEvent event) {
        if ((event.getFlags() & KeyEvent.FLAG_FALLBACK) == 0) {
            final KeyCharacterMap kcm = event.getKeyCharacterMap();
            final int keyCode = event.getKeyCode();
            final int metaState = event.getMetaState();

            // Check for fallback actions specified by the key character map.
            KeyCharacterMap.FallbackAction fallbackAction =
                    kcm.getFallbackAction(keyCode, metaState);
            if (fallbackAction != null) {
                final int flags = event.getFlags() | KeyEvent.FLAG_FALLBACK;
                KeyEvent fallbackEvent = KeyEvent.obtain(
                        event.getDownTime(), event.getEventTime(),
                        event.getAction(), fallbackAction.keyCode,
                        event.getRepeatCount(), fallbackAction.metaState,
                        event.getDeviceId(), event.getScanCode(),
                        flags, event.getSource(), null);
                fallbackAction.recycle();

                dispatchKey(fallbackEvent);
            }
        }
    }

    public void dispatchAppVisibility(boolean visible) {
        Message msg = mHandler.obtainMessage(MSG_DISPATCH_APP_VISIBILITY);
        msg.arg1 = visible ? 1 : 0;
        mHandler.sendMessage(msg);
    }

    public void dispatchScreenStateChange(boolean on) {
        Message msg = mHandler.obtainMessage(MSG_DISPATCH_SCREEN_STATE);
        msg.arg1 = on ? 1 : 0;
        mHandler.sendMessage(msg);
    }

    public void dispatchGetNewSurface() {
        Message msg = mHandler.obtainMessage(MSG_DISPATCH_GET_NEW_SURFACE);
        mHandler.sendMessage(msg);
    }

    public void windowFocusChanged(boolean hasFocus, boolean inTouchMode) {
        Message msg = Message.obtain();
        msg.what = MSG_WINDOW_FOCUS_CHANGED;
        msg.arg1 = hasFocus ? 1 : 0;
        msg.arg2 = inTouchMode ? 1 : 0;
        mHandler.sendMessage(msg);
    }

    public void dispatchCloseSystemDialogs(String reason) {
        Message msg = Message.obtain();
        msg.what = MSG_CLOSE_SYSTEM_DIALOGS;
        msg.obj = reason;
        mHandler.sendMessage(msg);
    }

    public void dispatchDragEvent(DragEvent event) {
        final int what;
        if (event.getAction() == DragEvent.ACTION_DRAG_LOCATION) {
            what = MSG_DISPATCH_DRAG_LOCATION_EVENT;
            mHandler.removeMessages(what);
        } else {
            what = MSG_DISPATCH_DRAG_EVENT;
        }
        Message msg = mHandler.obtainMessage(what, event);
        mHandler.sendMessage(msg);
    }

    public void dispatchSystemUiVisibilityChanged(int seq, int globalVisibility,
            int localValue, int localChanges) {
        SystemUiVisibilityInfo args = new SystemUiVisibilityInfo();
        args.seq = seq;
        args.globalVisibility = globalVisibility;
        args.localValue = localValue;
        args.localChanges = localChanges;
        mHandler.sendMessage(mHandler.obtainMessage(MSG_DISPATCH_SYSTEM_UI_VISIBILITY, args));
    }

    public void dispatchDoneAnimating() {
        mHandler.sendEmptyMessage(MSG_DISPATCH_DONE_ANIMATING);
    }

    public void dispatchCheckFocus() {
        if (!mHandler.hasMessages(MSG_CHECK_FOCUS)) {
            // This will result in a call to checkFocus() below.
            mHandler.sendEmptyMessage(MSG_CHECK_FOCUS);
        }
    }

    /**
     * Post a callback to send a
     * {@link AccessibilityEvent#TYPE_WINDOW_CONTENT_CHANGED} event.
     * This event is send at most once every
     * {@link ViewConfiguration#getSendRecurringAccessibilityEventsInterval()}.
     */
    private void postSendWindowContentChangedCallback(View source) {
        if (mSendWindowContentChangedAccessibilityEvent == null) {
            mSendWindowContentChangedAccessibilityEvent =
                new SendWindowContentChangedAccessibilityEvent();
        }
        View oldSource = mSendWindowContentChangedAccessibilityEvent.mSource;
        if (oldSource == null) {
            mSendWindowContentChangedAccessibilityEvent.mSource = source;
            mHandler.postDelayed(mSendWindowContentChangedAccessibilityEvent,
                    ViewConfiguration.getSendRecurringAccessibilityEventsInterval());
        } else {
            mSendWindowContentChangedAccessibilityEvent.mSource =
                    getCommonPredecessor(oldSource, source);
        }
    }

    /**
     * Remove a posted callback to send a
     * {@link AccessibilityEvent#TYPE_WINDOW_CONTENT_CHANGED} event.
     */
    private void removeSendWindowContentChangedCallback() {
        if (mSendWindowContentChangedAccessibilityEvent != null) {
            mHandler.removeCallbacks(mSendWindowContentChangedAccessibilityEvent);
        }
    }

    public boolean showContextMenuForChild(View originalView) {
        return false;
    }

    public ActionMode startActionModeForChild(View originalView, ActionMode.Callback callback) {
        return null;
    }

    public void createContextMenu(ContextMenu menu) {
    }

    public void childDrawableStateChanged(View child) {
    }

    public boolean requestSendAccessibilityEvent(View child, AccessibilityEvent event) {
        if (mView == null) {
            return false;
        }
        // Intercept accessibility focus events fired by virtual nodes to keep
        // track of accessibility focus position in such nodes.
        final int eventType = event.getEventType();
        switch (eventType) {
            case AccessibilityEvent.TYPE_VIEW_ACCESSIBILITY_FOCUSED: {
                final long sourceNodeId = event.getSourceNodeId();
                final int accessibilityViewId = AccessibilityNodeInfo.getAccessibilityViewId(
                        sourceNodeId);
                View source = mView.findViewByAccessibilityId(accessibilityViewId);
                if (source != null) {
                    AccessibilityNodeProvider provider = source.getAccessibilityNodeProvider();
                    if (provider != null) {
                        AccessibilityNodeInfo node = provider.createAccessibilityNodeInfo(
                                AccessibilityNodeInfo.getVirtualDescendantId(sourceNodeId));
                        setAccessibilityFocus(source, node);
                    }
                }
            } break;
            case AccessibilityEvent.TYPE_VIEW_ACCESSIBILITY_FOCUS_CLEARED: {
                final long sourceNodeId = event.getSourceNodeId();
                final int accessibilityViewId = AccessibilityNodeInfo.getAccessibilityViewId(
                        sourceNodeId);
                View source = mView.findViewByAccessibilityId(accessibilityViewId);
                if (source != null) {
                    AccessibilityNodeProvider provider = source.getAccessibilityNodeProvider();
                    if (provider != null) {
                        setAccessibilityFocus(null, null);
                    }
                }
            } break;
        }
        mAccessibilityManager.sendAccessibilityEvent(event);
        return true;
    }

    @Override
    public void childAccessibilityStateChanged(View child) {
        postSendWindowContentChangedCallback(child);
    }

    private View getCommonPredecessor(View first, View second) {
        if (mAttachInfo != null) {
            if (mTempHashSet == null) {
                mTempHashSet = new HashSet<View>();
            }
            HashSet<View> seen = mTempHashSet;
            seen.clear();
            View firstCurrent = first;
            while (firstCurrent != null) {
                seen.add(firstCurrent);
                ViewParent firstCurrentParent = firstCurrent.mParent;
                if (firstCurrentParent instanceof View) {
                    firstCurrent = (View) firstCurrentParent;
                } else {
                    firstCurrent = null;
                }
            }
            View secondCurrent = second;
            while (secondCurrent != null) {
                if (seen.contains(secondCurrent)) {
                    seen.clear();
                    return secondCurrent;
                }
                ViewParent secondCurrentParent = secondCurrent.mParent;
                if (secondCurrentParent instanceof View) {
                    secondCurrent = (View) secondCurrentParent;
                } else {
                    secondCurrent = null;
                }
            }
            seen.clear();
        }
        return null;
    }

    void checkThread() {
        if (mThread != Thread.currentThread()) {
            throw new CalledFromWrongThreadException(
                    "Only the original thread that created a view hierarchy can touch its views.");
        }
    }

    public void requestDisallowInterceptTouchEvent(boolean disallowIntercept) {
        // ViewAncestor never intercepts touch event, so this can be a no-op
    }

    public boolean requestChildRectangleOnScreen(View child, Rect rectangle, boolean immediate) {
        final boolean scrolled = scrollToRectOrFocus(rectangle, immediate);
        if (rectangle != null) {
            mTempRect.set(rectangle);
            mTempRect.offset(0, -mCurScrollY);
            mTempRect.offset(mAttachInfo.mWindowLeft, mAttachInfo.mWindowTop);
            try {
                mWindowSession.onRectangleOnScreenRequested(mWindow, mTempRect, immediate);
            } catch (RemoteException re) {
                /* ignore */
            }
        }
        return scrolled;
    }

    public void childHasTransientStateChanged(View child, boolean hasTransientState) {
        // Do nothing.
    }

    class TakenSurfaceHolder extends BaseSurfaceHolder {
        @Override
        public boolean onAllowLockCanvas() {
            return mDrawingAllowed;
        }

        @Override
        public void onRelayoutContainer() {
            // Not currently interesting -- from changing between fixed and layout size.
        }

        public void setFormat(int format) {
            ((RootViewSurfaceTaker)mView).setSurfaceFormat(format);
        }

        public void setType(int type) {
            ((RootViewSurfaceTaker)mView).setSurfaceType(type);
        }
        
        @Override
        public void onUpdateSurface() {
            // We take care of format and type changes on our own.
            throw new IllegalStateException("Shouldn't be here");
        }

        public boolean isCreating() {
            return mIsCreating;
        }

        @Override
        public void setFixedSize(int width, int height) {
            throw new UnsupportedOperationException(
                    "Currently only support sizing from layout");
        }
        
        public void setKeepScreenOn(boolean screenOn) {
            ((RootViewSurfaceTaker)mView).setSurfaceKeepScreenOn(screenOn);
        }
    }
    
    static final class InputMethodCallback implements InputMethodManager.FinishedEventCallback {
        private WeakReference<ViewRootImpl> mViewAncestor;

        public InputMethodCallback(ViewRootImpl viewAncestor) {
            mViewAncestor = new WeakReference<ViewRootImpl>(viewAncestor);
        }

        @Override
        public void finishedEvent(int seq, boolean handled) {
            final ViewRootImpl viewAncestor = mViewAncestor.get();
            if (viewAncestor != null) {
                viewAncestor.dispatchImeFinishedEvent(seq, handled);
            }
        }
    }

    static class W extends IWindow.Stub {
        private final WeakReference<ViewRootImpl> mViewAncestor;
        private final IWindowSession mWindowSession;

        W(ViewRootImpl viewAncestor) {
            mViewAncestor = new WeakReference<ViewRootImpl>(viewAncestor);
            mWindowSession = viewAncestor.mWindowSession;
        }

        public void resized(Rect frame, Rect contentInsets,
                Rect visibleInsets, boolean reportDraw, Configuration newConfig) {
            final ViewRootImpl viewAncestor = mViewAncestor.get();
            if (viewAncestor != null) {
                viewAncestor.dispatchResized(frame, contentInsets,
                        visibleInsets, reportDraw, newConfig);
            }
        }

        @Override
        public void moved(int newX, int newY) {
            final ViewRootImpl viewAncestor = mViewAncestor.get();
            if (viewAncestor != null) {
                viewAncestor.dispatchMoved(newX, newY);
            }
        }

        public void dispatchAppVisibility(boolean visible) {
            final ViewRootImpl viewAncestor = mViewAncestor.get();
            if (viewAncestor != null) {
                viewAncestor.dispatchAppVisibility(visible);
            }
        }

        public void dispatchScreenState(boolean on) {
            final ViewRootImpl viewAncestor = mViewAncestor.get();
            if (viewAncestor != null) {
                viewAncestor.dispatchScreenStateChange(on);
            }
        }

        public void dispatchGetNewSurface() {
            final ViewRootImpl viewAncestor = mViewAncestor.get();
            if (viewAncestor != null) {
                viewAncestor.dispatchGetNewSurface();
            }
        }

        public void windowFocusChanged(boolean hasFocus, boolean inTouchMode) {
            final ViewRootImpl viewAncestor = mViewAncestor.get();
            if (viewAncestor != null) {
                viewAncestor.windowFocusChanged(hasFocus, inTouchMode);
            }
        }

        private static int checkCallingPermission(String permission) {
            try {
                return ActivityManagerNative.getDefault().checkPermission(
                        permission, Binder.getCallingPid(), Binder.getCallingUid());
            } catch (RemoteException e) {
                return PackageManager.PERMISSION_DENIED;
            }
        }

        public void executeCommand(String command, String parameters, ParcelFileDescriptor out) {
            final ViewRootImpl viewAncestor = mViewAncestor.get();
            if (viewAncestor != null) {
                final View view = viewAncestor.mView;
                if (view != null) {
                    if (checkCallingPermission(Manifest.permission.DUMP) !=
                            PackageManager.PERMISSION_GRANTED) {
                        throw new SecurityException("Insufficient permissions to invoke"
                                + " executeCommand() from pid=" + Binder.getCallingPid()
                                + ", uid=" + Binder.getCallingUid());
                    }

                    OutputStream clientStream = null;
                    try {
                        clientStream = new ParcelFileDescriptor.AutoCloseOutputStream(out);
                        ViewDebug.dispatchCommand(view, command, parameters, clientStream);
                    } catch (IOException e) {
                        e.printStackTrace();
                    } finally {
                        if (clientStream != null) {
                            try {
                                clientStream.close();
                            } catch (IOException e) {
                                e.printStackTrace();
                            }
                        }
                    }
                }
            }
        }
        
        public void closeSystemDialogs(String reason) {
            final ViewRootImpl viewAncestor = mViewAncestor.get();
            if (viewAncestor != null) {
                viewAncestor.dispatchCloseSystemDialogs(reason);
            }
        }
        
        public void dispatchWallpaperOffsets(float x, float y, float xStep, float yStep,
                boolean sync) {
            if (sync) {
                try {
                    mWindowSession.wallpaperOffsetsComplete(asBinder());
                } catch (RemoteException e) {
                }
            }
        }

        public void dispatchWallpaperCommand(String action, int x, int y,
                int z, Bundle extras, boolean sync) {
            if (sync) {
                try {
                    mWindowSession.wallpaperCommandComplete(asBinder(), null);
                } catch (RemoteException e) {
                }
            }
        }

        /* Drag/drop */
        public void dispatchDragEvent(DragEvent event) {
            final ViewRootImpl viewAncestor = mViewAncestor.get();
            if (viewAncestor != null) {
                viewAncestor.dispatchDragEvent(event);
            }
        }

        public void dispatchSystemUiVisibilityChanged(int seq, int globalVisibility,
                int localValue, int localChanges) {
            final ViewRootImpl viewAncestor = mViewAncestor.get();
            if (viewAncestor != null) {
                viewAncestor.dispatchSystemUiVisibilityChanged(seq, globalVisibility,
                        localValue, localChanges);
            }
        }

        public void doneAnimating() {
            final ViewRootImpl viewAncestor = mViewAncestor.get();
            if (viewAncestor != null) {
                viewAncestor.dispatchDoneAnimating();
            }
        }
    }

    /**
     * Maintains state information for a single trackball axis, generating
     * discrete (DPAD) movements based on raw trackball motion.
     */
    static final class TrackballAxis {
        /**
         * The maximum amount of acceleration we will apply.
         */
        static final float MAX_ACCELERATION = 20;

        /**
         * The maximum amount of time (in milliseconds) between events in order
         * for us to consider the user to be doing fast trackball movements,
         * and thus apply an acceleration.
         */
        static final long FAST_MOVE_TIME = 150;

        /**
         * Scaling factor to the time (in milliseconds) between events to how
         * much to multiple/divide the current acceleration.  When movement
         * is < FAST_MOVE_TIME this multiplies the acceleration; when >
         * FAST_MOVE_TIME it divides it.
         */
        static final float ACCEL_MOVE_SCALING_FACTOR = (1.0f/40);

        float position;
        float absPosition;
        float acceleration = 1;
        long lastMoveTime = 0;
        int step;
        int dir;
        int nonAccelMovement;

        void reset(int _step) {
            position = 0;
            acceleration = 1;
            lastMoveTime = 0;
            step = _step;
            dir = 0;
        }

        /**
         * Add trackball movement into the state.  If the direction of movement
         * has been reversed, the state is reset before adding the
         * movement (so that you don't have to compensate for any previously
         * collected movement before see the result of the movement in the
         * new direction).
         *
         * @return Returns the absolute value of the amount of movement
         * collected so far.
         */
        float collect(float off, long time, String axis) {
            long normTime;
            if (off > 0) {
                normTime = (long)(off * FAST_MOVE_TIME);
                if (dir < 0) {
                    if (DEBUG_TRACKBALL) Log.v(TAG, axis + " reversed to positive!");
                    position = 0;
                    step = 0;
                    acceleration = 1;
                    lastMoveTime = 0;
                }
                dir = 1;
            } else if (off < 0) {
                normTime = (long)((-off) * FAST_MOVE_TIME);
                if (dir > 0) {
                    if (DEBUG_TRACKBALL) Log.v(TAG, axis + " reversed to negative!");
                    position = 0;
                    step = 0;
                    acceleration = 1;
                    lastMoveTime = 0;
                }
                dir = -1;
            } else {
                normTime = 0;
            }

            // The number of milliseconds between each movement that is
            // considered "normal" and will not result in any acceleration
            // or deceleration, scaled by the offset we have here.
            if (normTime > 0) {
                long delta = time - lastMoveTime;
                lastMoveTime = time;
                float acc = acceleration;
                if (delta < normTime) {
                    // The user is scrolling rapidly, so increase acceleration.
                    float scale = (normTime-delta) * ACCEL_MOVE_SCALING_FACTOR;
                    if (scale > 1) acc *= scale;
                    if (DEBUG_TRACKBALL) Log.v(TAG, axis + " accelerate: off="
                            + off + " normTime=" + normTime + " delta=" + delta
                            + " scale=" + scale + " acc=" + acc);
                    acceleration = acc < MAX_ACCELERATION ? acc : MAX_ACCELERATION;
                } else {
                    // The user is scrolling slowly, so decrease acceleration.
                    float scale = (delta-normTime) * ACCEL_MOVE_SCALING_FACTOR;
                    if (scale > 1) acc /= scale;
                    if (DEBUG_TRACKBALL) Log.v(TAG, axis + " deccelerate: off="
                            + off + " normTime=" + normTime + " delta=" + delta
                            + " scale=" + scale + " acc=" + acc);
                    acceleration = acc > 1 ? acc : 1;
                }
            }
            position += off;
            return (absPosition = Math.abs(position));
        }

        /**
         * Generate the number of discrete movement events appropriate for
         * the currently collected trackball movement.
         *
         * @param precision The minimum movement required to generate the
         * first discrete movement.
         *
         * @return Returns the number of discrete movements, either positive
         * or negative, or 0 if there is not enough trackball movement yet
         * for a discrete movement.
         */
        int generate(float precision) {
            int movement = 0;
            nonAccelMovement = 0;
            do {
                final int dir = position >= 0 ? 1 : -1;
                switch (step) {
                    // If we are going to execute the first step, then we want
                    // to do this as soon as possible instead of waiting for
                    // a full movement, in order to make things look responsive.
                    case 0:
                        if (absPosition < precision) {
                            return movement;
                        }
                        movement += dir;
                        nonAccelMovement += dir;
                        step = 1;
                        break;
                    // If we have generated the first movement, then we need
                    // to wait for the second complete trackball motion before
                    // generating the second discrete movement.
                    case 1:
                        if (absPosition < 2) {
                            return movement;
                        }
                        movement += dir;
                        nonAccelMovement += dir;
                        position += dir > 0 ? -2 : 2;
                        absPosition = Math.abs(position);
                        step = 2;
                        break;
                    // After the first two, we generate discrete movements
                    // consistently with the trackball, applying an acceleration
                    // if the trackball is moving quickly.  This is a simple
                    // acceleration on top of what we already compute based
                    // on how quickly the wheel is being turned, to apply
                    // a longer increasing acceleration to continuous movement
                    // in one direction.
                    default:
                        if (absPosition < 1) {
                            return movement;
                        }
                        movement += dir;
                        position += dir >= 0 ? -1 : 1;
                        absPosition = Math.abs(position);
                        float acc = acceleration;
                        acc *= 1.1f;
                        acceleration = acc < MAX_ACCELERATION ? acc : acceleration;
                        break;
                }
            } while (true);
        }
    }

    public static final class CalledFromWrongThreadException extends AndroidRuntimeException {
        public CalledFromWrongThreadException(String msg) {
            super(msg);
        }
    }

    private SurfaceHolder mHolder = new SurfaceHolder() {
        // we only need a SurfaceHolder for opengl. it would be nice
        // to implement everything else though, especially the callback
        // support (opengl doesn't make use of it right now, but eventually
        // will).
        public Surface getSurface() {
            return mSurface;
        }

        public boolean isCreating() {
            return false;
        }

        public void addCallback(Callback callback) {
        }

        public void removeCallback(Callback callback) {
        }

        public void setFixedSize(int width, int height) {
        }

        public void setSizeFromLayout() {
        }

        public void setFormat(int format) {
        }

        public void setType(int type) {
        }

        public void setKeepScreenOn(boolean screenOn) {
        }

        public Canvas lockCanvas() {
            return null;
        }

        public Canvas lockCanvas(Rect dirty) {
            return null;
        }

        public void unlockCanvasAndPost(Canvas canvas) {
        }
        public Rect getSurfaceFrame() {
            return null;
        }
    };

    static RunQueue getRunQueue() {
        RunQueue rq = sRunQueues.get();
        if (rq != null) {
            return rq;
        }
        rq = new RunQueue();
        sRunQueues.set(rq);
        return rq;
    }

    /**
     * The run queue is used to enqueue pending work from Views when no Handler is
     * attached.  The work is executed during the next call to performTraversals on
     * the thread.
     * @hide
     */
    static final class RunQueue {
        private final ArrayList<HandlerAction> mActions = new ArrayList<HandlerAction>();

        void post(Runnable action) {
            postDelayed(action, 0);
        }

        void postDelayed(Runnable action, long delayMillis) {
            HandlerAction handlerAction = new HandlerAction();
            handlerAction.action = action;
            handlerAction.delay = delayMillis;

            synchronized (mActions) {
                mActions.add(handlerAction);
            }
        }

        void removeCallbacks(Runnable action) {
            final HandlerAction handlerAction = new HandlerAction();
            handlerAction.action = action;

            synchronized (mActions) {
                final ArrayList<HandlerAction> actions = mActions;

                while (actions.remove(handlerAction)) {
                    // Keep going
                }
            }
        }

        void executeActions(Handler handler) {
            synchronized (mActions) {
                final ArrayList<HandlerAction> actions = mActions;
                final int count = actions.size();

                for (int i = 0; i < count; i++) {
                    final HandlerAction handlerAction = actions.get(i);
                    handler.postDelayed(handlerAction.action, handlerAction.delay);
                }

                actions.clear();
            }
        }

        private static class HandlerAction {
            Runnable action;
            long delay;

            @Override
            public boolean equals(Object o) {
                if (this == o) return true;
                if (o == null || getClass() != o.getClass()) return false;

                HandlerAction that = (HandlerAction) o;
                return !(action != null ? !action.equals(that.action) : that.action != null);

            }

            @Override
            public int hashCode() {
                int result = action != null ? action.hashCode() : 0;
                result = 31 * result + (int) (delay ^ (delay >>> 32));
                return result;
            }
        }
    }

    /**
     * Class for managing the accessibility interaction connection
     * based on the global accessibility state.
     */
    final class AccessibilityInteractionConnectionManager
            implements AccessibilityStateChangeListener {
        public void onAccessibilityStateChanged(boolean enabled) {
            if (enabled) {
                ensureConnection();
                if (mAttachInfo != null && mAttachInfo.mHasWindowFocus) {
                    mView.sendAccessibilityEvent(AccessibilityEvent.TYPE_WINDOW_STATE_CHANGED);
                    View focusedView = mView.findFocus();
                    if (focusedView != null && focusedView != mView) {
                        focusedView.sendAccessibilityEvent(AccessibilityEvent.TYPE_VIEW_FOCUSED);
                    }
                }
            } else {
                ensureNoConnection();
                mHandler.obtainMessage(MSG_CLEAR_ACCESSIBILITY_FOCUS_HOST).sendToTarget();
            }
        }

        public void ensureConnection() {
            if (mAttachInfo != null) {
                final boolean registered =
                    mAttachInfo.mAccessibilityWindowId != AccessibilityNodeInfo.UNDEFINED;
                if (!registered) {
                    mAttachInfo.mAccessibilityWindowId =
                        mAccessibilityManager.addAccessibilityInteractionConnection(mWindow,
                                new AccessibilityInteractionConnection(ViewRootImpl.this));
                }
            }
        }

        public void ensureNoConnection() {
            final boolean registered =
                mAttachInfo.mAccessibilityWindowId != AccessibilityNodeInfo.UNDEFINED;
            if (registered) {
                mAttachInfo.mAccessibilityWindowId = AccessibilityNodeInfo.UNDEFINED;
                mAccessibilityManager.removeAccessibilityInteractionConnection(mWindow);
            }
        }
    }

    /**
     * This class is an interface this ViewAncestor provides to the
     * AccessibilityManagerService to the latter can interact with
     * the view hierarchy in this ViewAncestor.
     */
    static final class AccessibilityInteractionConnection
            extends IAccessibilityInteractionConnection.Stub {
        private final WeakReference<ViewRootImpl> mViewRootImpl;

        AccessibilityInteractionConnection(ViewRootImpl viewRootImpl) {
            mViewRootImpl = new WeakReference<ViewRootImpl>(viewRootImpl);
        }

        @Override
        public void findAccessibilityNodeInfoByAccessibilityId(long accessibilityNodeId,
                int interactionId, IAccessibilityInteractionConnectionCallback callback, int flags,
                int interrogatingPid, long interrogatingTid) {
            ViewRootImpl viewRootImpl = mViewRootImpl.get();
            if (viewRootImpl != null && viewRootImpl.mView != null) {
                viewRootImpl.getAccessibilityInteractionController()
                    .findAccessibilityNodeInfoByAccessibilityIdClientThread(accessibilityNodeId,
                            interactionId, callback, flags, interrogatingPid, interrogatingTid);
            } else {
                // We cannot make the call and notify the caller so it does not wait.
                try {
                    callback.setFindAccessibilityNodeInfosResult(null, interactionId);
                } catch (RemoteException re) {
                    /* best effort - ignore */
                }
            }
        }

        @Override
        public void performAccessibilityAction(long accessibilityNodeId, int action,
                Bundle arguments, int interactionId,
                IAccessibilityInteractionConnectionCallback callback, int flags,
                int interogatingPid, long interrogatingTid) {
            ViewRootImpl viewRootImpl = mViewRootImpl.get();
            if (viewRootImpl != null && viewRootImpl.mView != null) {
                viewRootImpl.getAccessibilityInteractionController()
                    .performAccessibilityActionClientThread(accessibilityNodeId, action, arguments,
                            interactionId, callback, flags, interogatingPid, interrogatingTid);
            } else {
                // We cannot make the call and notify the caller so it does not wait.
                try {
                    callback.setPerformAccessibilityActionResult(false, interactionId);
                } catch (RemoteException re) {
                    /* best effort - ignore */
                }
            }
        }

        @Override
        public void findAccessibilityNodeInfoByViewId(long accessibilityNodeId, int viewId,
                int interactionId, IAccessibilityInteractionConnectionCallback callback, int flags,
                int interrogatingPid, long interrogatingTid) {
            ViewRootImpl viewRootImpl = mViewRootImpl.get();
            if (viewRootImpl != null && viewRootImpl.mView != null) {
                viewRootImpl.getAccessibilityInteractionController()
                    .findAccessibilityNodeInfoByViewIdClientThread(accessibilityNodeId, viewId,
                            interactionId, callback, flags, interrogatingPid, interrogatingTid);
            } else {
                // We cannot make the call and notify the caller so it does not wait.
                try {
                    callback.setFindAccessibilityNodeInfoResult(null, interactionId);
                } catch (RemoteException re) {
                    /* best effort - ignore */
                }
            }
        }

        @Override
        public void findAccessibilityNodeInfosByText(long accessibilityNodeId, String text,
                int interactionId, IAccessibilityInteractionConnectionCallback callback, int flags,
                int interrogatingPid, long interrogatingTid) {
            ViewRootImpl viewRootImpl = mViewRootImpl.get();
            if (viewRootImpl != null && viewRootImpl.mView != null) {
                viewRootImpl.getAccessibilityInteractionController()
                    .findAccessibilityNodeInfosByTextClientThread(accessibilityNodeId, text,
                            interactionId, callback, flags, interrogatingPid, interrogatingTid);
            } else {
                // We cannot make the call and notify the caller so it does not wait.
                try {
                    callback.setFindAccessibilityNodeInfosResult(null, interactionId);
                } catch (RemoteException re) {
                    /* best effort - ignore */
                }
            }
        }

        @Override
        public void findFocus(long accessibilityNodeId, int focusType, int interactionId,
                IAccessibilityInteractionConnectionCallback callback, int flags,
                int interrogatingPid, long interrogatingTid) {
            ViewRootImpl viewRootImpl = mViewRootImpl.get();
            if (viewRootImpl != null && viewRootImpl.mView != null) {
                viewRootImpl.getAccessibilityInteractionController()
                    .findFocusClientThread(accessibilityNodeId, focusType, interactionId, callback,
                            flags, interrogatingPid, interrogatingTid);
            } else {
                // We cannot make the call and notify the caller so it does not wait.
                try {
                    callback.setFindAccessibilityNodeInfoResult(null, interactionId);
                } catch (RemoteException re) {
                    /* best effort - ignore */
                }
            }
        }

        @Override
        public void focusSearch(long accessibilityNodeId, int direction, int interactionId,
                IAccessibilityInteractionConnectionCallback callback, int flags,
                int interrogatingPid, long interrogatingTid) {
            ViewRootImpl viewRootImpl = mViewRootImpl.get();
            if (viewRootImpl != null && viewRootImpl.mView != null) {
                viewRootImpl.getAccessibilityInteractionController()
                    .focusSearchClientThread(accessibilityNodeId, direction, interactionId,
                            callback, flags, interrogatingPid, interrogatingTid);
            } else {
                // We cannot make the call and notify the caller so it does not wait.
                try {
                    callback.setFindAccessibilityNodeInfoResult(null, interactionId);
                } catch (RemoteException re) {
                    /* best effort - ignore */
                }
            }
        }
    }

    private class SendWindowContentChangedAccessibilityEvent implements Runnable {
        public View mSource;

        public void run() {
            if (mSource != null) {
                mSource.sendAccessibilityEvent(AccessibilityEvent.TYPE_WINDOW_CONTENT_CHANGED);
                mSource.resetAccessibilityStateChanged();
                mSource = null;
            }
        }
    }
}<|MERGE_RESOLUTION|>--- conflicted
+++ resolved
@@ -319,14 +319,11 @@
     private final int mDensity;
     private final int mNoncompatDensity;
 
-<<<<<<< HEAD
     private boolean mInLayout = false;
     ArrayList<View> mLayoutRequesters = new ArrayList<View>();
     boolean mHandlingLayoutInLayoutRequest = false;
 
-=======
     private int mViewLayoutDirectionInitial;
->>>>>>> e549a602
 
     /**
      * Consistency verifier for debugging purposes.
