--- conflicted
+++ resolved
@@ -6925,9 +6925,7 @@
          */
         public static final String MANAGED_PROFILE_CONTACT_REMOTE_SEARCH =
                 "managed_profile_contact_remote_search";
-
-        /**
-<<<<<<< HEAD
+        /**
          * Beginning of PureNexus Secure Settings Additions
          * @hide
          */
@@ -6943,12 +6941,12 @@
          * @hide
          */
         public static final String ADB_PORT = "adb_port";
-=======
+
+        /**
          * Holds comma separated list of ordering of QS tiles.
          * @hide
          */
         public static final String QS_TILES = "sysui_qs_tiles";
->>>>>>> 81a0e13e
 
         /**
          * This are the settings to be backed up.
