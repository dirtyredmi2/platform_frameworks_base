/*
 * Copyright (C) 2006 The Android Open Source Project
 *
 * Licensed under the Apache License, Version 2.0 (the "License");
 * you may not use this file except in compliance with the License.
 * You may obtain a copy of the License at
 *
 *      http://www.apache.org/licenses/LICENSE-2.0
 *
 * Unless required by applicable law or agreed to in writing, software
 * distributed under the License is distributed on an "AS IS" BASIS,
 * WITHOUT WARRANTIES OR CONDITIONS OF ANY KIND, either express or implied.
 * See the License for the specific language governing permissions and
 * limitations under the License.
 */

package android.provider;

import android.annotation.NonNull;
import android.annotation.SdkConstant;
import android.annotation.SdkConstant.SdkConstantType;
import android.annotation.SystemApi;
import android.annotation.TestApi;
import android.app.ActivityThread;
import android.app.AppOpsManager;
import android.app.Application;
import android.app.SearchManager;
import android.app.WallpaperManager;
import android.content.ComponentName;
import android.content.ContentResolver;
import android.content.ContentValues;
import android.content.Context;
import android.content.IContentProvider;
import android.content.Intent;
import android.content.pm.ActivityInfo;
import android.content.pm.PackageManager;
import android.content.pm.ResolveInfo;
import android.content.res.Configuration;
import android.content.res.Resources;
import android.database.Cursor;
import android.database.SQLException;
import android.location.LocationManager;
import android.net.ConnectivityManager;
import android.net.Uri;
import android.net.wifi.WifiManager;
import android.os.BatteryManager;
import android.os.Binder;
import android.os.Bundle;
import android.os.DropBoxManager;
import android.os.IBinder;
import android.os.LocaleList;
import android.os.Process;
import android.os.RemoteException;
import android.os.ServiceManager;
import android.os.UserHandle;
import android.os.Build.VERSION_CODES;
import android.speech.tts.TextToSpeech;
import android.text.TextUtils;
import android.util.AndroidException;
import android.util.ArrayMap;
import android.util.ArraySet;
import android.util.Log;
import android.util.MemoryIntArray;

import com.android.internal.annotations.GuardedBy;
import com.android.internal.util.ArrayUtils;
import com.android.internal.widget.ILockSettings;

import java.io.IOException;
import java.net.URISyntaxException;
import java.text.SimpleDateFormat;
import java.util.ArrayList;
import java.util.HashMap;
import java.util.HashSet;
import java.util.List;
import java.util.Locale;
import java.util.Map;
import java.util.Set;
import java.util.regex.Pattern;

/**
 * The Settings provider contains global system-level device preferences.
 */
public final class Settings {

    // Intent actions for Settings

    /**
     * Activity Action: Show system settings.
     * <p>
     * Input: Nothing.
     * <p>
     * Output: Nothing.
     */
    @SdkConstant(SdkConstantType.ACTIVITY_INTENT_ACTION)
    public static final String ACTION_SETTINGS = "android.settings.SETTINGS";

    /**
     * Activity Action: Show settings to allow configuration of APNs.
     * <p>
     * Input: Nothing.
     * <p>
     * Output: Nothing.
     */
    @SdkConstant(SdkConstantType.ACTIVITY_INTENT_ACTION)
    public static final String ACTION_APN_SETTINGS = "android.settings.APN_SETTINGS";

    /**
     * Activity Action: Show settings to allow configuration of current location
     * sources.
     * <p>
     * In some cases, a matching Activity may not exist, so ensure you
     * safeguard against this.
     * <p>
     * Input: Nothing.
     * <p>
     * Output: Nothing.
     */
    @SdkConstant(SdkConstantType.ACTIVITY_INTENT_ACTION)
    public static final String ACTION_LOCATION_SOURCE_SETTINGS =
            "android.settings.LOCATION_SOURCE_SETTINGS";

    /**
     * Activity Action: Show settings to allow configuration of users.
     * <p>
     * In some cases, a matching Activity may not exist, so ensure you
     * safeguard against this.
     * <p>
     * Input: Nothing.
     * <p>
     * Output: Nothing.
     * @hide
     */
    @SdkConstant(SdkConstantType.ACTIVITY_INTENT_ACTION)
    public static final String ACTION_USER_SETTINGS =
            "android.settings.USER_SETTINGS";

    /**
     * Activity Action: Show settings to allow configuration of wireless controls
     * such as Wi-Fi, Bluetooth and Mobile networks.
     * <p>
     * In some cases, a matching Activity may not exist, so ensure you
     * safeguard against this.
     * <p>
     * Input: Nothing.
     * <p>
     * Output: Nothing.
     */
    @SdkConstant(SdkConstantType.ACTIVITY_INTENT_ACTION)
    public static final String ACTION_WIRELESS_SETTINGS =
            "android.settings.WIRELESS_SETTINGS";

    /**
     * Activity Action: Show tether provisioning activity.
     *
     * <p>
     * In some cases, a matching Activity may not exist, so ensure you
     * safeguard against this.
     * <p>
     * Input: {@link ConnectivityManager.EXTRA_TETHER_TYPE} should be included to specify which type
     * of tethering should be checked. {@link ConnectivityManager.EXTRA_PROVISION_CALLBACK} should
     * contain a {@link ResultReceiver} which will be called back with a tether result code.
     * <p>
     * Output: The result of the provisioning check.
     * {@link ConnectivityManager.TETHER_ERROR_NO_ERROR} if successful,
     * {@link ConnectivityManager.TETHER_ERROR_PROVISION_FAILED} for failure.
     *
     * @hide
     */
    @SdkConstant(SdkConstantType.ACTIVITY_INTENT_ACTION)
    public static final String ACTION_TETHER_PROVISIONING =
            "android.settings.TETHER_PROVISIONING_UI";

    /**
     * Activity Action: Show settings to allow entering/exiting airplane mode.
     * <p>
     * In some cases, a matching Activity may not exist, so ensure you
     * safeguard against this.
     * <p>
     * Input: Nothing.
     * <p>
     * Output: Nothing.
     */
    @SdkConstant(SdkConstantType.ACTIVITY_INTENT_ACTION)
    public static final String ACTION_AIRPLANE_MODE_SETTINGS =
            "android.settings.AIRPLANE_MODE_SETTINGS";

    /**
     * Activity Action: Modify Airplane mode settings using a voice command.
     * <p>
     * In some cases, a matching Activity may not exist, so ensure you safeguard against this.
     * <p>
     * This intent MUST be started using
     * {@link android.service.voice.VoiceInteractionSession#startVoiceActivity
     * startVoiceActivity}.
     * <p>
     * Note: The activity implementing this intent MUST verify that
     * {@link android.app.Activity#isVoiceInteraction isVoiceInteraction} returns true before
     * modifying the setting.
     * <p>
     * Input: To tell which state airplane mode should be set to, add the
     * {@link #EXTRA_AIRPLANE_MODE_ENABLED} extra to this Intent with the state specified.
     * If the extra is not included, no changes will be made.
     * <p>
     * Output: Nothing.
     */
    @SdkConstant(SdkConstantType.ACTIVITY_INTENT_ACTION)
    public static final String ACTION_VOICE_CONTROL_AIRPLANE_MODE =
            "android.settings.VOICE_CONTROL_AIRPLANE_MODE";

    /**
     * Activity Action: Show settings for accessibility modules.
     * <p>
     * In some cases, a matching Activity may not exist, so ensure you
     * safeguard against this.
     * <p>
     * Input: Nothing.
     * <p>
     * Output: Nothing.
     */
    @SdkConstant(SdkConstantType.ACTIVITY_INTENT_ACTION)
    public static final String ACTION_ACCESSIBILITY_SETTINGS =
            "android.settings.ACCESSIBILITY_SETTINGS";

    /**
     * Activity Action: Show settings to control access to usage information.
     * <p>
     * In some cases, a matching Activity may not exist, so ensure you
     * safeguard against this.
     * <p>
     * Input: Nothing.
     * <p>
     * Output: Nothing.
     */
    @SdkConstant(SdkConstantType.ACTIVITY_INTENT_ACTION)
    public static final String ACTION_USAGE_ACCESS_SETTINGS =
            "android.settings.USAGE_ACCESS_SETTINGS";

    /**
     * Activity Category: Show application settings related to usage access.
     * <p>
     * An activity that provides a user interface for adjusting usage access related
     * preferences for its containing application. Optional but recommended for apps that
     * use {@link android.Manifest.permission#PACKAGE_USAGE_STATS}.
     * <p>
     * The activity may define meta-data to describe what usage access is
     * used for within their app with {@link #METADATA_USAGE_ACCESS_REASON}, which
     * will be displayed in Settings.
     * <p>
     * Input: Nothing.
     * <p>
     * Output: Nothing.
     */
    @SdkConstant(SdkConstantType.INTENT_CATEGORY)
    public static final String INTENT_CATEGORY_USAGE_ACCESS_CONFIG =
            "android.intent.category.USAGE_ACCESS_CONFIG";

    /**
     * Metadata key: Reason for needing usage access.
     * <p>
     * A key for metadata attached to an activity that receives action
     * {@link #INTENT_CATEGORY_USAGE_ACCESS_CONFIG}, shown to the
     * user as description of how the app uses usage access.
     * <p>
     */
    public static final String METADATA_USAGE_ACCESS_REASON =
            "android.settings.metadata.USAGE_ACCESS_REASON";

    /**
     * Activity Action: Show settings to allow configuration of security and
     * location privacy.
     * <p>
     * In some cases, a matching Activity may not exist, so ensure you
     * safeguard against this.
     * <p>
     * Input: Nothing.
     * <p>
     * Output: Nothing.
     */
    @SdkConstant(SdkConstantType.ACTIVITY_INTENT_ACTION)
    public static final String ACTION_SECURITY_SETTINGS =
            "android.settings.SECURITY_SETTINGS";

    /**
     * Activity Action: Show trusted credentials settings, opening to the user tab,
     * to allow management of installed credentials.
     * <p>
     * In some cases, a matching Activity may not exist, so ensure you
     * safeguard against this.
     * <p>
     * Input: Nothing.
     * <p>
     * Output: Nothing.
     * @hide
     */
    @SdkConstant(SdkConstantType.ACTIVITY_INTENT_ACTION)
    public static final String ACTION_TRUSTED_CREDENTIALS_USER =
            "com.android.settings.TRUSTED_CREDENTIALS_USER";

    /**
     * Activity Action: Show dialog explaining that an installed CA cert may enable
     * monitoring of encrypted network traffic.
     * <p>
     * In some cases, a matching Activity may not exist, so ensure you
     * safeguard against this. Add {@link #EXTRA_NUMBER_OF_CERTIFICATES} extra to indicate the
     * number of certificates.
     * <p>
     * Input: Nothing.
     * <p>
     * Output: Nothing.
     * @hide
     */
    @SdkConstant(SdkConstantType.ACTIVITY_INTENT_ACTION)
    public static final String ACTION_MONITORING_CERT_INFO =
            "com.android.settings.MONITORING_CERT_INFO";

    /**
     * Activity Action: Show settings to allow configuration of privacy options.
     * <p>
     * In some cases, a matching Activity may not exist, so ensure you
     * safeguard against this.
     * <p>
     * Input: Nothing.
     * <p>
     * Output: Nothing.
     */
    @SdkConstant(SdkConstantType.ACTIVITY_INTENT_ACTION)
    public static final String ACTION_PRIVACY_SETTINGS =
            "android.settings.PRIVACY_SETTINGS";

    /**
     * Activity Action: Show settings to allow configuration of VPN.
     * <p>
     * In some cases, a matching Activity may not exist, so ensure you
     * safeguard against this.
     * <p>
     * Input: Nothing.
     * <p>
     * Output: Nothing.
     */
    @SdkConstant(SdkConstantType.ACTIVITY_INTENT_ACTION)
    public static final String ACTION_VPN_SETTINGS =
            "android.settings.VPN_SETTINGS";

    /**
     * Activity Action: Show settings to allow configuration of Wi-Fi.
     * <p>
     * In some cases, a matching Activity may not exist, so ensure you
     * safeguard against this.
     * <p>
     * Input: Nothing.
     * <p>
     * Output: Nothing.

     */
    @SdkConstant(SdkConstantType.ACTIVITY_INTENT_ACTION)
    public static final String ACTION_WIFI_SETTINGS =
            "android.settings.WIFI_SETTINGS";

    /**
     * Activity Action: Show settings to allow configuration of a static IP
     * address for Wi-Fi.
     * <p>
     * In some cases, a matching Activity may not exist, so ensure you safeguard
     * against this.
     * <p>
     * Input: Nothing.
     * <p>
     * Output: Nothing.
     */
    @SdkConstant(SdkConstantType.ACTIVITY_INTENT_ACTION)
    public static final String ACTION_WIFI_IP_SETTINGS =
            "android.settings.WIFI_IP_SETTINGS";

    /**
     * Activity Action: Show settings to allow configuration of Bluetooth.
     * <p>
     * In some cases, a matching Activity may not exist, so ensure you
     * safeguard against this.
     * <p>
     * Input: Nothing.
     * <p>
     * Output: Nothing.
     */
    @SdkConstant(SdkConstantType.ACTIVITY_INTENT_ACTION)
    public static final String ACTION_BLUETOOTH_SETTINGS =
            "android.settings.BLUETOOTH_SETTINGS";

    /**
     * Activity Action: Show settings to allow configuration of cast endpoints.
     * <p>
     * In some cases, a matching Activity may not exist, so ensure you
     * safeguard against this.
     * <p>
     * Input: Nothing.
     * <p>
     * Output: Nothing.
     */
    @SdkConstant(SdkConstantType.ACTIVITY_INTENT_ACTION)
    public static final String ACTION_CAST_SETTINGS =
            "android.settings.CAST_SETTINGS";

    /**
     * Activity Action: Show settings to allow configuration of date and time.
     * <p>
     * In some cases, a matching Activity may not exist, so ensure you
     * safeguard against this.
     * <p>
     * Input: Nothing.
     * <p>
     * Output: Nothing.
     */
    @SdkConstant(SdkConstantType.ACTIVITY_INTENT_ACTION)
    public static final String ACTION_DATE_SETTINGS =
            "android.settings.DATE_SETTINGS";

    /**
     * Activity Action: Show settings to allow configuration of sound and volume.
     * <p>
     * In some cases, a matching Activity may not exist, so ensure you
     * safeguard against this.
     * <p>
     * Input: Nothing.
     * <p>
     * Output: Nothing.
     */
    @SdkConstant(SdkConstantType.ACTIVITY_INTENT_ACTION)
    public static final String ACTION_SOUND_SETTINGS =
            "android.settings.SOUND_SETTINGS";

    /**
     * Activity Action: Show settings to allow configuration of display.
     * <p>
     * In some cases, a matching Activity may not exist, so ensure you
     * safeguard against this.
     * <p>
     * Input: Nothing.
     * <p>
     * Output: Nothing.
     */
    @SdkConstant(SdkConstantType.ACTIVITY_INTENT_ACTION)
    public static final String ACTION_DISPLAY_SETTINGS =
            "android.settings.DISPLAY_SETTINGS";

    /**
     * Activity Action: Show settings to allow configuration of locale.
     * <p>
     * In some cases, a matching Activity may not exist, so ensure you
     * safeguard against this.
     * <p>
     * Input: Nothing.
     * <p>
     * Output: Nothing.
     */
    @SdkConstant(SdkConstantType.ACTIVITY_INTENT_ACTION)
    public static final String ACTION_LOCALE_SETTINGS =
            "android.settings.LOCALE_SETTINGS";

    /**
     * Activity Action: Show settings to configure input methods, in particular
     * allowing the user to enable input methods.
     * <p>
     * In some cases, a matching Activity may not exist, so ensure you
     * safeguard against this.
     * <p>
     * Input: Nothing.
     * <p>
     * Output: Nothing.
     */
    @SdkConstant(SdkConstantType.ACTIVITY_INTENT_ACTION)
    public static final String ACTION_VOICE_INPUT_SETTINGS =
            "android.settings.VOICE_INPUT_SETTINGS";

    /**
     * Activity Action: Show settings to configure input methods, in particular
     * allowing the user to enable input methods.
     * <p>
     * In some cases, a matching Activity may not exist, so ensure you
     * safeguard against this.
     * <p>
     * Input: Nothing.
     * <p>
     * Output: Nothing.
     */
    @SdkConstant(SdkConstantType.ACTIVITY_INTENT_ACTION)
    public static final String ACTION_INPUT_METHOD_SETTINGS =
            "android.settings.INPUT_METHOD_SETTINGS";

    /**
     * Activity Action: Show settings to enable/disable input method subtypes.
     * <p>
     * In some cases, a matching Activity may not exist, so ensure you
     * safeguard against this.
     * <p>
     * To tell which input method's subtypes are displayed in the settings, add
     * {@link #EXTRA_INPUT_METHOD_ID} extra to this Intent with the input method id.
     * If there is no extra in this Intent, subtypes from all installed input methods
     * will be displayed in the settings.
     *
     * @see android.view.inputmethod.InputMethodInfo#getId
     * <p>
     * Input: Nothing.
     * <p>
     * Output: Nothing.
     */
    @SdkConstant(SdkConstantType.ACTIVITY_INTENT_ACTION)
    public static final String ACTION_INPUT_METHOD_SUBTYPE_SETTINGS =
            "android.settings.INPUT_METHOD_SUBTYPE_SETTINGS";

    /**
     * Activity Action: Show a dialog to select input method.
     * <p>
     * In some cases, a matching Activity may not exist, so ensure you
     * safeguard against this.
     * <p>
     * Input: Nothing.
     * <p>
     * Output: Nothing.
     * @hide
     */
    @SdkConstant(SdkConstantType.ACTIVITY_INTENT_ACTION)
    public static final String ACTION_SHOW_INPUT_METHOD_PICKER =
            "android.settings.SHOW_INPUT_METHOD_PICKER";

    /**
     * Activity Action: Show settings to manage the user input dictionary.
     * <p>
     * Starting with {@link android.os.Build.VERSION_CODES#KITKAT},
     * it is guaranteed there will always be an appropriate implementation for this Intent action.
     * In prior releases of the platform this was optional, so ensure you safeguard against it.
     * <p>
     * Input: Nothing.
     * <p>
     * Output: Nothing.
     */
    @SdkConstant(SdkConstantType.ACTIVITY_INTENT_ACTION)
    public static final String ACTION_USER_DICTIONARY_SETTINGS =
            "android.settings.USER_DICTIONARY_SETTINGS";

    /**
     * Activity Action: Show settings to configure the hardware keyboard.
     * <p>
     * In some cases, a matching Activity may not exist, so ensure you
     * safeguard against this.
     * <p>
     * Input: Nothing.
     * <p>
     * Output: Nothing.
     */
    @SdkConstant(SdkConstantType.ACTIVITY_INTENT_ACTION)
    public static final String ACTION_HARD_KEYBOARD_SETTINGS =
            "android.settings.HARD_KEYBOARD_SETTINGS";

    /**
     * Activity Action: Adds a word to the user dictionary.
     * <p>
     * In some cases, a matching Activity may not exist, so ensure you
     * safeguard against this.
     * <p>
     * Input: An extra with key <code>word</code> that contains the word
     * that should be added to the dictionary.
     * <p>
     * Output: Nothing.
     *
     * @hide
     */
    @SdkConstant(SdkConstantType.ACTIVITY_INTENT_ACTION)
    public static final String ACTION_USER_DICTIONARY_INSERT =
            "com.android.settings.USER_DICTIONARY_INSERT";

    /**
     * Activity Action: Show settings to allow configuration of application-related settings.
     * <p>
     * In some cases, a matching Activity may not exist, so ensure you
     * safeguard against this.
     * <p>
     * Input: Nothing.
     * <p>
     * Output: Nothing.
     */
    @SdkConstant(SdkConstantType.ACTIVITY_INTENT_ACTION)
    public static final String ACTION_APPLICATION_SETTINGS =
            "android.settings.APPLICATION_SETTINGS";

    /**
     * Activity Action: Show settings to allow configuration of application
     * development-related settings.  As of
     * {@link android.os.Build.VERSION_CODES#JELLY_BEAN_MR1} this action is
     * a required part of the platform.
     * <p>
     * Input: Nothing.
     * <p>
     * Output: Nothing.
     */
    @SdkConstant(SdkConstantType.ACTIVITY_INTENT_ACTION)
    public static final String ACTION_APPLICATION_DEVELOPMENT_SETTINGS =
            "android.settings.APPLICATION_DEVELOPMENT_SETTINGS";

    /**
     * Activity Action: Show settings to allow configuration of quick launch shortcuts.
     * <p>
     * In some cases, a matching Activity may not exist, so ensure you
     * safeguard against this.
     * <p>
     * Input: Nothing.
     * <p>
     * Output: Nothing.
     */
    @SdkConstant(SdkConstantType.ACTIVITY_INTENT_ACTION)
    public static final String ACTION_QUICK_LAUNCH_SETTINGS =
            "android.settings.QUICK_LAUNCH_SETTINGS";

    /**
     * Activity Action: Show settings to manage installed applications.
     * <p>
     * In some cases, a matching Activity may not exist, so ensure you
     * safeguard against this.
     * <p>
     * Input: Nothing.
     * <p>
     * Output: Nothing.
     */
    @SdkConstant(SdkConstantType.ACTIVITY_INTENT_ACTION)
    public static final String ACTION_MANAGE_APPLICATIONS_SETTINGS =
            "android.settings.MANAGE_APPLICATIONS_SETTINGS";

    /**
     * Activity Action: Show settings to manage all applications.
     * <p>
     * In some cases, a matching Activity may not exist, so ensure you
     * safeguard against this.
     * <p>
     * Input: Nothing.
     * <p>
     * Output: Nothing.
     */
    @SdkConstant(SdkConstantType.ACTIVITY_INTENT_ACTION)
    public static final String ACTION_MANAGE_ALL_APPLICATIONS_SETTINGS =
            "android.settings.MANAGE_ALL_APPLICATIONS_SETTINGS";

    /**
     * Activity Action: Show screen for controlling which apps can draw on top of other apps.
     * <p>
     * In some cases, a matching Activity may not exist, so ensure you
     * safeguard against this.
     * <p>
     * Input: Optionally, the Intent's data URI can specify the application package name to
     * directly invoke the management GUI specific to the package name. For example
     * "package:com.my.app".
     * <p>
     * Output: Nothing.
     */
    @SdkConstant(SdkConstantType.ACTIVITY_INTENT_ACTION)
    public static final String ACTION_MANAGE_OVERLAY_PERMISSION =
            "android.settings.action.MANAGE_OVERLAY_PERMISSION";

    /**
     * Activity Action: Show screen for controlling which apps are allowed to write/modify
     * system settings.
     * <p>
     * In some cases, a matching Activity may not exist, so ensure you
     * safeguard against this.
     * <p>
     * Input: Optionally, the Intent's data URI can specify the application package name to
     * directly invoke the management GUI specific to the package name. For example
     * "package:com.my.app".
     * <p>
     * Output: Nothing.
     */
    @SdkConstant(SdkConstantType.ACTIVITY_INTENT_ACTION)
    public static final String ACTION_MANAGE_WRITE_SETTINGS =
            "android.settings.action.MANAGE_WRITE_SETTINGS";

    /**
     * Activity Action: Show screen of details about a particular application.
     * <p>
     * In some cases, a matching Activity may not exist, so ensure you
     * safeguard against this.
     * <p>
     * Input: The Intent's data URI specifies the application package name
     * to be shown, with the "package" scheme.  That is "package:com.my.app".
     * <p>
     * Output: Nothing.
     */
    @SdkConstant(SdkConstantType.ACTIVITY_INTENT_ACTION)
    public static final String ACTION_APPLICATION_DETAILS_SETTINGS =
            "android.settings.APPLICATION_DETAILS_SETTINGS";

    /**
     * Activity Action: Show screen for controlling which apps can ignore battery optimizations.
     * <p>
     * Input: Nothing.
     * <p>
     * Output: Nothing.
     * <p>
     * You can use {@link android.os.PowerManager#isIgnoringBatteryOptimizations
     * PowerManager.isIgnoringBatteryOptimizations()} to determine if an application is
     * already ignoring optimizations.  You can use
     * {@link #ACTION_REQUEST_IGNORE_BATTERY_OPTIMIZATIONS} to ask the user to put you
     * on this list.
     */
    @SdkConstant(SdkConstantType.ACTIVITY_INTENT_ACTION)
    public static final String ACTION_IGNORE_BATTERY_OPTIMIZATION_SETTINGS =
            "android.settings.IGNORE_BATTERY_OPTIMIZATION_SETTINGS";

    /**
     * Activity Action: Ask the user to allow an app to ignore battery optimizations (that is,
     * put them on the whitelist of apps shown by
     * {@link #ACTION_IGNORE_BATTERY_OPTIMIZATION_SETTINGS}).  For an app to use this, it also
     * must hold the {@link android.Manifest.permission#REQUEST_IGNORE_BATTERY_OPTIMIZATIONS}
     * permission.
     * <p><b>Note:</b> most applications should <em>not</em> use this; there are many facilities
     * provided by the platform for applications to operate correctly in the various power
     * saving modes.  This is only for unusual applications that need to deeply control their own
     * execution, at the potential expense of the user's battery life.  Note that these applications
     * greatly run the risk of showing to the user as high power consumers on their device.</p>
     * <p>
     * Input: The Intent's data URI must specify the application package name
     * to be shown, with the "package" scheme.  That is "package:com.my.app".
     * <p>
     * Output: Nothing.
     * <p>
     * You can use {@link android.os.PowerManager#isIgnoringBatteryOptimizations
     * PowerManager.isIgnoringBatteryOptimizations()} to determine if an application is
     * already ignoring optimizations.
     */
    @SdkConstant(SdkConstantType.ACTIVITY_INTENT_ACTION)
    public static final String ACTION_REQUEST_IGNORE_BATTERY_OPTIMIZATIONS =
            "android.settings.REQUEST_IGNORE_BATTERY_OPTIMIZATIONS";

    /**
     * Activity Action: Show screen for controlling background data
     * restrictions for a particular application.
     * <p>
     * Input: Intent's data URI set with an application name, using the
     * "package" schema (like "package:com.my.app").
     *
     * <p>
     * Output: Nothing.
     * <p>
     * Applications can also use {@link android.net.ConnectivityManager#getRestrictBackgroundStatus
     * ConnectivityManager#getRestrictBackgroundStatus()} to determine the
     * status of the background data restrictions for them.
     */
    @SdkConstant(SdkConstantType.ACTIVITY_INTENT_ACTION)
    public static final String ACTION_IGNORE_BACKGROUND_DATA_RESTRICTIONS_SETTINGS =
            "android.settings.IGNORE_BACKGROUND_DATA_RESTRICTIONS_SETTINGS";

    /**
     * @hide
     * Activity Action: Show the "app ops" settings screen.
     * <p>
     * Input: Nothing.
     * <p>
     * Output: Nothing.
     */
    @SdkConstant(SdkConstantType.ACTIVITY_INTENT_ACTION)
    public static final String ACTION_APP_OPS_SETTINGS =
            "android.settings.APP_OPS_SETTINGS";

    /**
     * Activity Action: Show settings to allow configuration of sync settings.
     * <p>
     * In some cases, a matching Activity may not exist, so ensure you
     * safeguard against this.
     * <p>
     * The account types available to add via the add account button may be restricted by adding an
     * {@link #EXTRA_AUTHORITIES} extra to this Intent with one or more syncable content provider's
     * authorities. Only account types which can sync with that content provider will be offered to
     * the user.
     * <p>
     * Input: Nothing.
     * <p>
     * Output: Nothing.
     */
    @SdkConstant(SdkConstantType.ACTIVITY_INTENT_ACTION)
    public static final String ACTION_SYNC_SETTINGS =
            "android.settings.SYNC_SETTINGS";

    /**
     * Activity Action: Show add account screen for creating a new account.
     * <p>
     * In some cases, a matching Activity may not exist, so ensure you
     * safeguard against this.
     * <p>
     * The account types available to add may be restricted by adding an {@link #EXTRA_AUTHORITIES}
     * extra to the Intent with one or more syncable content provider's authorities.  Only account
     * types which can sync with that content provider will be offered to the user.
     * <p>
     * Account types can also be filtered by adding an {@link #EXTRA_ACCOUNT_TYPES} extra to the
     * Intent with one or more account types.
     * <p>
     * Input: Nothing.
     * <p>
     * Output: Nothing.
     */
    @SdkConstant(SdkConstantType.ACTIVITY_INTENT_ACTION)
    public static final String ACTION_ADD_ACCOUNT =
            "android.settings.ADD_ACCOUNT_SETTINGS";

    /**
     * Activity Action: Show settings for selecting the network operator.
     * <p>
     * In some cases, a matching Activity may not exist, so ensure you
     * safeguard against this.
     * <p>
     * Input: Nothing.
     * <p>
     * Output: Nothing.
     */
    @SdkConstant(SdkConstantType.ACTIVITY_INTENT_ACTION)
    public static final String ACTION_NETWORK_OPERATOR_SETTINGS =
            "android.settings.NETWORK_OPERATOR_SETTINGS";

    /**
     * Activity Action: Show settings for selection of 2G/3G.
     * <p>
     * In some cases, a matching Activity may not exist, so ensure you
     * safeguard against this.
     * <p>
     * Input: Nothing.
     * <p>
     * Output: Nothing.
     */
    @SdkConstant(SdkConstantType.ACTIVITY_INTENT_ACTION)
    public static final String ACTION_DATA_ROAMING_SETTINGS =
            "android.settings.DATA_ROAMING_SETTINGS";

    /**
     * Activity Action: Show settings for internal storage.
     * <p>
     * In some cases, a matching Activity may not exist, so ensure you
     * safeguard against this.
     * <p>
     * Input: Nothing.
     * <p>
     * Output: Nothing.
     */
    @SdkConstant(SdkConstantType.ACTIVITY_INTENT_ACTION)
    public static final String ACTION_INTERNAL_STORAGE_SETTINGS =
            "android.settings.INTERNAL_STORAGE_SETTINGS";
    /**
     * Activity Action: Show settings for memory card storage.
     * <p>
     * In some cases, a matching Activity may not exist, so ensure you
     * safeguard against this.
     * <p>
     * Input: Nothing.
     * <p>
     * Output: Nothing.
     */
    @SdkConstant(SdkConstantType.ACTIVITY_INTENT_ACTION)
    public static final String ACTION_MEMORY_CARD_SETTINGS =
            "android.settings.MEMORY_CARD_SETTINGS";

    /**
     * Activity Action: Show settings for global search.
     * <p>
     * In some cases, a matching Activity may not exist, so ensure you
     * safeguard against this.
     * <p>
     * Input: Nothing.
     * <p>
     * Output: Nothing
     */
    @SdkConstant(SdkConstantType.ACTIVITY_INTENT_ACTION)
    public static final String ACTION_SEARCH_SETTINGS =
        "android.search.action.SEARCH_SETTINGS";

    /**
     * Activity Action: Show general device information settings (serial
     * number, software version, phone number, etc.).
     * <p>
     * In some cases, a matching Activity may not exist, so ensure you
     * safeguard against this.
     * <p>
     * Input: Nothing.
     * <p>
     * Output: Nothing
     */
    @SdkConstant(SdkConstantType.ACTIVITY_INTENT_ACTION)
    public static final String ACTION_DEVICE_INFO_SETTINGS =
        "android.settings.DEVICE_INFO_SETTINGS";

    /**
     * Activity Action: Show NFC settings.
     * <p>
     * This shows UI that allows NFC to be turned on or off.
     * <p>
     * In some cases, a matching Activity may not exist, so ensure you
     * safeguard against this.
     * <p>
     * Input: Nothing.
     * <p>
     * Output: Nothing
     * @see android.nfc.NfcAdapter#isEnabled()
     */
    @SdkConstant(SdkConstantType.ACTIVITY_INTENT_ACTION)
    public static final String ACTION_NFC_SETTINGS = "android.settings.NFC_SETTINGS";

    /**
     * Activity Action: Show NFC Sharing settings.
     * <p>
     * This shows UI that allows NDEF Push (Android Beam) to be turned on or
     * off.
     * <p>
     * In some cases, a matching Activity may not exist, so ensure you
     * safeguard against this.
     * <p>
     * Input: Nothing.
     * <p>
     * Output: Nothing
     * @see android.nfc.NfcAdapter#isNdefPushEnabled()
     */
    @SdkConstant(SdkConstantType.ACTIVITY_INTENT_ACTION)
    public static final String ACTION_NFCSHARING_SETTINGS =
        "android.settings.NFCSHARING_SETTINGS";

    /**
     * Activity Action: Show NFC Tap & Pay settings
     * <p>
     * This shows UI that allows the user to configure Tap&Pay
     * settings.
     * <p>
     * In some cases, a matching Activity may not exist, so ensure you
     * safeguard against this.
     * <p>
     * Input: Nothing.
     * <p>
     * Output: Nothing
     */
    @SdkConstant(SdkConstantType.ACTIVITY_INTENT_ACTION)
    public static final String ACTION_NFC_PAYMENT_SETTINGS =
        "android.settings.NFC_PAYMENT_SETTINGS";

    /**
     * Activity Action: Show Daydream settings.
     * <p>
     * In some cases, a matching Activity may not exist, so ensure you
     * safeguard against this.
     * <p>
     * Input: Nothing.
     * <p>
     * Output: Nothing.
     * @see android.service.dreams.DreamService
     */
    @SdkConstant(SdkConstantType.ACTIVITY_INTENT_ACTION)
    public static final String ACTION_DREAM_SETTINGS = "android.settings.DREAM_SETTINGS";

    /**
     * Activity Action: Show Notification listener settings.
     * <p>
     * In some cases, a matching Activity may not exist, so ensure you
     * safeguard against this.
     * <p>
     * Input: Nothing.
     * <p>
     * Output: Nothing.
     * @see android.service.notification.NotificationListenerService
     */
    @SdkConstant(SdkConstantType.ACTIVITY_INTENT_ACTION)
    public static final String ACTION_NOTIFICATION_LISTENER_SETTINGS
            = "android.settings.ACTION_NOTIFICATION_LISTENER_SETTINGS";

    /**
     * Activity Action: Show Do Not Disturb access settings.
     * <p>
     * Users can grant and deny access to Do Not Disturb configuration from here.
     * See {@link android.app.NotificationManager#isNotificationPolicyAccessGranted()} for more
     * details.
     * <p>
     * Input: Nothing.
     * <p>
     * Output: Nothing.
     */
    @SdkConstant(SdkConstantType.ACTIVITY_INTENT_ACTION)
    public static final String ACTION_NOTIFICATION_POLICY_ACCESS_SETTINGS
            = "android.settings.NOTIFICATION_POLICY_ACCESS_SETTINGS";

    /**
     * @hide
     */
    @SdkConstant(SdkConstantType.ACTIVITY_INTENT_ACTION)
    public static final String ACTION_CONDITION_PROVIDER_SETTINGS
            = "android.settings.ACTION_CONDITION_PROVIDER_SETTINGS";

    /**
     * Activity Action: Show settings for video captioning.
     * <p>
     * In some cases, a matching Activity may not exist, so ensure you safeguard
     * against this.
     * <p>
     * Input: Nothing.
     * <p>
     * Output: Nothing.
     */
    @SdkConstant(SdkConstantType.ACTIVITY_INTENT_ACTION)
    public static final String ACTION_CAPTIONING_SETTINGS = "android.settings.CAPTIONING_SETTINGS";

    /**
     * Activity Action: Show the top level print settings.
     * <p>
     * In some cases, a matching Activity may not exist, so ensure you
     * safeguard against this.
     * <p>
     * Input: Nothing.
     * <p>
     * Output: Nothing.
     */
    @SdkConstant(SdkConstantType.ACTIVITY_INTENT_ACTION)
    public static final String ACTION_PRINT_SETTINGS =
            "android.settings.ACTION_PRINT_SETTINGS";

    /**
     * Activity Action: Show Zen Mode configuration settings.
     *
     * @hide
     */
    @SdkConstant(SdkConstantType.ACTIVITY_INTENT_ACTION)
    public static final String ACTION_ZEN_MODE_SETTINGS = "android.settings.ZEN_MODE_SETTINGS";

    /**
     * Activity Action: Show Zen Mode priority configuration settings.
     *
     * @hide
     */
    @SdkConstant(SdkConstantType.ACTIVITY_INTENT_ACTION)
    public static final String ACTION_ZEN_MODE_PRIORITY_SETTINGS
            = "android.settings.ZEN_MODE_PRIORITY_SETTINGS";

    /**
     * Activity Action: Show Zen Mode automation configuration settings.
     *
     * @hide
     */
    @SdkConstant(SdkConstantType.ACTIVITY_INTENT_ACTION)
    public static final String ACTION_ZEN_MODE_AUTOMATION_SETTINGS
            = "android.settings.ZEN_MODE_AUTOMATION_SETTINGS";

    /**
     * Activity Action: Modify do not disturb mode settings.
     * <p>
     * In some cases, a matching Activity may not exist, so ensure you safeguard against this.
     * <p>
     * This intent MUST be started using
     * {@link android.service.voice.VoiceInteractionSession#startVoiceActivity
     * startVoiceActivity}.
     * <p>
     * Note: The Activity implementing this intent MUST verify that
     * {@link android.app.Activity#isVoiceInteraction isVoiceInteraction}.
     * returns true before modifying the setting.
     * <p>
     * Input: The optional {@link #EXTRA_DO_NOT_DISTURB_MODE_MINUTES} extra can be used to indicate
     * how long the user wishes to avoid interruptions for. The optional
     * {@link #EXTRA_DO_NOT_DISTURB_MODE_ENABLED} extra can be to indicate if the user is
     * enabling or disabling do not disturb mode. If either extra is not included, the
     * user maybe asked to provide the value.
     * <p>
     * Output: Nothing.
     */
    @SdkConstant(SdkConstantType.ACTIVITY_INTENT_ACTION)
    public static final String ACTION_VOICE_CONTROL_DO_NOT_DISTURB_MODE =
            "android.settings.VOICE_CONTROL_DO_NOT_DISTURB_MODE";

    /**
     * Activity Action: Show Zen Mode schedule rule configuration settings.
     *
     * @hide
     */
    @SdkConstant(SdkConstantType.ACTIVITY_INTENT_ACTION)
    public static final String ACTION_ZEN_MODE_SCHEDULE_RULE_SETTINGS
            = "android.settings.ZEN_MODE_SCHEDULE_RULE_SETTINGS";

    /**
     * Activity Action: Show Zen Mode event rule configuration settings.
     *
     * @hide
     */
    @SdkConstant(SdkConstantType.ACTIVITY_INTENT_ACTION)
    public static final String ACTION_ZEN_MODE_EVENT_RULE_SETTINGS
            = "android.settings.ZEN_MODE_EVENT_RULE_SETTINGS";

    /**
     * Activity Action: Show Zen Mode external rule configuration settings.
     *
     * @hide
     */
    @SdkConstant(SdkConstantType.ACTIVITY_INTENT_ACTION)
    public static final String ACTION_ZEN_MODE_EXTERNAL_RULE_SETTINGS
            = "android.settings.ZEN_MODE_EXTERNAL_RULE_SETTINGS";

    /**
     * Activity Action: Show the regulatory information screen for the device.
     * <p>
     * In some cases, a matching Activity may not exist, so ensure you safeguard
     * against this.
     * <p>
     * Input: Nothing.
     * <p>
     * Output: Nothing.
     */
    @SdkConstant(SdkConstantType.ACTIVITY_INTENT_ACTION)
    public static final String
            ACTION_SHOW_REGULATORY_INFO = "android.settings.SHOW_REGULATORY_INFO";

    /**
     * Activity Action: Show Device Name Settings.
     * <p>
     * In some cases, a matching Activity may not exist, so ensure you safeguard
     * against this.
     *
     * @hide
     */
    @SdkConstant(SdkConstantType.ACTIVITY_INTENT_ACTION)
    public static final String DEVICE_NAME_SETTINGS = "android.settings.DEVICE_NAME";

    /**
     * Activity Action: Show pairing settings.
     * <p>
     * In some cases, a matching Activity may not exist, so ensure you safeguard
     * against this.
     *
     * @hide
     */
    @SdkConstant(SdkConstantType.ACTIVITY_INTENT_ACTION)
    public static final String ACTION_PAIRING_SETTINGS = "android.settings.PAIRING_SETTINGS";

    /**
     * Activity Action: Show battery saver settings.
     * <p>
     * In some cases, a matching Activity may not exist, so ensure you safeguard
     * against this.
     */
    @SdkConstant(SdkConstantType.ACTIVITY_INTENT_ACTION)
    public static final String ACTION_BATTERY_SAVER_SETTINGS
            = "android.settings.BATTERY_SAVER_SETTINGS";

    /**
     * Activity Action: Modify Battery Saver mode setting using a voice command.
     * <p>
     * In some cases, a matching Activity may not exist, so ensure you safeguard against this.
     * <p>
     * This intent MUST be started using
     * {@link android.service.voice.VoiceInteractionSession#startVoiceActivity
     * startVoiceActivity}.
     * <p>
     * Note: The activity implementing this intent MUST verify that
     * {@link android.app.Activity#isVoiceInteraction isVoiceInteraction} returns true before
     * modifying the setting.
     * <p>
     * Input: To tell which state batter saver mode should be set to, add the
     * {@link #EXTRA_BATTERY_SAVER_MODE_ENABLED} extra to this Intent with the state specified.
     * If the extra is not included, no changes will be made.
     * <p>
     * Output: Nothing.
     */
    @SdkConstant(SdkConstantType.ACTIVITY_INTENT_ACTION)
    public static final String ACTION_VOICE_CONTROL_BATTERY_SAVER_MODE =
            "android.settings.VOICE_CONTROL_BATTERY_SAVER_MODE";

    /**
     * Activity Action: Show Home selection settings. If there are multiple activities
     * that can satisfy the {@link Intent#CATEGORY_HOME} intent, this screen allows you
     * to pick your preferred activity.
     */
    @SdkConstant(SdkConstantType.ACTIVITY_INTENT_ACTION)
    public static final String ACTION_HOME_SETTINGS
            = "android.settings.HOME_SETTINGS";



    /**
     * Activity Action: Show Default apps settings.
     * <p>
     * In some cases, a matching Activity may not exist, so ensure you
     * safeguard against this.
     * <p>
     * Input: Nothing.
     * <p>
     * Output: Nothing.
     */
    @SdkConstant(SdkConstantType.ACTIVITY_INTENT_ACTION)
    public static final String ACTION_MANAGE_DEFAULT_APPS_SETTINGS
            = "android.settings.MANAGE_DEFAULT_APPS_SETTINGS";

    /**
     * Activity Action: Show notification settings.
     *
     * @hide
     */
    @SdkConstant(SdkConstantType.ACTIVITY_INTENT_ACTION)
    public static final String ACTION_NOTIFICATION_SETTINGS
            = "android.settings.NOTIFICATION_SETTINGS";

    /**
     * Activity Action: Show notification settings for a single app.
     *
     * @hide
     */
    @SdkConstant(SdkConstantType.ACTIVITY_INTENT_ACTION)
    public static final String ACTION_APP_NOTIFICATION_SETTINGS
            = "android.settings.APP_NOTIFICATION_SETTINGS";

    /**
     * Activity Action: Show notification redaction settings.
     *
     * @hide
     */
    @SdkConstant(SdkConstantType.ACTIVITY_INTENT_ACTION)
    public static final String ACTION_APP_NOTIFICATION_REDACTION
            = "android.settings.ACTION_APP_NOTIFICATION_REDACTION";

    /** @hide */ public static final String EXTRA_APP_UID = "app_uid";
    /** @hide */ public static final String EXTRA_APP_PACKAGE = "app_package";

    /**
     * Activity Action: Show a dialog with disabled by policy message.
     * <p> If an user action is disabled by policy, this dialog can be triggered to let
     * the user know about this.
     * <p>
     * Input: Nothing.
     * <p>
     * Output: Nothing.
     *
     * @hide
     */
    @SdkConstant(SdkConstantType.ACTIVITY_INTENT_ACTION)
    public static final String ACTION_SHOW_ADMIN_SUPPORT_DETAILS
            = "android.settings.SHOW_ADMIN_SUPPORT_DETAILS";

    /**
     * Activity Action: Show a dialog for remote bugreport flow.
     * <p>
     * Input: Nothing.
     * <p>
     * Output: Nothing.
     *
     * @hide
     */
    @SdkConstant(SdkConstantType.ACTIVITY_INTENT_ACTION)
    public static final String ACTION_SHOW_REMOTE_BUGREPORT_DIALOG
            = "android.settings.SHOW_REMOTE_BUGREPORT_DIALOG";

    /**
     * Activity Action: Show VR listener settings.
     * <p>
     * Input: Nothing.
     * <p>
     * Output: Nothing.
     *
     * @see android.service.vr.VrListenerService
     */
    @SdkConstant(SdkConstantType.ACTIVITY_INTENT_ACTION)
    public static final String ACTION_VR_LISTENER_SETTINGS
            = "android.settings.VR_LISTENER_SETTINGS";

    /**
     * Activity Action: Allows user to select current webview implementation.
     * <p>
     * Input: Nothing.
     * <p>
     * Output: Nothing.
     */
    @SdkConstant(SdkConstantType.ACTIVITY_INTENT_ACTION)
    public static final String ACTION_WEBVIEW_SETTINGS = "android.settings.WEBVIEW_SETTINGS";

    // End of Intent actions for Settings

    /**
     * @hide - Private call() method on SettingsProvider to read from 'system' table.
     */
    public static final String CALL_METHOD_GET_SYSTEM = "GET_system";

    /**
     * @hide - Private call() method on SettingsProvider to read from 'secure' table.
     */
    public static final String CALL_METHOD_GET_SECURE = "GET_secure";

    /**
     * @hide - Private call() method on SettingsProvider to read from 'global' table.
     */
    public static final String CALL_METHOD_GET_GLOBAL = "GET_global";

    /**
     * @hide - Specifies that the caller of the fast-path call()-based flow tracks
     * the settings generation in order to cache values locally. If this key is
     * mapped to a <code>null</code> string extra in the request bundle, the response
     * bundle will contain the same key mapped to a parcelable extra which would be
     * an {@link android.util.MemoryIntArray}. The response will also contain an
     * integer mapped to the {@link #CALL_METHOD_GENERATION_INDEX_KEY} which is the
     * index in the array clients should use to lookup the generation. For efficiency
     * the caller should request the generation tracking memory array only if it
     * doesn't already have it.
     *
     * @see #CALL_METHOD_GENERATION_INDEX_KEY
     */
    public static final String CALL_METHOD_TRACK_GENERATION_KEY = "_track_generation";

    /**
     * @hide Key with the location in the {@link android.util.MemoryIntArray} where
     * to look up the generation id of the backing table. The value is an integer.
     *
     * @see #CALL_METHOD_TRACK_GENERATION_KEY
     */
    public static final String CALL_METHOD_GENERATION_INDEX_KEY = "_generation_index";

    /**
     * @hide Key with the settings table generation. The value is an integer.
     *
     * @see #CALL_METHOD_TRACK_GENERATION_KEY
     */
    public static final String CALL_METHOD_GENERATION_KEY = "_generation";

    /**
     * @hide - User handle argument extra to the fast-path call()-based requests
     */
    public static final String CALL_METHOD_USER_KEY = "_user";

    /** @hide - Private call() method to write to 'system' table */
    public static final String CALL_METHOD_PUT_SYSTEM = "PUT_system";

    /** @hide - Private call() method to write to 'secure' table */
    public static final String CALL_METHOD_PUT_SECURE = "PUT_secure";

    /** @hide - Private call() method to write to 'global' table */
    public static final String CALL_METHOD_PUT_GLOBAL= "PUT_global";

    /**
     * Activity Extra: Limit available options in launched activity based on the given authority.
     * <p>
     * This can be passed as an extra field in an Activity Intent with one or more syncable content
     * provider's authorities as a String[]. This field is used by some intents to alter the
     * behavior of the called activity.
     * <p>
     * Example: The {@link #ACTION_ADD_ACCOUNT} intent restricts the account types available based
     * on the authority given.
     */
    public static final String EXTRA_AUTHORITIES = "authorities";

    /**
     * Activity Extra: Limit available options in launched activity based on the given account
     * types.
     * <p>
     * This can be passed as an extra field in an Activity Intent with one or more account types
     * as a String[]. This field is used by some intents to alter the behavior of the called
     * activity.
     * <p>
     * Example: The {@link #ACTION_ADD_ACCOUNT} intent restricts the account types to the specified
     * list.
     */
    public static final String EXTRA_ACCOUNT_TYPES = "account_types";

    public static final String EXTRA_INPUT_METHOD_ID = "input_method_id";

    /**
     * Activity Extra: The device identifier to act upon.
     * <p>
     * This can be passed as an extra field in an Activity Intent with a single
     * InputDeviceIdentifier. This field is used by some activities to jump straight into the
     * settings for the given device.
     * <p>
     * Example: The {@link #ACTION_INPUT_METHOD_SETTINGS} intent opens the keyboard layout
     * dialog for the given device.
     * @hide
     */
    public static final String EXTRA_INPUT_DEVICE_IDENTIFIER = "input_device_identifier";

    /**
     * Activity Extra: Enable or disable Airplane Mode.
     * <p>
     * This can be passed as an extra field to the {@link #ACTION_VOICE_CONTROL_AIRPLANE_MODE}
     * intent as a boolean to indicate if it should be enabled.
     */
    public static final String EXTRA_AIRPLANE_MODE_ENABLED = "airplane_mode_enabled";

    /**
     * Activity Extra: Enable or disable Battery saver mode.
     * <p>
     * This can be passed as an extra field to the {@link #ACTION_VOICE_CONTROL_BATTERY_SAVER_MODE}
     * intent as a boolean to indicate if it should be enabled.
     */
    public static final String EXTRA_BATTERY_SAVER_MODE_ENABLED =
            "android.settings.extra.battery_saver_mode_enabled";

    /**
     * Activity Extra: Enable or disable Do Not Disturb mode.
     * <p>
     * This can be passed as an extra field to the {@link #ACTION_VOICE_CONTROL_DO_NOT_DISTURB_MODE}
     * intent as a boolean to indicate if it should be enabled.
     */
    public static final String EXTRA_DO_NOT_DISTURB_MODE_ENABLED =
            "android.settings.extra.do_not_disturb_mode_enabled";

    /**
     * Activity Extra: How many minutes to enable do not disturb mode for.
     * <p>
     * This can be passed as an extra field to the {@link #ACTION_VOICE_CONTROL_DO_NOT_DISTURB_MODE}
     * intent to indicate how long do not disturb mode should be enabled for.
     */
    public static final String EXTRA_DO_NOT_DISTURB_MODE_MINUTES =
            "android.settings.extra.do_not_disturb_mode_minutes";

    /**
     * Activity Extra: Number of certificates
     * <p>
     * This can be passed as an extra field to the {@link #ACTION_MONITORING_CERT_INFO}
     * intent to indicate the number of certificates
     * @hide
     */
    public static final String EXTRA_NUMBER_OF_CERTIFICATES =
            "android.settings.extra.number_of_certificates";

    private static final String JID_RESOURCE_PREFIX = "android";

    public static final String AUTHORITY = "settings";

    private static final String TAG = "Settings";
    private static final boolean LOCAL_LOGV = false;

    // Lock ensures that when enabling/disabling the master location switch, we don't end up
    // with a partial enable/disable state in multi-threaded situations.
    private static final Object mLocationSettingsLock = new Object();

    public static class SettingNotFoundException extends AndroidException {
        public SettingNotFoundException(String msg) {
            super(msg);
        }
    }

    /**
     * Common base for tables of name/value settings.
     */
    public static class NameValueTable implements BaseColumns {
        public static final String NAME = "name";
        public static final String VALUE = "value";

        protected static boolean putString(ContentResolver resolver, Uri uri,
                String name, String value) {
            // The database will take care of replacing duplicates.
            try {
                ContentValues values = new ContentValues();
                values.put(NAME, name);
                values.put(VALUE, value);
                resolver.insert(uri, values);
                return true;
            } catch (SQLException e) {
                Log.w(TAG, "Can't set key " + name + " in " + uri, e);
                return false;
            }
        }

        public static Uri getUriFor(Uri uri, String name) {
            return Uri.withAppendedPath(uri, name);
        }
    }

    private static final class GenerationTracker {
        private final MemoryIntArray mArray;
        private final Runnable mErrorHandler;
        private final int mIndex;
        private int mCurrentGeneration;

        public GenerationTracker(@NonNull MemoryIntArray array, int index,
                int generation, Runnable errorHandler) {
            mArray = array;
            mIndex = index;
            mErrorHandler = errorHandler;
            mCurrentGeneration = generation;
        }

        public boolean isGenerationChanged() {
            final int currentGeneration = readCurrentGeneration();
            if (currentGeneration >= 0) {
                if (currentGeneration == mCurrentGeneration) {
                    return false;
                }
                mCurrentGeneration = currentGeneration;
            }
            return true;
        }

        private int readCurrentGeneration() {
            try {
                return mArray.get(mIndex);
            } catch (IOException e) {
                Log.e(TAG, "Error getting current generation", e);
                if (mErrorHandler != null) {
                    mErrorHandler.run();
                }
            }
            return -1;
        }

        public void destroy() {
            try {
                mArray.close();
            } catch (IOException e) {
                Log.e(TAG, "Error closing backing array", e);
                if (mErrorHandler != null) {
                    mErrorHandler.run();
                }
            }
        }
    }

    // Thread-safe.
    private static class NameValueCache {
        private static final boolean DEBUG = false;

        private final Uri mUri;

        private static final String[] SELECT_VALUE =
            new String[] { Settings.NameValueTable.VALUE };
        private static final String NAME_EQ_PLACEHOLDER = "name=?";

        // Must synchronize on 'this' to access mValues and mValuesVersion.
        private final HashMap<String, String> mValues = new HashMap<String, String>();

        // Initially null; set lazily and held forever.  Synchronized on 'this'.
        private IContentProvider mContentProvider = null;

        // The method we'll call (or null, to not use) on the provider
        // for the fast path of retrieving settings.
        private final String mCallGetCommand;
        private final String mCallSetCommand;

        @GuardedBy("this")
        private GenerationTracker mGenerationTracker;

        public NameValueCache(Uri uri, String getCommand, String setCommand) {
            mUri = uri;
            mCallGetCommand = getCommand;
            mCallSetCommand = setCommand;
        }

        private IContentProvider lazyGetProvider(ContentResolver cr) {
            IContentProvider cp = null;
            synchronized (NameValueCache.this) {
                cp = mContentProvider;
                if (cp == null) {
                    cp = mContentProvider = cr.acquireProvider(mUri.getAuthority());
                }
            }
            return cp;
        }

        public boolean putStringForUser(ContentResolver cr, String name, String value,
                final int userHandle) {
            try {
                Bundle arg = new Bundle();
                arg.putString(Settings.NameValueTable.VALUE, value);
                arg.putInt(CALL_METHOD_USER_KEY, userHandle);
                IContentProvider cp = lazyGetProvider(cr);
                cp.call(cr.getPackageName(), mCallSetCommand, name, arg);
            } catch (RemoteException e) {
                Log.w(TAG, "Can't set key " + name + " in " + mUri, e);
                return false;
            }
            return true;
        }

        public String getStringForUser(ContentResolver cr, String name, final int userHandle) {
            final boolean isSelf = (userHandle == UserHandle.myUserId());
            if (isSelf) {
                synchronized (NameValueCache.this) {
                    if (mGenerationTracker != null) {
                        if (mGenerationTracker.isGenerationChanged()) {
                            if (DEBUG) {
                                Log.i(TAG, "Generation changed for type:"
                                        + mUri.getPath() + " in package:"
                                        + cr.getPackageName() +" and user:" + userHandle);
                            }
                            mValues.clear();
                        } else if (mValues.containsKey(name)) {
                            return mValues.get(name);
                        }
                    }
                }
            } else {
                if (LOCAL_LOGV) Log.v(TAG, "get setting for user " + userHandle
                        + " by user " + UserHandle.myUserId() + " so skipping cache");
            }

            IContentProvider cp = lazyGetProvider(cr);

            // Try the fast path first, not using query().  If this
            // fails (alternate Settings provider that doesn't support
            // this interface?) then we fall back to the query/table
            // interface.
            if (mCallGetCommand != null) {
                try {
                    Bundle args = null;
                    if (!isSelf) {
                        args = new Bundle();
                        args.putInt(CALL_METHOD_USER_KEY, userHandle);
                    }
                    boolean needsGenerationTracker = false;
                    synchronized (NameValueCache.this) {
                        if (isSelf && mGenerationTracker == null) {
                            needsGenerationTracker = true;
                            if (args == null) {
                                args = new Bundle();
                            }
                            args.putString(CALL_METHOD_TRACK_GENERATION_KEY, null);
                            if (DEBUG) {
                                Log.i(TAG, "Requested generation tracker for type: "+ mUri.getPath()
                                        + " in package:" + cr.getPackageName() +" and user:"
                                        + userHandle);
                            }
                        }
                    }
                    Bundle b = cp.call(cr.getPackageName(), mCallGetCommand, name, args);
                    if (b != null) {
                        String value = b.getString(Settings.NameValueTable.VALUE);
                        // Don't update our cache for reads of other users' data
                        if (isSelf) {
                            synchronized (NameValueCache.this) {
                                if (needsGenerationTracker) {
                                    MemoryIntArray array = b.getParcelable(
                                            CALL_METHOD_TRACK_GENERATION_KEY);
                                    final int index = b.getInt(
                                            CALL_METHOD_GENERATION_INDEX_KEY, -1);
                                    if (array != null && index >= 0) {
                                        final int generation = b.getInt(
                                                CALL_METHOD_GENERATION_KEY, 0);
                                        if (DEBUG) {
                                            Log.i(TAG, "Received generation tracker for type:"
                                                    + mUri.getPath() + " in package:"
                                                    + cr.getPackageName() + " and user:"
                                                    + userHandle + " with index:" + index);
                                        }
                                        mGenerationTracker = new GenerationTracker(array, index,
                                                generation, () -> {
                                            synchronized (NameValueCache.this) {
                                                Log.e(TAG, "Error accessing generation"
                                                        + " tracker - removing");
                                                if (mGenerationTracker != null) {
                                                    GenerationTracker generationTracker =
                                                            mGenerationTracker;
                                                    mGenerationTracker = null;
                                                    generationTracker.destroy();
                                                    mValues.clear();
                                                }
                                            }
                                        });
                                    }
                                }
                                mValues.put(name, value);
                            }
                        } else {
                            if (LOCAL_LOGV) Log.i(TAG, "call-query of user " + userHandle
                                    + " by " + UserHandle.myUserId()
                                    + " so not updating cache");
                        }
                        return value;
                    }
                    // If the response Bundle is null, we fall through
                    // to the query interface below.
                } catch (RemoteException e) {
                    // Not supported by the remote side?  Fall through
                    // to query().
                }
            }

            Cursor c = null;
            try {
                c = cp.query(cr.getPackageName(), mUri, SELECT_VALUE, NAME_EQ_PLACEHOLDER,
                             new String[]{name}, null, null);
                if (c == null) {
                    Log.w(TAG, "Can't get key " + name + " from " + mUri);
                    return null;
                }

                String value = c.moveToNext() ? c.getString(0) : null;
                synchronized (NameValueCache.this) {
                    mValues.put(name, value);
                }
                if (LOCAL_LOGV) {
                    Log.v(TAG, "cache miss [" + mUri.getLastPathSegment() + "]: " +
                            name + " = " + (value == null ? "(null)" : value));
                }
                return value;
            } catch (RemoteException e) {
                Log.w(TAG, "Can't get key " + name + " from " + mUri, e);
                return null;  // Return null, but don't cache it.
            } finally {
                if (c != null) c.close();
            }
        }
    }

    /**
     * Checks if the specified context can draw on top of other apps. As of API
     * level 23, an app cannot draw on top of other apps unless it declares the
     * {@link android.Manifest.permission#SYSTEM_ALERT_WINDOW} permission in its
     * manifest, <em>and</em> the user specifically grants the app this
     * capability. To prompt the user to grant this approval, the app must send an
     * intent with the action
     * {@link android.provider.Settings#ACTION_MANAGE_OVERLAY_PERMISSION}, which
     * causes the system to display a permission management screen.
     *
     * @param context App context.
     * @return true if the specified context can draw on top of other apps, false otherwise
     */
    public static boolean canDrawOverlays(Context context) {
        return Settings.isCallingPackageAllowedToDrawOverlays(context, Process.myUid(),
                context.getOpPackageName(), false);
    }

    /**
     * System settings, containing miscellaneous system preferences.  This
     * table holds simple name/value pairs.  There are convenience
     * functions for accessing individual settings entries.
     */
    public static final class System extends NameValueTable {
        private static final float DEFAULT_FONT_SCALE = 1.0f;

        /** @hide */
        public static interface Validator {
            public boolean validate(String value);
        }

        /**
         * The content:// style URL for this table
         */
        public static final Uri CONTENT_URI =
            Uri.parse("content://" + AUTHORITY + "/system");

        private static final NameValueCache sNameValueCache = new NameValueCache(
                CONTENT_URI,
                CALL_METHOD_GET_SYSTEM,
                CALL_METHOD_PUT_SYSTEM);

        private static final HashSet<String> MOVED_TO_SECURE;
        static {
            MOVED_TO_SECURE = new HashSet<String>(30);
            MOVED_TO_SECURE.add(Secure.ANDROID_ID);
            MOVED_TO_SECURE.add(Secure.HTTP_PROXY);
            MOVED_TO_SECURE.add(Secure.LOCATION_PROVIDERS_ALLOWED);
            MOVED_TO_SECURE.add(Secure.LOCK_BIOMETRIC_WEAK_FLAGS);
            MOVED_TO_SECURE.add(Secure.LOCK_PATTERN_ENABLED);
            MOVED_TO_SECURE.add(Secure.LOCK_PATTERN_VISIBLE);
            MOVED_TO_SECURE.add(Secure.LOCK_PATTERN_TACTILE_FEEDBACK_ENABLED);
            MOVED_TO_SECURE.add(Secure.LOGGING_ID);
            MOVED_TO_SECURE.add(Secure.PARENTAL_CONTROL_ENABLED);
            MOVED_TO_SECURE.add(Secure.PARENTAL_CONTROL_LAST_UPDATE);
            MOVED_TO_SECURE.add(Secure.PARENTAL_CONTROL_REDIRECT_URL);
            MOVED_TO_SECURE.add(Secure.SETTINGS_CLASSNAME);
            MOVED_TO_SECURE.add(Secure.USE_GOOGLE_MAIL);
            MOVED_TO_SECURE.add(Secure.WIFI_NETWORKS_AVAILABLE_NOTIFICATION_ON);
            MOVED_TO_SECURE.add(Secure.WIFI_NETWORKS_AVAILABLE_REPEAT_DELAY);
            MOVED_TO_SECURE.add(Secure.WIFI_NUM_OPEN_NETWORKS_KEPT);
            MOVED_TO_SECURE.add(Secure.WIFI_ON);
            MOVED_TO_SECURE.add(Secure.WIFI_WATCHDOG_ACCEPTABLE_PACKET_LOSS_PERCENTAGE);
            MOVED_TO_SECURE.add(Secure.WIFI_WATCHDOG_AP_COUNT);
            MOVED_TO_SECURE.add(Secure.WIFI_WATCHDOG_BACKGROUND_CHECK_DELAY_MS);
            MOVED_TO_SECURE.add(Secure.WIFI_WATCHDOG_BACKGROUND_CHECK_ENABLED);
            MOVED_TO_SECURE.add(Secure.WIFI_WATCHDOG_BACKGROUND_CHECK_TIMEOUT_MS);
            MOVED_TO_SECURE.add(Secure.WIFI_WATCHDOG_INITIAL_IGNORED_PING_COUNT);
            MOVED_TO_SECURE.add(Secure.WIFI_WATCHDOG_MAX_AP_CHECKS);
            MOVED_TO_SECURE.add(Secure.WIFI_WATCHDOG_ON);
            MOVED_TO_SECURE.add(Secure.WIFI_WATCHDOG_PING_COUNT);
            MOVED_TO_SECURE.add(Secure.WIFI_WATCHDOG_PING_DELAY_MS);
            MOVED_TO_SECURE.add(Secure.WIFI_WATCHDOG_PING_TIMEOUT_MS);

            // At one time in System, then Global, but now back in Secure
            MOVED_TO_SECURE.add(Secure.INSTALL_NON_MARKET_APPS);
        }

        private static final HashSet<String> MOVED_TO_GLOBAL;
        private static final HashSet<String> MOVED_TO_SECURE_THEN_GLOBAL;
        static {
            MOVED_TO_GLOBAL = new HashSet<String>();
            MOVED_TO_SECURE_THEN_GLOBAL = new HashSet<String>();

            // these were originally in system but migrated to secure in the past,
            // so are duplicated in the Secure.* namespace
            MOVED_TO_SECURE_THEN_GLOBAL.add(Global.ADB_ENABLED);
            MOVED_TO_SECURE_THEN_GLOBAL.add(Global.BLUETOOTH_ON);
            MOVED_TO_SECURE_THEN_GLOBAL.add(Global.DATA_ROAMING);
            MOVED_TO_SECURE_THEN_GLOBAL.add(Global.DEVICE_PROVISIONED);
            MOVED_TO_SECURE_THEN_GLOBAL.add(Global.USB_MASS_STORAGE_ENABLED);
            MOVED_TO_SECURE_THEN_GLOBAL.add(Global.HTTP_PROXY);

            // these are moving directly from system to global
            MOVED_TO_GLOBAL.add(Settings.Global.AIRPLANE_MODE_ON);
            MOVED_TO_GLOBAL.add(Settings.Global.AIRPLANE_MODE_RADIOS);
            MOVED_TO_GLOBAL.add(Settings.Global.AIRPLANE_MODE_TOGGLEABLE_RADIOS);
            MOVED_TO_GLOBAL.add(Settings.Global.AUTO_TIME);
            MOVED_TO_GLOBAL.add(Settings.Global.AUTO_TIME_ZONE);
            MOVED_TO_GLOBAL.add(Settings.Global.CAR_DOCK_SOUND);
            MOVED_TO_GLOBAL.add(Settings.Global.CAR_UNDOCK_SOUND);
            MOVED_TO_GLOBAL.add(Settings.Global.DESK_DOCK_SOUND);
            MOVED_TO_GLOBAL.add(Settings.Global.DESK_UNDOCK_SOUND);
            MOVED_TO_GLOBAL.add(Settings.Global.DOCK_SOUNDS_ENABLED);
            MOVED_TO_GLOBAL.add(Settings.Global.LOCK_SOUND);
            MOVED_TO_GLOBAL.add(Settings.Global.UNLOCK_SOUND);
            MOVED_TO_GLOBAL.add(Settings.Global.LOW_BATTERY_SOUND);
            MOVED_TO_GLOBAL.add(Settings.Global.POWER_SOUNDS_ENABLED);
            MOVED_TO_GLOBAL.add(Settings.Global.STAY_ON_WHILE_PLUGGED_IN);
            MOVED_TO_GLOBAL.add(Settings.Global.WIFI_SLEEP_POLICY);
            MOVED_TO_GLOBAL.add(Settings.Global.MODE_RINGER);
            MOVED_TO_GLOBAL.add(Settings.Global.WINDOW_ANIMATION_SCALE);
            MOVED_TO_GLOBAL.add(Settings.Global.TRANSITION_ANIMATION_SCALE);
            MOVED_TO_GLOBAL.add(Settings.Global.ANIMATOR_DURATION_SCALE);
            MOVED_TO_GLOBAL.add(Settings.Global.FANCY_IME_ANIMATIONS);
            MOVED_TO_GLOBAL.add(Settings.Global.COMPATIBILITY_MODE);
            MOVED_TO_GLOBAL.add(Settings.Global.EMERGENCY_TONE);
            MOVED_TO_GLOBAL.add(Settings.Global.CALL_AUTO_RETRY);
            MOVED_TO_GLOBAL.add(Settings.Global.DEBUG_APP);
            MOVED_TO_GLOBAL.add(Settings.Global.WAIT_FOR_DEBUGGER);
            MOVED_TO_GLOBAL.add(Settings.Global.SHOW_PROCESSES);
            MOVED_TO_GLOBAL.add(Settings.Global.ALWAYS_FINISH_ACTIVITIES);
            MOVED_TO_GLOBAL.add(Settings.Global.TZINFO_UPDATE_CONTENT_URL);
            MOVED_TO_GLOBAL.add(Settings.Global.TZINFO_UPDATE_METADATA_URL);
            MOVED_TO_GLOBAL.add(Settings.Global.SELINUX_UPDATE_CONTENT_URL);
            MOVED_TO_GLOBAL.add(Settings.Global.SELINUX_UPDATE_METADATA_URL);
            MOVED_TO_GLOBAL.add(Settings.Global.SMS_SHORT_CODES_UPDATE_CONTENT_URL);
            MOVED_TO_GLOBAL.add(Settings.Global.SMS_SHORT_CODES_UPDATE_METADATA_URL);
            MOVED_TO_GLOBAL.add(Settings.Global.CERT_PIN_UPDATE_CONTENT_URL);
            MOVED_TO_GLOBAL.add(Settings.Global.CERT_PIN_UPDATE_METADATA_URL);
        }

        private static final Validator sBooleanValidator =
                new DiscreteValueValidator(new String[] {"0", "1"});

        private static final Validator sNonNegativeIntegerValidator = new Validator() {
            @Override
            public boolean validate(String value) {
                try {
                    return Integer.parseInt(value) >= 0;
                } catch (NumberFormatException e) {
                    return false;
                }
            }
        };

        private static final Validator sUriValidator = new Validator() {
            @Override
            public boolean validate(String value) {
                try {
                    Uri.decode(value);
                    return true;
                } catch (IllegalArgumentException e) {
                    return false;
                }
            }
        };

        private static final Validator sLenientIpAddressValidator = new Validator() {
            private static final int MAX_IPV6_LENGTH = 45;

            @Override
            public boolean validate(String value) {
                return value.length() <= MAX_IPV6_LENGTH;
            }
        };

        /**
         * Put a delimited list as a string
         * @param resolver to access the database with
         * @param name to store
         * @param delimiter to split
         * @param list to join and store
         * @hide
         */
        public static void putListAsDelimitedString(ContentResolver resolver, String name,
                                                    String delimiter, List<String> list) {
            String store = TextUtils.join(delimiter, list);
            putString(resolver, name, store);
        }

        /**
         * Get a delimited string returned as a list
         * @param resolver to access the database with
         * @param name to store
         * @param delimiter to split the list with
         * @return list of strings for a specific Settings.Secure item
         * @hide
         */
        public static List<String> getDelimitedStringAsList(ContentResolver resolver, String name,
                                                            String delimiter) {
            String baseString = getString(resolver, name);
            List<String> list = new ArrayList<String>();
            if (!TextUtils.isEmpty(baseString)) {
                final String[] array = TextUtils.split(baseString, Pattern.quote(delimiter));
                for (String item : array) {
                    if (TextUtils.isEmpty(item)) {
                        continue;
                    }
                    list.add(item);
                }
            }
            return list;
        }

        /** @hide */
        public static void getMovedToGlobalSettings(Set<String> outKeySet) {
            outKeySet.addAll(MOVED_TO_GLOBAL);
            outKeySet.addAll(MOVED_TO_SECURE_THEN_GLOBAL);
        }

        /** @hide */
        public static void getMovedToSecureSettings(Set<String> outKeySet) {
            outKeySet.addAll(MOVED_TO_SECURE);
        }

        /** @hide */
        public static void getNonLegacyMovedKeys(HashSet<String> outKeySet) {
            outKeySet.addAll(MOVED_TO_GLOBAL);
        }

        /**
         * Look up a name in the database.
         * @param resolver to access the database with
         * @param name to look up in the table
         * @return the corresponding value, or null if not present
         */
        public static String getString(ContentResolver resolver, String name) {
            return getStringForUser(resolver, name, UserHandle.myUserId());
        }

        /** @hide */
        public static String getStringForUser(ContentResolver resolver, String name,
                int userHandle) {
            android.util.SeempLog.record(android.util.SeempLog.getSeempGetApiIdFromValue(name));
            if (MOVED_TO_SECURE.contains(name)) {
                Log.w(TAG, "Setting " + name + " has moved from android.provider.Settings.System"
                        + " to android.provider.Settings.Secure, returning read-only value.");
                return Secure.getStringForUser(resolver, name, userHandle);
            }
            if (MOVED_TO_GLOBAL.contains(name) || MOVED_TO_SECURE_THEN_GLOBAL.contains(name)) {
                Log.w(TAG, "Setting " + name + " has moved from android.provider.Settings.System"
                        + " to android.provider.Settings.Global, returning read-only value.");
                return Global.getStringForUser(resolver, name, userHandle);
            }
            return sNameValueCache.getStringForUser(resolver, name, userHandle);
        }

        /**
         * Store a name/value pair into the database.
         * @param resolver to access the database with
         * @param name to store
         * @param value to associate with the name
         * @return true if the value was set, false on database errors
         */
        public static boolean putString(ContentResolver resolver, String name, String value) {
            return putStringForUser(resolver, name, value, UserHandle.myUserId());
        }

        /** @hide */
        public static boolean putStringForUser(ContentResolver resolver, String name, String value,
                int userHandle) {
            android.util.SeempLog.record(android.util.SeempLog.getSeempPutApiIdFromValue(name));
            if (MOVED_TO_SECURE.contains(name)) {
                Log.w(TAG, "Setting " + name + " has moved from android.provider.Settings.System"
                        + " to android.provider.Settings.Secure, value is unchanged.");
                return false;
            }
            if (MOVED_TO_GLOBAL.contains(name) || MOVED_TO_SECURE_THEN_GLOBAL.contains(name)) {
                Log.w(TAG, "Setting " + name + " has moved from android.provider.Settings.System"
                        + " to android.provider.Settings.Global, value is unchanged.");
                return false;
            }
            return sNameValueCache.putStringForUser(resolver, name, value, userHandle);
        }

        /**
         * Construct the content URI for a particular name/value pair,
         * useful for monitoring changes with a ContentObserver.
         * @param name to look up in the table
         * @return the corresponding content URI, or null if not present
         */
        public static Uri getUriFor(String name) {
            if (MOVED_TO_SECURE.contains(name)) {
                Log.w(TAG, "Setting " + name + " has moved from android.provider.Settings.System"
                    + " to android.provider.Settings.Secure, returning Secure URI.");
                return Secure.getUriFor(Secure.CONTENT_URI, name);
            }
            if (MOVED_TO_GLOBAL.contains(name) || MOVED_TO_SECURE_THEN_GLOBAL.contains(name)) {
                Log.w(TAG, "Setting " + name + " has moved from android.provider.Settings.System"
                        + " to android.provider.Settings.Global, returning read-only global URI.");
                return Global.getUriFor(Global.CONTENT_URI, name);
            }
            return getUriFor(CONTENT_URI, name);
        }

        /**
         * Convenience function for retrieving a single system settings value
         * as an integer.  Note that internally setting values are always
         * stored as strings; this function converts the string to an integer
         * for you.  The default value will be returned if the setting is
         * not defined or not an integer.
         *
         * @param cr The ContentResolver to access.
         * @param name The name of the setting to retrieve.
         * @param def Value to return if the setting is not defined.
         *
         * @return The setting's current value, or 'def' if it is not defined
         * or not a valid integer.
         */
        public static int getInt(ContentResolver cr, String name, int def) {
            return getIntForUser(cr, name, def, UserHandle.myUserId());
        }

        /** @hide */
        public static int getIntForUser(ContentResolver cr, String name, int def, int userHandle) {
            String v = getStringForUser(cr, name, userHandle);
            try {
                return v != null ? Integer.parseInt(v) : def;
            } catch (NumberFormatException e) {
                return def;
            }
        }

        /**
         * Convenience function for retrieving a single system settings value
         * as an integer.  Note that internally setting values are always
         * stored as strings; this function converts the string to an integer
         * for you.
         * <p>
         * This version does not take a default value.  If the setting has not
         * been set, or the string value is not a number,
         * it throws {@link SettingNotFoundException}.
         *
         * @param cr The ContentResolver to access.
         * @param name The name of the setting to retrieve.
         *
         * @throws SettingNotFoundException Thrown if a setting by the given
         * name can't be found or the setting value is not an integer.
         *
         * @return The setting's current value.
         */
        public static int getInt(ContentResolver cr, String name)
                throws SettingNotFoundException {
            return getIntForUser(cr, name, UserHandle.myUserId());
        }

        /** @hide */
        public static int getIntForUser(ContentResolver cr, String name, int userHandle)
                throws SettingNotFoundException {
            String v = getStringForUser(cr, name, userHandle);
            try {
                return Integer.parseInt(v);
            } catch (NumberFormatException e) {
                throw new SettingNotFoundException(name);
            }
        }

        /**
         * Convenience function for updating a single settings value as an
         * integer. This will either create a new entry in the table if the
         * given name does not exist, or modify the value of the existing row
         * with that name.  Note that internally setting values are always
         * stored as strings, so this function converts the given value to a
         * string before storing it.
         *
         * @param cr The ContentResolver to access.
         * @param name The name of the setting to modify.
         * @param value The new value for the setting.
         * @return true if the value was set, false on database errors
         */
        public static boolean putInt(ContentResolver cr, String name, int value) {
            return putIntForUser(cr, name, value, UserHandle.myUserId());
        }

        /** @hide */
        public static boolean putIntForUser(ContentResolver cr, String name, int value,
                int userHandle) {
            return putStringForUser(cr, name, Integer.toString(value), userHandle);
        }

        /**
         * Convenience function for retrieving a single system settings value
         * as a {@code long}.  Note that internally setting values are always
         * stored as strings; this function converts the string to a {@code long}
         * for you.  The default value will be returned if the setting is
         * not defined or not a {@code long}.
         *
         * @param cr The ContentResolver to access.
         * @param name The name of the setting to retrieve.
         * @param def Value to return if the setting is not defined.
         *
         * @return The setting's current value, or 'def' if it is not defined
         * or not a valid {@code long}.
         */
        public static long getLong(ContentResolver cr, String name, long def) {
            return getLongForUser(cr, name, def, UserHandle.myUserId());
        }

        /** @hide */
        public static long getLongForUser(ContentResolver cr, String name, long def,
                int userHandle) {
            String valString = getStringForUser(cr, name, userHandle);
            long value;
            try {
                value = valString != null ? Long.parseLong(valString) : def;
            } catch (NumberFormatException e) {
                value = def;
            }
            return value;
        }

        /**
         * Convenience function for retrieving a single system settings value
         * as a {@code long}.  Note that internally setting values are always
         * stored as strings; this function converts the string to a {@code long}
         * for you.
         * <p>
         * This version does not take a default value.  If the setting has not
         * been set, or the string value is not a number,
         * it throws {@link SettingNotFoundException}.
         *
         * @param cr The ContentResolver to access.
         * @param name The name of the setting to retrieve.
         *
         * @return The setting's current value.
         * @throws SettingNotFoundException Thrown if a setting by the given
         * name can't be found or the setting value is not an integer.
         */
        public static long getLong(ContentResolver cr, String name)
                throws SettingNotFoundException {
            return getLongForUser(cr, name, UserHandle.myUserId());
        }

        /** @hide */
        public static long getLongForUser(ContentResolver cr, String name, int userHandle)
                throws SettingNotFoundException {
            String valString = getStringForUser(cr, name, userHandle);
            try {
                return Long.parseLong(valString);
            } catch (NumberFormatException e) {
                throw new SettingNotFoundException(name);
            }
        }

        /**
         * Convenience function for updating a single settings value as a long
         * integer. This will either create a new entry in the table if the
         * given name does not exist, or modify the value of the existing row
         * with that name.  Note that internally setting values are always
         * stored as strings, so this function converts the given value to a
         * string before storing it.
         *
         * @param cr The ContentResolver to access.
         * @param name The name of the setting to modify.
         * @param value The new value for the setting.
         * @return true if the value was set, false on database errors
         */
        public static boolean putLong(ContentResolver cr, String name, long value) {
            return putLongForUser(cr, name, value, UserHandle.myUserId());
        }

        /** @hide */
        public static boolean putLongForUser(ContentResolver cr, String name, long value,
                int userHandle) {
            return putStringForUser(cr, name, Long.toString(value), userHandle);
        }

        /**
         * Convenience function for retrieving a single system settings value
         * as a floating point number.  Note that internally setting values are
         * always stored as strings; this function converts the string to an
         * float for you. The default value will be returned if the setting
         * is not defined or not a valid float.
         *
         * @param cr The ContentResolver to access.
         * @param name The name of the setting to retrieve.
         * @param def Value to return if the setting is not defined.
         *
         * @return The setting's current value, or 'def' if it is not defined
         * or not a valid float.
         */
        public static float getFloat(ContentResolver cr, String name, float def) {
            return getFloatForUser(cr, name, def, UserHandle.myUserId());
        }

        /** @hide */
        public static float getFloatForUser(ContentResolver cr, String name, float def,
                int userHandle) {
            String v = getStringForUser(cr, name, userHandle);
            try {
                return v != null ? Float.parseFloat(v) : def;
            } catch (NumberFormatException e) {
                return def;
            }
        }

        /**
         * Convenience function for retrieving a single system settings value
         * as a float.  Note that internally setting values are always
         * stored as strings; this function converts the string to a float
         * for you.
         * <p>
         * This version does not take a default value.  If the setting has not
         * been set, or the string value is not a number,
         * it throws {@link SettingNotFoundException}.
         *
         * @param cr The ContentResolver to access.
         * @param name The name of the setting to retrieve.
         *
         * @throws SettingNotFoundException Thrown if a setting by the given
         * name can't be found or the setting value is not a float.
         *
         * @return The setting's current value.
         */
        public static float getFloat(ContentResolver cr, String name)
                throws SettingNotFoundException {
            return getFloatForUser(cr, name, UserHandle.myUserId());
        }

        /** @hide */
        public static float getFloatForUser(ContentResolver cr, String name, int userHandle)
                throws SettingNotFoundException {
            String v = getStringForUser(cr, name, userHandle);
            if (v == null) {
                throw new SettingNotFoundException(name);
            }
            try {
                return Float.parseFloat(v);
            } catch (NumberFormatException e) {
                throw new SettingNotFoundException(name);
            }
        }

        /**
         * Convenience function for updating a single settings value as a
         * floating point number. This will either create a new entry in the
         * table if the given name does not exist, or modify the value of the
         * existing row with that name.  Note that internally setting values
         * are always stored as strings, so this function converts the given
         * value to a string before storing it.
         *
         * @param cr The ContentResolver to access.
         * @param name The name of the setting to modify.
         * @param value The new value for the setting.
         * @return true if the value was set, false on database errors
         */
        public static boolean putFloat(ContentResolver cr, String name, float value) {
            return putFloatForUser(cr, name, value, UserHandle.myUserId());
        }

        /** @hide */
        public static boolean putFloatForUser(ContentResolver cr, String name, float value,
                int userHandle) {
            return putStringForUser(cr, name, Float.toString(value), userHandle);
        }

        /**
         * Convenience function to read all of the current
         * configuration-related settings into a
         * {@link Configuration} object.
         *
         * @param cr The ContentResolver to access.
         * @param outConfig Where to place the configuration settings.
         */
        public static void getConfiguration(ContentResolver cr, Configuration outConfig) {
            adjustConfigurationForUser(cr, outConfig, UserHandle.myUserId(),
                    false /* updateSettingsIfEmpty */);
        }

        /** @hide */
        public static void adjustConfigurationForUser(ContentResolver cr, Configuration outConfig,
                int userHandle, boolean updateSettingsIfEmpty) {
            outConfig.fontScale = Settings.System.getFloatForUser(
                    cr, FONT_SCALE, DEFAULT_FONT_SCALE, userHandle);
            if (outConfig.fontScale < 0) {
                outConfig.fontScale = DEFAULT_FONT_SCALE;
            }

            final String localeValue =
                    Settings.System.getStringForUser(cr, SYSTEM_LOCALES, userHandle);
            if (localeValue != null) {
                outConfig.setLocales(LocaleList.forLanguageTags(localeValue));
            } else {
                // Do not update configuration with emtpy settings since we need to take over the
                // locale list of previous user if the settings value is empty. This happens when a
                // new user is created.

                if (updateSettingsIfEmpty) {
                    // Make current configuration persistent. This is necessary the first time a
                    // user log in. At the first login, the configuration settings are empty, so we
                    // need to store the adjusted configuration as the initial settings.
                    Settings.System.putStringForUser(
                            cr, SYSTEM_LOCALES, outConfig.getLocales().toLanguageTags(),
                            userHandle);
                }
            }
        }

        /**
         * @hide Erase the fields in the Configuration that should be applied
         * by the settings.
         */
        public static void clearConfiguration(Configuration inoutConfig) {
            inoutConfig.fontScale = 0;
            if (!inoutConfig.userSetLocale && !inoutConfig.getLocales().isEmpty()) {
                inoutConfig.clearLocales();
            }
        }

        /**
         * Convenience function to write a batch of configuration-related
         * settings from a {@link Configuration} object.
         *
         * @param cr The ContentResolver to access.
         * @param config The settings to write.
         * @return true if the values were set, false on database errors
         */
        public static boolean putConfiguration(ContentResolver cr, Configuration config) {
            return putConfigurationForUser(cr, config, UserHandle.myUserId());
        }

        /** @hide */
        public static boolean putConfigurationForUser(ContentResolver cr, Configuration config,
                int userHandle) {
            return Settings.System.putFloatForUser(cr, FONT_SCALE, config.fontScale, userHandle) &&
                    Settings.System.putStringForUser(
                            cr, SYSTEM_LOCALES, config.getLocales().toLanguageTags(), userHandle);
        }

        /** @hide */
        public static boolean hasInterestingConfigurationChanges(int changes) {
            return (changes & ActivityInfo.CONFIG_FONT_SCALE) != 0 ||
                    (changes & ActivityInfo.CONFIG_LOCALE) != 0;
        }

        /** @deprecated - Do not use */
        @Deprecated
        public static boolean getShowGTalkServiceStatus(ContentResolver cr) {
            return getShowGTalkServiceStatusForUser(cr, UserHandle.myUserId());
        }

        /**
         * @hide
         * @deprecated - Do not use
         */
        public static boolean getShowGTalkServiceStatusForUser(ContentResolver cr,
                int userHandle) {
            return getIntForUser(cr, SHOW_GTALK_SERVICE_STATUS, 0, userHandle) != 0;
        }

        /** @deprecated - Do not use */
        @Deprecated
        public static void setShowGTalkServiceStatus(ContentResolver cr, boolean flag) {
            setShowGTalkServiceStatusForUser(cr, flag, UserHandle.myUserId());
        }

        /**
         * @hide
         * @deprecated - Do not use
         */
        @Deprecated
        public static void setShowGTalkServiceStatusForUser(ContentResolver cr, boolean flag,
                int userHandle) {
            putIntForUser(cr, SHOW_GTALK_SERVICE_STATUS, flag ? 1 : 0, userHandle);
        }

        private static final class DiscreteValueValidator implements Validator {
            private final String[] mValues;

            public DiscreteValueValidator(String[] values) {
                mValues = values;
            }

            @Override
            public boolean validate(String value) {
                return ArrayUtils.contains(mValues, value);
            }
        }

        private static final class InclusiveIntegerRangeValidator implements Validator {
            private final int mMin;
            private final int mMax;

            public InclusiveIntegerRangeValidator(int min, int max) {
                mMin = min;
                mMax = max;
            }

            @Override
            public boolean validate(String value) {
                try {
                    final int intValue = Integer.parseInt(value);
                    return intValue >= mMin && intValue <= mMax;
                } catch (NumberFormatException e) {
                    return false;
                }
            }
        }

        private static final class InclusiveFloatRangeValidator implements Validator {
            private final float mMin;
            private final float mMax;

            public InclusiveFloatRangeValidator(float min, float max) {
                mMin = min;
                mMax = max;
            }

            @Override
            public boolean validate(String value) {
                try {
                    final float floatValue = Float.parseFloat(value);
                    return floatValue >= mMin && floatValue <= mMax;
                } catch (NumberFormatException e) {
                    return false;
                }
            }
        }

        /**
         * @deprecated Use {@link android.provider.Settings.Global#STAY_ON_WHILE_PLUGGED_IN} instead
         */
        @Deprecated
        public static final String STAY_ON_WHILE_PLUGGED_IN = Global.STAY_ON_WHILE_PLUGGED_IN;

        /**
         * What happens when the user presses the end call button if they're not
         * on a call.<br/>
         * <b>Values:</b><br/>
         * 0 - The end button does nothing.<br/>
         * 1 - The end button goes to the home screen.<br/>
         * 2 - The end button puts the device to sleep and locks the keyguard.<br/>
         * 3 - The end button goes to the home screen.  If the user is already on the
         * home screen, it puts the device to sleep.
         */
        public static final String END_BUTTON_BEHAVIOR = "end_button_behavior";

        private static final Validator END_BUTTON_BEHAVIOR_VALIDATOR =
                new InclusiveIntegerRangeValidator(0, 3);

        /**
         * END_BUTTON_BEHAVIOR value for "go home".
         * @hide
         */
        public static final int END_BUTTON_BEHAVIOR_HOME = 0x1;

        /**
         * END_BUTTON_BEHAVIOR value for "go to sleep".
         * @hide
         */
        public static final int END_BUTTON_BEHAVIOR_SLEEP = 0x2;

        /**
         * END_BUTTON_BEHAVIOR default value.
         * @hide
         */
        public static final int END_BUTTON_BEHAVIOR_DEFAULT = END_BUTTON_BEHAVIOR_SLEEP;

        /**
         * Is advanced settings mode turned on. 0 == no, 1 == yes
         * @hide
         */
        public static final String ADVANCED_SETTINGS = "advanced_settings";

        private static final Validator ADVANCED_SETTINGS_VALIDATOR = sBooleanValidator;

        /**
         * ADVANCED_SETTINGS default value.
         * @hide
         */
        public static final int ADVANCED_SETTINGS_DEFAULT = 0;

        /**
         * @deprecated Use {@link android.provider.Settings.Global#AIRPLANE_MODE_ON} instead
         */
        @Deprecated
        public static final String AIRPLANE_MODE_ON = Global.AIRPLANE_MODE_ON;

        /**
         * @deprecated Use {@link android.provider.Settings.Global#RADIO_BLUETOOTH} instead
         */
        @Deprecated
        public static final String RADIO_BLUETOOTH = Global.RADIO_BLUETOOTH;

        /**
         * @deprecated Use {@link android.provider.Settings.Global#RADIO_WIFI} instead
         */
        @Deprecated
        public static final String RADIO_WIFI = Global.RADIO_WIFI;

        /**
         * @deprecated Use {@link android.provider.Settings.Global#RADIO_WIMAX} instead
         * {@hide}
         */
        @Deprecated
        public static final String RADIO_WIMAX = Global.RADIO_WIMAX;

        /**
         * @deprecated Use {@link android.provider.Settings.Global#RADIO_CELL} instead
         */
        @Deprecated
        public static final String RADIO_CELL = Global.RADIO_CELL;

        /**
         * @deprecated Use {@link android.provider.Settings.Global#RADIO_NFC} instead
         */
        @Deprecated
        public static final String RADIO_NFC = Global.RADIO_NFC;

        /**
         * @deprecated Use {@link android.provider.Settings.Global#AIRPLANE_MODE_RADIOS} instead
         */
        @Deprecated
        public static final String AIRPLANE_MODE_RADIOS = Global.AIRPLANE_MODE_RADIOS;

        /**
         * @deprecated Use {@link android.provider.Settings.Global#AIRPLANE_MODE_TOGGLEABLE_RADIOS} instead
         *
         * {@hide}
         */
        @Deprecated
        public static final String AIRPLANE_MODE_TOGGLEABLE_RADIOS =
                Global.AIRPLANE_MODE_TOGGLEABLE_RADIOS;

        /**
         * @deprecated Use {@link android.provider.Settings.Global#WIFI_SLEEP_POLICY} instead
         */
        @Deprecated
        public static final String WIFI_SLEEP_POLICY = Global.WIFI_SLEEP_POLICY;

        /**
         * @deprecated Use {@link android.provider.Settings.Global#WIFI_SLEEP_POLICY_DEFAULT} instead
         */
        @Deprecated
        public static final int WIFI_SLEEP_POLICY_DEFAULT = Global.WIFI_SLEEP_POLICY_DEFAULT;

        /**
         * @deprecated Use {@link android.provider.Settings.Global#WIFI_SLEEP_POLICY_NEVER_WHILE_PLUGGED} instead
         */
        @Deprecated
        public static final int WIFI_SLEEP_POLICY_NEVER_WHILE_PLUGGED =
                Global.WIFI_SLEEP_POLICY_NEVER_WHILE_PLUGGED;

        /**
         * @deprecated Use {@link android.provider.Settings.Global#WIFI_SLEEP_POLICY_NEVER} instead
         */
        @Deprecated
        public static final int WIFI_SLEEP_POLICY_NEVER = Global.WIFI_SLEEP_POLICY_NEVER;

        /**
         * @deprecated Use {@link android.provider.Settings.Global#MODE_RINGER} instead
         */
        @Deprecated
        public static final String MODE_RINGER = Global.MODE_RINGER;

        /**
         * Whether to use static IP and other static network attributes.
         * <p>
         * Set to 1 for true and 0 for false.
         *
         * @deprecated Use {@link WifiManager} instead
         */
        @Deprecated
        public static final String WIFI_USE_STATIC_IP = "wifi_use_static_ip";

        private static final Validator WIFI_USE_STATIC_IP_VALIDATOR = sBooleanValidator;

        /**
         * The static IP address.
         * <p>
         * Example: "192.168.1.51"
         *
         * @deprecated Use {@link WifiManager} instead
         */
        @Deprecated
        public static final String WIFI_STATIC_IP = "wifi_static_ip";

        private static final Validator WIFI_STATIC_IP_VALIDATOR = sLenientIpAddressValidator;

        /**
         * If using static IP, the gateway's IP address.
         * <p>
         * Example: "192.168.1.1"
         *
         * @deprecated Use {@link WifiManager} instead
         */
        @Deprecated
        public static final String WIFI_STATIC_GATEWAY = "wifi_static_gateway";

        private static final Validator WIFI_STATIC_GATEWAY_VALIDATOR = sLenientIpAddressValidator;

        /**
         * If using static IP, the net mask.
         * <p>
         * Example: "255.255.255.0"
         *
         * @deprecated Use {@link WifiManager} instead
         */
        @Deprecated
        public static final String WIFI_STATIC_NETMASK = "wifi_static_netmask";

        private static final Validator WIFI_STATIC_NETMASK_VALIDATOR = sLenientIpAddressValidator;

        /**
         * If using static IP, the primary DNS's IP address.
         * <p>
         * Example: "192.168.1.1"
         *
         * @deprecated Use {@link WifiManager} instead
         */
        @Deprecated
        public static final String WIFI_STATIC_DNS1 = "wifi_static_dns1";

        private static final Validator WIFI_STATIC_DNS1_VALIDATOR = sLenientIpAddressValidator;

        /**
         * If using static IP, the secondary DNS's IP address.
         * <p>
         * Example: "192.168.1.2"
         *
         * @deprecated Use {@link WifiManager} instead
         */
        @Deprecated
        public static final String WIFI_STATIC_DNS2 = "wifi_static_dns2";

        private static final Validator WIFI_STATIC_DNS2_VALIDATOR = sLenientIpAddressValidator;

        /**
         * Determines whether remote devices may discover and/or connect to
         * this device.
         * <P>Type: INT</P>
         * 2 -- discoverable and connectable
         * 1 -- connectable but not discoverable
         * 0 -- neither connectable nor discoverable
         */
        public static final String BLUETOOTH_DISCOVERABILITY =
            "bluetooth_discoverability";

        private static final Validator BLUETOOTH_DISCOVERABILITY_VALIDATOR =
                new InclusiveIntegerRangeValidator(0, 2);

        /**
         * Bluetooth discoverability timeout.  If this value is nonzero, then
         * Bluetooth becomes discoverable for a certain number of seconds,
         * after which is becomes simply connectable.  The value is in seconds.
         */
        public static final String BLUETOOTH_DISCOVERABILITY_TIMEOUT =
            "bluetooth_discoverability_timeout";

        private static final Validator BLUETOOTH_DISCOVERABILITY_TIMEOUT_VALIDATOR =
                sNonNegativeIntegerValidator;

        /**
         * @deprecated Use {@link android.provider.Settings.Secure#LOCK_PATTERN_ENABLED}
         * instead
         */
        @Deprecated
        public static final String LOCK_PATTERN_ENABLED = Secure.LOCK_PATTERN_ENABLED;

        /**
         * @deprecated Use {@link android.provider.Settings.Secure#LOCK_PATTERN_VISIBLE}
         * instead
         */
        @Deprecated
        public static final String LOCK_PATTERN_VISIBLE = "lock_pattern_visible_pattern";

        /**
         * @deprecated Use
         * {@link android.provider.Settings.Secure#LOCK_PATTERN_TACTILE_FEEDBACK_ENABLED}
         * instead
         */
        @Deprecated
        public static final String LOCK_PATTERN_TACTILE_FEEDBACK_ENABLED =
            "lock_pattern_tactile_feedback_enabled";

        /**
         * Whether to scramble a pin unlock layout
         * @hide
         */
        public static final String LOCKSCREEN_PIN_SCRAMBLE_LAYOUT =
                "lockscreen_scramble_pin_layout";

        /**
         * A formatted string of the next alarm that is set, or the empty string
         * if there is no alarm set.
         *
         * @deprecated Use {@link android.app.AlarmManager#getNextAlarmClock()}.
         */
        @Deprecated
        public static final String NEXT_ALARM_FORMATTED = "next_alarm_formatted";

        private static final Validator NEXT_ALARM_FORMATTED_VALIDATOR = new Validator() {
            private static final int MAX_LENGTH = 1000;

            @Override
            public boolean validate(String value) {
                // TODO: No idea what the correct format is.
                return value == null || value.length() < MAX_LENGTH;
            }
        };

        /**
         * Scaling factor for fonts, float.
         */
        public static final String FONT_SCALE = "font_scale";

        private static final Validator FONT_SCALE_VALIDATOR = new Validator() {
            @Override
            public boolean validate(String value) {
                try {
                    return Float.parseFloat(value) >= 0;
                } catch (NumberFormatException e) {
                    return false;
                }
            }
        };

        /**
         * The serialized system locale value.
         *
         * Do not use this value directory.
         * To get system locale, use {@link LocaleList#getDefault} instead.
         * To update system locale, use {@link com.android.internal.app.LocalePicker#updateLocales}
         * instead.
         * @hide
         */
        public static final String SYSTEM_LOCALES = "system_locales";


        /**
         * Name of an application package to be debugged.
         *
         * @deprecated Use {@link Global#DEBUG_APP} instead
         */
        @Deprecated
        public static final String DEBUG_APP = Global.DEBUG_APP;

        /**
         * If 1, when launching DEBUG_APP it will wait for the debugger before
         * starting user code.  If 0, it will run normally.
         *
         * @deprecated Use {@link Global#WAIT_FOR_DEBUGGER} instead
         */
        @Deprecated
        public static final String WAIT_FOR_DEBUGGER = Global.WAIT_FOR_DEBUGGER;

        /**
         * Whether or not to dim the screen. 0=no  1=yes
         * @deprecated This setting is no longer used.
         */
        @Deprecated
        public static final String DIM_SCREEN = "dim_screen";

        private static final Validator DIM_SCREEN_VALIDATOR = sBooleanValidator;

        /**
         * The amount of time in milliseconds before the device goes to sleep or begins
         * to dream after a period of inactivity.  This value is also known as the
         * user activity timeout period since the screen isn't necessarily turned off
         * when it expires.
         */
        public static final String SCREEN_OFF_TIMEOUT = "screen_off_timeout";

        private static final Validator SCREEN_OFF_TIMEOUT_VALIDATOR = sNonNegativeIntegerValidator;

        /**
         * The screen backlight brightness between 0 and 255.
         */
        public static final String SCREEN_BRIGHTNESS = "screen_brightness";

        private static final Validator SCREEN_BRIGHTNESS_VALIDATOR =
                new InclusiveIntegerRangeValidator(0, 255);

        /**
         * Control whether to enable automatic brightness mode.
         */
        public static final String SCREEN_BRIGHTNESS_MODE = "screen_brightness_mode";

        private static final Validator SCREEN_BRIGHTNESS_MODE_VALIDATOR = sBooleanValidator;

        /**
         * Adjustment to auto-brightness to make it generally more (>0.0 <1.0)
         * or less (<0.0 >-1.0) bright.
         * @hide
         */
        public static final String SCREEN_AUTO_BRIGHTNESS_ADJ = "screen_auto_brightness_adj";

        private static final Validator SCREEN_AUTO_BRIGHTNESS_ADJ_VALIDATOR =
                new InclusiveFloatRangeValidator(-1, 1);

        /**
         * SCREEN_BRIGHTNESS_MODE value for manual mode.
         */
        public static final int SCREEN_BRIGHTNESS_MODE_MANUAL = 0;

        /**
         * SCREEN_BRIGHTNESS_MODE value for automatic mode.
         */
        public static final int SCREEN_BRIGHTNESS_MODE_AUTOMATIC = 1;

        /**
         * Control whether the process CPU usage meter should be shown.
         *
         * @deprecated Use {@link Global#SHOW_PROCESSES} instead
         */
        @Deprecated
        public static final String SHOW_PROCESSES = Global.SHOW_PROCESSES;

        /**
         * If 1, the activity manager will aggressively finish activities and
         * processes as soon as they are no longer needed.  If 0, the normal
         * extended lifetime is used.
         *
         * @deprecated Use {@link Global#ALWAYS_FINISH_ACTIVITIES} instead
         */
        @Deprecated
        public static final String ALWAYS_FINISH_ACTIVITIES = Global.ALWAYS_FINISH_ACTIVITIES;

        /**
         * Determines which streams are affected by ringer mode changes. The
         * stream type's bit should be set to 1 if it should be muted when going
         * into an inaudible ringer mode.
         */
        public static final String MODE_RINGER_STREAMS_AFFECTED = "mode_ringer_streams_affected";

        private static final Validator MODE_RINGER_STREAMS_AFFECTED_VALIDATOR =
                sNonNegativeIntegerValidator;

        /**
          * Determines which streams are affected by mute. The
          * stream type's bit should be set to 1 if it should be muted when a mute request
          * is received.
          */
        public static final String MUTE_STREAMS_AFFECTED = "mute_streams_affected";

        private static final Validator MUTE_STREAMS_AFFECTED_VALIDATOR =
                sNonNegativeIntegerValidator;

        /**
         * Whether vibrate is on for different events. This is used internally,
         * changing this value will not change the vibrate. See AudioManager.
         */
        public static final String VIBRATE_ON = "vibrate_on";

        private static final Validator VIBRATE_ON_VALIDATOR = sBooleanValidator;

        /**
         * If 1, redirects the system vibrator to all currently attached input devices
         * that support vibration.  If there are no such input devices, then the system
         * vibrator is used instead.
         * If 0, does not register the system vibrator.
         *
         * This setting is mainly intended to provide a compatibility mechanism for
         * applications that only know about the system vibrator and do not use the
         * input device vibrator API.
         *
         * @hide
         */
        public static final String VIBRATE_INPUT_DEVICES = "vibrate_input_devices";

        private static final Validator VIBRATE_INPUT_DEVICES_VALIDATOR = sBooleanValidator;

        /**
         * Ringer volume. This is used internally, changing this value will not
         * change the volume. See AudioManager.
         *
         * @removed Not used by anything since API 2.
         */
        public static final String VOLUME_RING = "volume_ring";

        /**
         * System/notifications volume. This is used internally, changing this
         * value will not change the volume. See AudioManager.
         *
         * @removed Not used by anything since API 2.
         */
        public static final String VOLUME_SYSTEM = "volume_system";

        /**
         * Voice call volume. This is used internally, changing this value will
         * not change the volume. See AudioManager.
         *
         * @removed Not used by anything since API 2.
         */
        public static final String VOLUME_VOICE = "volume_voice";

        /**
         * Music/media/gaming volume. This is used internally, changing this
         * value will not change the volume. See AudioManager.
         *
         * @removed Not used by anything since API 2.
         */
        public static final String VOLUME_MUSIC = "volume_music";

        /**
         * Alarm volume. This is used internally, changing this
         * value will not change the volume. See AudioManager.
         *
         * @removed Not used by anything since API 2.
         */
        public static final String VOLUME_ALARM = "volume_alarm";

        /**
         * Notification volume. This is used internally, changing this
         * value will not change the volume. See AudioManager.
         *
         * @removed Not used by anything since API 2.
         */
        public static final String VOLUME_NOTIFICATION = "volume_notification";

        /**
         * Bluetooth Headset volume. This is used internally, changing this value will
         * not change the volume. See AudioManager.
         *
         * @removed Not used by anything since API 2.
         */
        public static final String VOLUME_BLUETOOTH_SCO = "volume_bluetooth_sco";

        /**
         * Master volume (float in the range 0.0f to 1.0f).
         *
         * @hide
         */
        public static final String VOLUME_MASTER = "volume_master";

        /**
         * Master mono (int 1 = mono, 0 = normal).
         *
         * @hide
         */
        public static final String MASTER_MONO = "master_mono";

        private static final Validator MASTER_MONO_VALIDATOR = sBooleanValidator;

        /**
         * Whether the notifications should use the ring volume (value of 1) or
         * a separate notification volume (value of 0). In most cases, users
         * will have this enabled so the notification and ringer volumes will be
         * the same. However, power users can disable this and use the separate
         * notification volume control.
         * <p>
         * Note: This is a one-off setting that will be removed in the future
         * when there is profile support. For this reason, it is kept hidden
         * from the public APIs.
         *
         * @hide
         * @deprecated
         */
        @Deprecated
        public static final String NOTIFICATIONS_USE_RING_VOLUME =
            "notifications_use_ring_volume";

        private static final Validator NOTIFICATIONS_USE_RING_VOLUME_VALIDATOR = sBooleanValidator;

        /**
         * Whether silent mode should allow vibration feedback. This is used
         * internally in AudioService and the Sound settings activity to
         * coordinate decoupling of vibrate and silent modes. This setting
         * will likely be removed in a future release with support for
         * audio/vibe feedback profiles.
         *
         * Not used anymore. On devices with vibrator, the user explicitly selects
         * silent or vibrate mode.
         * Kept for use by legacy database upgrade code in DatabaseHelper.
         * @hide
         */
        public static final String VIBRATE_IN_SILENT = "vibrate_in_silent";

        private static final Validator VIBRATE_IN_SILENT_VALIDATOR = sBooleanValidator;

        /**
         * The mapping of stream type (integer) to its setting.
         *
         * @removed  Not used by anything since API 2.
         */
        public static final String[] VOLUME_SETTINGS = {
            VOLUME_VOICE, VOLUME_SYSTEM, VOLUME_RING, VOLUME_MUSIC,
            VOLUME_ALARM, VOLUME_NOTIFICATION, VOLUME_BLUETOOTH_SCO
        };

        /**
         * Appended to various volume related settings to record the previous
         * values before they the settings were affected by a silent/vibrate
         * ringer mode change.
         *
         * @removed  Not used by anything since API 2.
         */
        public static final String APPEND_FOR_LAST_AUDIBLE = "_last_audible";

        /**
         * Persistent store for the system-wide default ringtone URI.
         * <p>
         * If you need to play the default ringtone at any given time, it is recommended
         * you give {@link #DEFAULT_RINGTONE_URI} to the media player.  It will resolve
         * to the set default ringtone at the time of playing.
         *
         * @see #DEFAULT_RINGTONE_URI
         */
        public static final String RINGTONE = "ringtone";

        private static final Validator RINGTONE_VALIDATOR = sUriValidator;

        /**
         * A {@link Uri} that will point to the current default ringtone at any
         * given time.
         * <p>
         * If the current default ringtone is in the DRM provider and the caller
         * does not have permission, the exception will be a
         * FileNotFoundException.
         */
        public static final Uri DEFAULT_RINGTONE_URI = getUriFor(RINGTONE);

        /** {@hide} */
        public static final String RINGTONE_CACHE = "ringtone_cache";
        /** {@hide} */
        public static final Uri RINGTONE_CACHE_URI = getUriFor(RINGTONE_CACHE);

        /**
         * Persistent store for the system-wide default notification sound.
         *
         * @see #RINGTONE
         * @see #DEFAULT_NOTIFICATION_URI
         */
        public static final String NOTIFICATION_SOUND = "notification_sound";

        private static final Validator NOTIFICATION_SOUND_VALIDATOR = sUriValidator;

        /**
         * A {@link Uri} that will point to the current default notification
         * sound at any given time.
         *
         * @see #DEFAULT_RINGTONE_URI
         */
        public static final Uri DEFAULT_NOTIFICATION_URI = getUriFor(NOTIFICATION_SOUND);

        /** {@hide} */
        public static final String NOTIFICATION_SOUND_CACHE = "notification_sound_cache";
        /** {@hide} */
        public static final Uri NOTIFICATION_SOUND_CACHE_URI = getUriFor(NOTIFICATION_SOUND_CACHE);

        /**
         * Persistent store for the system-wide default alarm alert.
         *
         * @see #RINGTONE
         * @see #DEFAULT_ALARM_ALERT_URI
         */
        public static final String ALARM_ALERT = "alarm_alert";

        private static final Validator ALARM_ALERT_VALIDATOR = sUriValidator;

        /**
         * A {@link Uri} that will point to the current default alarm alert at
         * any given time.
         *
         * @see #DEFAULT_ALARM_ALERT_URI
         */
        public static final Uri DEFAULT_ALARM_ALERT_URI = getUriFor(ALARM_ALERT);

        /** {@hide} */
        public static final String ALARM_ALERT_CACHE = "alarm_alert_cache";
        /** {@hide} */
        public static final Uri ALARM_ALERT_CACHE_URI = getUriFor(ALARM_ALERT_CACHE);

        /**
         * Persistent store for the system default media button event receiver.
         *
         * @hide
         */
        public static final String MEDIA_BUTTON_RECEIVER = "media_button_receiver";

        private static final Validator MEDIA_BUTTON_RECEIVER_VALIDATOR = new Validator() {
            @Override
            public boolean validate(String value) {
                try {
                    ComponentName.unflattenFromString(value);
                    return true;
                } catch (NullPointerException e) {
                    return false;
                }
            }
        };

        /**
         * Setting to enable Auto Replace (AutoText) in text editors. 1 = On, 0 = Off
         */
        public static final String TEXT_AUTO_REPLACE = "auto_replace";

        private static final Validator TEXT_AUTO_REPLACE_VALIDATOR = sBooleanValidator;

        /**
         * Setting to enable Auto Caps in text editors. 1 = On, 0 = Off
         */
        public static final String TEXT_AUTO_CAPS = "auto_caps";

        private static final Validator TEXT_AUTO_CAPS_VALIDATOR = sBooleanValidator;

        /**
         * Setting to enable Auto Punctuate in text editors. 1 = On, 0 = Off. This
         * feature converts two spaces to a "." and space.
         */
        public static final String TEXT_AUTO_PUNCTUATE = "auto_punctuate";

        private static final Validator TEXT_AUTO_PUNCTUATE_VALIDATOR = sBooleanValidator;

        /**
         * Setting to showing password characters in text editors. 1 = On, 0 = Off
         */
        public static final String TEXT_SHOW_PASSWORD = "show_password";

        private static final Validator TEXT_SHOW_PASSWORD_VALIDATOR = sBooleanValidator;

        public static final String SHOW_GTALK_SERVICE_STATUS =
                "SHOW_GTALK_SERVICE_STATUS";

        private static final Validator SHOW_GTALK_SERVICE_STATUS_VALIDATOR = sBooleanValidator;

        /**
         * Name of activity to use for wallpaper on the home screen.
         *
         * @deprecated Use {@link WallpaperManager} instead.
         */
        @Deprecated
        public static final String WALLPAPER_ACTIVITY = "wallpaper_activity";

        private static final Validator WALLPAPER_ACTIVITY_VALIDATOR = new Validator() {
            private static final int MAX_LENGTH = 1000;

            @Override
            public boolean validate(String value) {
                if (value != null && value.length() > MAX_LENGTH) {
                    return false;
                }
                return ComponentName.unflattenFromString(value) != null;
            }
        };

        /**
         * @deprecated Use {@link android.provider.Settings.Global#AUTO_TIME}
         * instead
         */
        @Deprecated
        public static final String AUTO_TIME = Global.AUTO_TIME;

        /**
         * @deprecated Use {@link android.provider.Settings.Global#AUTO_TIME_ZONE}
         * instead
         */
        @Deprecated
        public static final String AUTO_TIME_ZONE = Global.AUTO_TIME_ZONE;

        /**
         * Display times as 12 or 24 hours
         *   12
         *   24
         */
        public static final String TIME_12_24 = "time_12_24";

        /** @hide */
        public static final Validator TIME_12_24_VALIDATOR =
                new DiscreteValueValidator(new String[] {"12", "24"});

        /**
         * Date format string
         *   mm/dd/yyyy
         *   dd/mm/yyyy
         *   yyyy/mm/dd
         */
        public static final String DATE_FORMAT = "date_format";

        /** @hide */
        public static final Validator DATE_FORMAT_VALIDATOR = new Validator() {
            @Override
            public boolean validate(String value) {
                try {
                    new SimpleDateFormat(value);
                    return true;
                } catch (IllegalArgumentException e) {
                    return false;
                }
            }
        };

        /**
         * Whether the setup wizard has been run before (on first boot), or if
         * it still needs to be run.
         *
         * nonzero = it has been run in the past
         * 0 = it has not been run in the past
         */
        public static final String SETUP_WIZARD_HAS_RUN = "setup_wizard_has_run";

        /** @hide */
        public static final Validator SETUP_WIZARD_HAS_RUN_VALIDATOR = sBooleanValidator;

        /**
         * Scaling factor for normal window animations. Setting to 0 will disable window
         * animations.
         *
         * @deprecated Use {@link Global#WINDOW_ANIMATION_SCALE} instead
         */
        @Deprecated
        public static final String WINDOW_ANIMATION_SCALE = Global.WINDOW_ANIMATION_SCALE;

        /**
         * Scaling factor for activity transition animations. Setting to 0 will disable window
         * animations.
         *
         * @deprecated Use {@link Global#TRANSITION_ANIMATION_SCALE} instead
         */
        @Deprecated
        public static final String TRANSITION_ANIMATION_SCALE = Global.TRANSITION_ANIMATION_SCALE;

        /**
         * Scaling factor for Animator-based animations. This affects both the start delay and
         * duration of all such animations. Setting to 0 will cause animations to end immediately.
         * The default value is 1.
         *
         * @deprecated Use {@link Global#ANIMATOR_DURATION_SCALE} instead
         */
        @Deprecated
        public static final String ANIMATOR_DURATION_SCALE = Global.ANIMATOR_DURATION_SCALE;

        /**
         * Show the pending notification counts as overlays on the status bar
         * @hide
         */
        public static final String STATUS_BAR_NOTIF_COUNT = "status_bar_notif_count";

        /**
         * Control whether the accelerometer will be used to change screen
         * orientation.  If 0, it will not be used unless explicitly requested
         * by the application; if 1, it will be used by default unless explicitly
         * disabled by the application.
         */
        public static final String ACCELEROMETER_ROTATION = "accelerometer_rotation";

        /** @hide */
        public static final Validator ACCELEROMETER_ROTATION_VALIDATOR = sBooleanValidator;

        /**
         * Control the type of rotation which can be performed using the accelerometer
         * if ACCELEROMETER_ROTATION is enabled.
         * Value is a bitwise combination of
         * 1 = 0 degrees (portrait)
         * 2 = 90 degrees (left)
         * 4 = 180 degrees (inverted portrait)
         * 8 = 270 degrees (right)
         * Setting to 0 is effectively orientation lock
         * @hide
         */
        public static final String ACCELEROMETER_ROTATION_ANGLES = "accelerometer_rotation_angles";

        /**
         * Default screen rotation when no other policy applies.
         * When {@link #ACCELEROMETER_ROTATION} is zero and no on-screen Activity expresses a
         * preference, this rotation value will be used. Must be one of the
         * {@link android.view.Surface#ROTATION_0 Surface rotation constants}.
         *
         * @see android.view.Display#getRotation
         */
        public static final String USER_ROTATION = "user_rotation";

        /** @hide */
        public static final Validator USER_ROTATION_VALIDATOR =
                new InclusiveIntegerRangeValidator(0, 3);

        /**
         * Control whether the rotation lock toggle in the System UI should be hidden.
         * Typically this is done for accessibility purposes to make it harder for
         * the user to accidentally toggle the rotation lock while the display rotation
         * has been locked for accessibility.
         *
         * If 0, then rotation lock toggle is not hidden for accessibility (although it may be
         * unavailable for other reasons).  If 1, then the rotation lock toggle is hidden.
         *
         * @hide
         */
        public static final String HIDE_ROTATION_LOCK_TOGGLE_FOR_ACCESSIBILITY =
                "hide_rotation_lock_toggle_for_accessibility";

        /** @hide */
        public static final Validator HIDE_ROTATION_LOCK_TOGGLE_FOR_ACCESSIBILITY_VALIDATOR =
                sBooleanValidator;

        /**
         * Whether the phone vibrates when it is ringing due to an incoming call. This will
         * be used by Phone and Setting apps; it shouldn't affect other apps.
         * The value is boolean (1 or 0).
         *
         * Note: this is not same as "vibrate on ring", which had been available until ICS.
         * It was about AudioManager's setting and thus affected all the applications which
         * relied on the setting, while this is purely about the vibration setting for incoming
         * calls.
         */
        public static final String VIBRATE_WHEN_RINGING = "vibrate_when_ringing";

        /** @hide */
        public static final Validator VIBRATE_WHEN_RINGING_VALIDATOR = sBooleanValidator;

        /**
         * Whether the audible DTMF tones are played by the dialer when dialing. The value is
         * boolean (1 or 0).
         */
        public static final String DTMF_TONE_WHEN_DIALING = "dtmf_tone";

        /** @hide */
        public static final Validator DTMF_TONE_WHEN_DIALING_VALIDATOR = sBooleanValidator;

        /**
         * CDMA only settings
         * DTMF tone type played by the dialer when dialing.
         *                 0 = Normal
         *                 1 = Long
         */
        public static final String DTMF_TONE_TYPE_WHEN_DIALING = "dtmf_tone_type";

        /** @hide */
        public static final Validator DTMF_TONE_TYPE_WHEN_DIALING_VALIDATOR = sBooleanValidator;

        /**
         * Whether the hearing aid is enabled. The value is
         * boolean (1 or 0).
         * @hide
         */
        public static final String HEARING_AID = "hearing_aid";

        /** @hide */
        public static final Validator HEARING_AID_VALIDATOR = sBooleanValidator;

        /**
         * CDMA only settings
         * TTY Mode
         * 0 = OFF
         * 1 = FULL
         * 2 = VCO
         * 3 = HCO
         * @hide
         */
        public static final String TTY_MODE = "tty_mode";

        /** @hide */
        public static final Validator TTY_MODE_VALIDATOR = new InclusiveIntegerRangeValidator(0, 3);

        /**
         * Whether the sounds effects (key clicks, lid open ...) are enabled. The value is
         * boolean (1 or 0).
         */
        public static final String SOUND_EFFECTS_ENABLED = "sound_effects_enabled";

        /** @hide */
        public static final Validator SOUND_EFFECTS_ENABLED_VALIDATOR = sBooleanValidator;

        /**
         * Whether the haptic feedback (long presses, ...) are enabled. The value is
         * boolean (1 or 0).
         */
        public static final String HAPTIC_FEEDBACK_ENABLED = "haptic_feedback_enabled";

        /** @hide */
        public static final Validator HAPTIC_FEEDBACK_ENABLED_VALIDATOR = sBooleanValidator;

        /**
         * @deprecated Each application that shows web suggestions should have its own
         * setting for this.
         */
        @Deprecated
        public static final String SHOW_WEB_SUGGESTIONS = "show_web_suggestions";

        /** @hide */
        public static final Validator SHOW_WEB_SUGGESTIONS_VALIDATOR = sBooleanValidator;

        /**
         * Whether to allow notifications with the screen on or DayDreams.
         * The value is boolean (1 or 0). Default will always be false.
         * @hide
         */
        public static final String NOTIFICATION_LIGHT_SCREEN_ON =
                "notification_light_screen_on_enable";

        /**
         * Whether the notification LED should repeatedly flash when a notification is
         * pending. The value is boolean (1 or 0).
         * @hide
         */
        public static final String NOTIFICATION_LIGHT_PULSE = "notification_light_pulse";

        /** @hide */
        public static final Validator NOTIFICATION_LIGHT_PULSE_VALIDATOR = sBooleanValidator;

        /**
         * What color to use for the notification LED by default
         * @hide
         */
        public static final String NOTIFICATION_LIGHT_PULSE_DEFAULT_COLOR =
                "notification_light_pulse_default_color";

        /**
         * How long to flash the notification LED by default
         * @hide
         */
        public static final String NOTIFICATION_LIGHT_PULSE_DEFAULT_LED_ON =
                "notification_light_pulse_default_led_on";

        /**
         * How long to wait between flashes for the notification LED by default
         * @hide
         */
        public static final String NOTIFICATION_LIGHT_PULSE_DEFAULT_LED_OFF =
                "notification_light_pulse_default_led_off";

        /**
         * Whether to use the custom LED values for the notification pulse LED.
         * @hide
         */
        public static final String NOTIFICATION_LIGHT_PULSE_CUSTOM_ENABLE =
                "notification_light_pulse_custom_enable";

        /**
         * Which custom LED values to use for the notification pulse LED.
         * @hide
         */
        public static final String NOTIFICATION_LIGHT_PULSE_CUSTOM_VALUES =
                "notification_light_pulse_custom_values";

        /**
         * Whether the battery light should be enabled (if hardware supports it)
         * The value is boolean (1 or 0).
         * @hide
         */
        public static final String BATTERY_LIGHT_ENABLED = "battery_light_enabled";

        /**
         * Whether the battery LED should repeatedly flash when the battery is low
         * on charge. The value is boolean (1 or 0).
         * @hide
         */
        public static final String BATTERY_LIGHT_PULSE = "battery_light_pulse";

        /**
         * What color to use for the battery LED while charging - low
         * @hide
         */
        public static final String BATTERY_LIGHT_LOW_COLOR = "battery_light_low_color";

        /**
         * What color to use for the battery LED while charging - medium
         * @hide
         */
        public static final String BATTERY_LIGHT_MEDIUM_COLOR = "battery_light_medium_color";

        /**
         * What color to use for the battery LED while charging - full
         * @hide
         */
        public static final String BATTERY_LIGHT_FULL_COLOR = "battery_light_full_color";

	/**
         * What color to use for the battery LED while charging - really full (100%)
         * @hide
         */
        public static final String BATTERY_LIGHT_REALLY_FULL_COLOR = "battery_light_really_full_color";

        /**
         * Show pointer location on screen?
         * 0 = no
         * 1 = yes
         * @hide
         */
        public static final String POINTER_LOCATION = "pointer_location";

        /** @hide */
        public static final Validator POINTER_LOCATION_VALIDATOR = sBooleanValidator;

        /**
         * Disable Immersive Message
         * @hide
         */
        public static final String DISABLE_IMMERSIVE_MESSAGE = "disable_immersive_message";

        /**
         * Disable FC Notifications
         * @hide
         */
        public static final String DISABLE_FC_NOTIFICATIONS = "disable_fc_notifications";

        /**
         * Force expanded notifications on all apps that support it.
         * @hide
         */
        public static final String FORCE_EXPANDED_NOTIFICATIONS = "force_expanded_notifications";

        /**
         * Show touch positions on screen?
         * 0 = no
         * 1 = yes
         * @hide
         */
        public static final String SHOW_TOUCHES = "show_touches";

        /** @hide */
        public static final Validator SHOW_TOUCHES_VALIDATOR = sBooleanValidator;

        /**
         * Log raw orientation data from
         * {@link com.android.server.policy.WindowOrientationListener} for use with the
         * orientationplot.py tool.
         * 0 = no
         * 1 = yes
         * @hide
         */
        public static final String WINDOW_ORIENTATION_LISTENER_LOG =
                "window_orientation_listener_log";

        /** @hide */
        public static final Validator WINDOW_ORIENTATION_LISTENER_LOG_VALIDATOR = sBooleanValidator;

        /**
         * @deprecated Use {@link android.provider.Settings.Global#POWER_SOUNDS_ENABLED}
         * instead
         * @hide
         */
        @Deprecated
        public static final String POWER_SOUNDS_ENABLED = Global.POWER_SOUNDS_ENABLED;

        /**
         * @deprecated Use {@link android.provider.Settings.Global#DOCK_SOUNDS_ENABLED}
         * instead
         * @hide
         */
        @Deprecated
        public static final String DOCK_SOUNDS_ENABLED = Global.DOCK_SOUNDS_ENABLED;

        /**
         * Whether to play sounds when the keyguard is shown and dismissed.
         * @hide
         */
        public static final String LOCKSCREEN_SOUNDS_ENABLED = "lockscreen_sounds_enabled";

        /** @hide */
        public static final Validator LOCKSCREEN_SOUNDS_ENABLED_VALIDATOR = sBooleanValidator;

        /**
         * Whether the lockscreen should be completely disabled.
         * @hide
         */
        public static final String LOCKSCREEN_DISABLED = "lockscreen.disabled";

        /** @hide */
        public static final Validator LOCKSCREEN_DISABLED_VALIDATOR = sBooleanValidator;

        /**
         * @deprecated Use {@link android.provider.Settings.Global#LOW_BATTERY_SOUND}
         * instead
         * @hide
         */
        @Deprecated
        public static final String LOW_BATTERY_SOUND = Global.LOW_BATTERY_SOUND;

        /**
         * @deprecated Use {@link android.provider.Settings.Global#DESK_DOCK_SOUND}
         * instead
         * @hide
         */
        @Deprecated
        public static final String DESK_DOCK_SOUND = Global.DESK_DOCK_SOUND;

        /**
         * @deprecated Use {@link android.provider.Settings.Global#DESK_UNDOCK_SOUND}
         * instead
         * @hide
         */
        @Deprecated
        public static final String DESK_UNDOCK_SOUND = Global.DESK_UNDOCK_SOUND;

        /**
         * @deprecated Use {@link android.provider.Settings.Global#CAR_DOCK_SOUND}
         * instead
         * @hide
         */
        @Deprecated
        public static final String CAR_DOCK_SOUND = Global.CAR_DOCK_SOUND;

        /**
         * @deprecated Use {@link android.provider.Settings.Global#CAR_UNDOCK_SOUND}
         * instead
         * @hide
         */
        @Deprecated
        public static final String CAR_UNDOCK_SOUND = Global.CAR_UNDOCK_SOUND;

        /**
         * @deprecated Use {@link android.provider.Settings.Global#LOCK_SOUND}
         * instead
         * @hide
         */
        @Deprecated
        public static final String LOCK_SOUND = Global.LOCK_SOUND;

         /**
         * Whether the notification light will be allowed when in zen mode during downtime
         * @hide
         */
        public static final String ALLOW_LIGHTS = "allow_lights";

        /**
         * @deprecated Use {@link android.provider.Settings.Global#UNLOCK_SOUND}
         * instead
         * @hide
         */
        @Deprecated
        public static final String UNLOCK_SOUND = Global.UNLOCK_SOUND;

        /**
         * Receive incoming SIP calls?
         * 0 = no
         * 1 = yes
         * @hide
         */
        public static final String SIP_RECEIVE_CALLS = "sip_receive_calls";

        /** @hide */
        public static final Validator SIP_RECEIVE_CALLS_VALIDATOR = sBooleanValidator;

        /**
         * Call Preference String.
         * "SIP_ALWAYS" : Always use SIP with network access
         * "SIP_ADDRESS_ONLY" : Only if destination is a SIP address
         * @hide
         */
        public static final String SIP_CALL_OPTIONS = "sip_call_options";

        /** @hide */
        public static final Validator SIP_CALL_OPTIONS_VALIDATOR = new DiscreteValueValidator(
                new String[] {"SIP_ALWAYS", "SIP_ADDRESS_ONLY"});

        /**
         * One of the sip call options: Always use SIP with network access.
         * @hide
         */
        public static final String SIP_ALWAYS = "SIP_ALWAYS";

        /** @hide */
        public static final Validator SIP_ALWAYS_VALIDATOR = sBooleanValidator;

        /**
         * One of the sip call options: Only if destination is a SIP address.
         * @hide
         */
        public static final String SIP_ADDRESS_ONLY = "SIP_ADDRESS_ONLY";

        /** @hide */
        public static final Validator SIP_ADDRESS_ONLY_VALIDATOR = sBooleanValidator;

        /**
         * @deprecated Use SIP_ALWAYS or SIP_ADDRESS_ONLY instead.  Formerly used to indicate that
         * the user should be prompted each time a call is made whether it should be placed using
         * SIP.  The {@link com.android.providers.settings.DatabaseHelper} replaces this with
         * SIP_ADDRESS_ONLY.
         * @hide
         */
        @Deprecated
        public static final String SIP_ASK_ME_EACH_TIME = "SIP_ASK_ME_EACH_TIME";

        /** @hide */
        public static final Validator SIP_ASK_ME_EACH_TIME_VALIDATOR = sBooleanValidator;

        /**
         * Pointer speed setting.
         * This is an integer value in a range between -7 and +7, so there are 15 possible values.
         *   -7 = slowest
         *    0 = default speed
         *   +7 = fastest
         * @hide
         */
        public static final String POINTER_SPEED = "pointer_speed";

        /** @hide */
        public static final Validator POINTER_SPEED_VALIDATOR =
                new InclusiveFloatRangeValidator(-7, 7);

        /**
         * Whether lock-to-app will be triggered by long-press on recents.
         * @hide
         */
        public static final String LOCK_TO_APP_ENABLED = "lock_to_app_enabled";

        /** @hide */
        public static final Validator LOCK_TO_APP_ENABLED_VALIDATOR = sBooleanValidator;

        /**
         * Enable/Disable screenshot sound
         * @hide
         */
        public static final String SCREENSHOT_SOUND = "screenshot_sound";

        /**
         * Whether to display set of animations when prompting the power menu
         *
         * @hide
         */
        public static final String POWER_MENU_ANIMATIONS = "power_menu_animations";

        /**
         * Alternative recent apps integration using OmniSwitch
         * @hide
         */
        public static final String RECENTS_USE_OMNISWITCH = "recents_use_omniswitch";

        /**
         * I am the lolrus.
         * <p>
         * Nonzero values indicate that the user has a bukkit.
         * Backward-compatible with <code>PrefGetPreference(prefAllowEasterEggs)</code>.
         * @hide
         */
        public static final String EGG_MODE = "egg_mode";

        /** @hide */
        public static final Validator EGG_MODE_VALIDATOR = new Validator() {
            @Override
            public boolean validate(String value) {
                try {
                    return Long.parseLong(value) >= 0;
                } catch (NumberFormatException e) {
                    return false;
                }
            }
        };

        /**
         * IMPORTANT: If you add a new public settings you also have to add it to
         * PUBLIC_SETTINGS below. If the new setting is hidden you have to add
         * it to PRIVATE_SETTINGS below. Also add a validator that can validate
         * the setting value. See an example above.
         */

       /** Whether to allow one finger quick settings expansion on the right side of the statusbar.
        *
        * @hide
        */
       public static final String STATUS_BAR_QUICK_QS_PULLDOWN = "status_bar_quick_qs_pulldown";

        /**
	     * Enable blocking wakelock
	     * @hide
	     */
	   public static final String WAKELOCK_BLOCKING_ENABLED = "wakelock_blocking_enabled";

	    /**
	     * List of wakelock blocks selected
	     * @hide
	     */
	   public static final String WAKELOCK_BLOCKING_LIST = "wakelock_blocking_list";

        /**
         * Immersive recents options
         *
         * 0 = Default AOSP look
         * 1 = Statusbar only
         * 2 = Navbar only
         * 3 = Fullscreen
         */
        public static final String IMMERSIVE_RECENTS = "immersive_recents";

        /**
         * Hide lockscreen date
         * @hide
         */
        public static final String HIDE_LOCKSCREEN_DATE = "hide_lockscreen_date";

        /**
         * Hide lockscreen clock
         * @hide
         */
        public static final String HIDE_LOCKSCREEN_CLOCK = "hide_lockscreen_clock";

        /**
         * whether to enable or disable vibration on succesful fingerprint auth
         * @hide
         */
        public static final String FINGERPRINT_SUCCESS_VIB = "fingerprint_success_vib";

        /**
         * Enable/disable overwrite default value for ambient display
         * @hide
         */
        public static final String DOZE_OVERWRITE_VALUE = "doze_overwrite_value";

        /**
         * Duration in for ambient display
         * @hide
         */
        public static final String DOZE_PULSE_DURATION_IN = "doze_pulse_duration_in";

        /**
         * Duration out for ambient display
         * @hide
         */
        public static final String DOZE_PULSE_DURATION_OUT = "doze_pulse_duration_out";

        /**
         * Duration visible for ambient display
         * @hide
         */
        public static final String DOZE_PULSE_DURATION_VISIBLE = "doze_pulse_duration_visible";

        /**
         * Pulse if there is notifications for ambient display
         * @hide
         */
        public static final String DOZE_PULSE_ON_NOTIFICATIONS = "doze_pulse_on_notifications";

        /**
         * Pulse if the pickup sensor detects movement
         * @hide
         */
        public static final String DOZE_PULSE_ON_PICKUP = "doze_pulse_on_pickup";

        /**
         * custom screen brightness for doze mode
         * @hide
         */
        public static final String DOZE_SCREEN_BRIGHTNESS = "doze_screen_brightness";

        /**
         * Hide lockscreen date
         * @hide
         */
        public static final String HIDE_LOCKSCREEN_ALARM = "hide_lockscreen_alarm";

       /**
        * USB Data automatic unlock
        */
       public static final String USB_DATA_AUTO_UNLOCK = "usb_data_auto_unlock";

       /**
        * MediaScanner behavior on boot.
        * 0 = enabled
        * 1 = ask (notification)
        * 2 = disabled
        * @hide
        */
        public static final String MEDIA_SCANNER_ON_BOOT = "media_scanner_on_boot";

	    /**
         * Whether the phone volume up / down effect should be played
         * @hide
         */
        public static final String VOLUME_ADJUST_SOUNDS_ENABLED = "volume_adjust_sounds_enabled";

        public static final String ANIMATION_CONTROLS_NO_OVERRIDE = "animation_controls_no_override";

        public static final String ANIMATION_CONTROLS_EXIT_ONLY = "animation_controls_exit_only";

        public static final String ANIMATION_CONTROLS_REVERSE_EXIT = "animation_controls_reverse_exit";

        /**  
         * AOKP Custom System Animations
         * @hide
         */  
        public static final String[] ACTIVITY_ANIMATION_CONTROLS = new String[] {  
                "activity_open",
                "activity_close",
                "task_open",  
                "task_close",  
                "task_to_front",
                "task_to_back",  
                "wallpaper_open",  
                "wallpaper_close",  
                "wallpaper_intra_open",  
                "wallpaper_intra_close",
                "task_open_behind", 
        };  
        public static final String ANIMATION_CONTROLS_DURATION = "animation_controls_duration";

        /**
         * Toast animations
         *
         * @hide
         */
        public static final String TOAST_ANIMATION = "toast_animation";

        /**
         * ListView Animations
         * 0 == None
         * 1 == Wave (Left)
         * 2 == Wave (Right)
         * 3 == Scale
         * 4 == Alpha
         * 5 == Stack (Top)
         * 6 == Stack (Bottom)
         * 7 == Translate (Left)
         * 8 == Translate (Right)
         * @hide
         */
        public static final String LISTVIEW_ANIMATION = "listview_animation";

        /**
         * ListView Interpolators
         * 0 == None
         * 1 == accelerate_interpolator
         * 2 == decelerate_interpolator
         * 3 == accelerate_decelerate_interpolator
         * 4 == anticipate_interpolator
         * 5 == overshoot_interpolator
         * 6 == anticipate_overshoot_interpolator
         * 7 == bounce_interpolator
         * @hide
         */
        public static final String LISTVIEW_INTERPOLATOR = "listview_interpolator";

        /**
         * Whether to prevent loud volume levels when headset is first plugged in.
         * @hide
         */
        public static final String SAFE_HEADSET_VOLUME = "safe_headset_volume";

        /**
         * Whether to mute annoying notifications
         * @hide
         */
        public static final String MUTE_ANNOYING_NOTIFICATIONS_THRESHOLD =
                "mute_annoying_notifications_threshold";

        /**
         * Volume key controls ringtone or media sound stream
         *
         * @hide
         */
        public static final String VOLUME_KEYS_CONTROL_MEDIA_STREAM = "volume_keys_control_media_stream";

        /**
         * Volume keys control cursor in text fields (default is 0)
         * 0 - Disabled
         * 1 - Volume up/down moves cursor left/right
         * 2 - Volume up/down moves cursor right/left
         * @hide
         */
        public static final String VOLUME_KEY_CURSOR_CONTROL = "volume_key_cursor_control";

        /**
         * Whether to show statusbar clock in the keyguard
         * @hide
         */
        public static final String KEYGUARD_SHOW_CLOCK = "keyguard_show_clock";

        /**
         * Disable dashboard conditions in settings
         * @hide
         */
        public static final String DISABLE_DASHBOARD_CONDITIONS = "disable_dashboard_conditions";

        /**
         * Disable dashboard suggestions in settings
         * @hide
         */
        public static final String DISABLE_SUGGESTIONS = "disable_suggestions";

        /**
         * Remove tile summaries in settings
         * @hide
         */
        public static final String REMOVE_TILE_SUMMARY = "remove_tile_summary";

        /**
         * Dim amount control for power and reboot dialogs
         * @hide
         */
        public static final String POWER_REBOOT_DIALOG_DIM = "power_reboot_dialog_dim";

        /**
         * Volume rocker wake
         * @hide
         */
        public static final String VOLUME_ROCKER_WAKE = "volume_rocker_wake";

        /**
         * Whether or not volume button music controls should be enabled to seek media tracks
         * @hide
         */
        public static final String VOLUME_ROCKER_MUSIC_CONTROLS = "volume_rocker_music_controls";

        /**
         *  Enable flashlight notification
         * @hide
         */
        public static final String FLASHLIGHT_NOTIFICATION = "flashlight_notification";

        /**
         * Swap volume buttons when the screen is rotated
         * 0 - Disabled
         * 1 - Enabled (screen is rotated by 90 or 180 degrees: phone, hybrid)
         * 2 - Enabled (screen is rotated by 180 or 270 degrees: tablet)
         * @hide
         */
         public static final String SWAP_VOLUME_BUTTONS = "swap_volume_buttons";

        /**
         * Whether to control brightness from status bar
         *
         * @hide
         */
        public static final String STATUS_BAR_BRIGHTNESS_CONTROL = "status_bar_brightness_control";

        /**
         * This preference enables showing the power menu on LockScreen.
         * @hide
         */
        public static final String LOCKSCREEN_ENABLE_POWER_MENU = "lockscreen_enable_power_menu";

        /**
         * Change quick settings tiles animation style
         *
         * @hide
         */
        public static final String ANIM_TILE_STYLE = "anim_tile_style";

        /**
         * Change quick settings tiles animation duration
         *
         * @hide
         */
        public static final String ANIM_TILE_DURATION = "anim_tile_duration";

        /**
         * Change quick settings tiles interpolator
         *
         * @hide
         */
        public static final String ANIM_TILE_INTERPOLATOR = "anim_tile_interpolator";

        /**
         * Defines the shortcuts to be shown on lockscreen
         * Usage is like this: target:icon|target:icon|target:icon
         * if :icon is not set, default application icon will be used
         * @hide
         */
        public static final String LOCKSCREEN_SHORTCUTS = "lockscreen_shortcuts";

        /**
         * Whether shorcuts open with normal or longpress
         * @hide
         */
        public static final String LOCKSCREEN_SHORTCUTS_LONGPRESS = "lockscreen_shortcuts_longpress";

        /**
         * Whether to show media art on lockscreen
         * @hide
         */
        public static final String LOCKSCREEN_MEDIA_METADATA = "lockscreen_media_metadata";
		
        /**
	     * whether to enable torch on lockscreen
         * @hide
         */
        public static final String KEYGUARD_TOGGLE_TORCH = "keyguard_toggle_torch";

        /**
         * Network traffic indicator, goes from least to greatest significant bitwise
         * 0 = Display up-stream traffic if set
         * 1 = Display down-stream traffic if set
         * 2 = Show as Byte/s if set
         * 16-31 = Refresh interval(ms) min: 250 max: 32750 default: 1000
         * @hide
         */
        public static final String NETWORK_TRAFFIC_STATE = "network_traffic_state";

        /**
         * Network stats Color style
         * @hide
         */
        public static final String NETWORK_TRAFFIC_COLOR = "network_traffic_color";

        /**
         * Whether or not to hide the network traffic indicator when there is no activity
         * @hide
         */
        public static final String NETWORK_TRAFFIC_AUTOHIDE = "network_traffic_autohide";

        /**
         * Network traffic inactivity threshold (default is 10 kBs)
         * @hide
         */
        public static final String NETWORK_TRAFFIC_AUTOHIDE_THRESHOLD = "network_traffic_autohide_threshold";

        /**
         * Whether to disable showing arrows in network traffic indicators
         * @hide
         */
        public static final String NETWORK_TRAFFIC_HIDEARROW = "network_traffic_hidearrow";

        /**
         * Toast icon
         * @hide
         */
        public static final String TOAST_ICON = "toast_icon";

        /**
         * Whether to hide the clock, show it in the right or left
         * position or show it in the center
         * 0: don't show the clock
         * 1: show the clock in the right position (LTR)
         * 2: show the clock in the center
         * 3: show the clock in the left position (LTR)
         * default: 1
         * @hide
         */
        public static final String STATUS_BAR_CLOCK = "status_bar_clock";

        /**
         * Display seconds next to clock in status bar
         * 0: don't show the clock seconds
         * 1: show the clock seconds
         * default: 0
         * @hide
         */
        public static final String STATUS_BAR_CLOCK_SECONDS = "status_bar_clock_seconds";

        /**
         * Display style of AM/PM next to clock in status bar
         * 0: Normal display (Eclair stock)
         * 1: Small display (Froyo stock)
         * 2: No display (Gingerbread/ICS stock)
         * default: 2
         * @hide
         */
        public static final String STATUS_BAR_AM_PM = "status_bar_am_pm";

        /**
         * Shows custom date before clock time
         * 0 - No Date
         * 1 - Small Date
         * 2 - Normal Date
         * @hide
         */
        public static final String STATUS_BAR_CLOCK_DATE_DISPLAY = "statusbar_clock_date_display";

        /**
         * Sets the date string style
         * 0 - Regular style
         * 1 - Lowercase
         * 2 - Uppercase
         * @hide
         */
        public static final String STATUS_BAR_CLOCK_DATE_STYLE = "statusbar_clock_date_style";

        /**
         * Stores the java DateFormat string for the date
         * @hide
         */
        public static final String STATUS_BAR_CLOCK_DATE_FORMAT = "statusbar_clock_date_format";


        /**
         * Settings to backup. This is here so that it's in the same place as the settings
         * keys and easy to update.
         *
         * NOTE: Settings are backed up and restored in the order they appear
         *       in this array. If you have one setting depending on another,
         *       make sure that they are ordered appropriately.
         *
         * @hide
         */
        public static final String[] SETTINGS_TO_BACKUP = {
            STAY_ON_WHILE_PLUGGED_IN,   // moved to global
            WIFI_USE_STATIC_IP,
            WIFI_STATIC_IP,
            WIFI_STATIC_GATEWAY,
            WIFI_STATIC_NETMASK,
            WIFI_STATIC_DNS1,
            WIFI_STATIC_DNS2,
            BLUETOOTH_DISCOVERABILITY,
            BLUETOOTH_DISCOVERABILITY_TIMEOUT,
            FONT_SCALE,
            DIM_SCREEN,
            SCREEN_OFF_TIMEOUT,
            SCREEN_BRIGHTNESS,
            SCREEN_BRIGHTNESS_MODE,
            SCREEN_AUTO_BRIGHTNESS_ADJ,
            VIBRATE_INPUT_DEVICES,
            MODE_RINGER_STREAMS_AFFECTED,
            TEXT_AUTO_REPLACE,
            TEXT_AUTO_CAPS,
            TEXT_AUTO_PUNCTUATE,
            TEXT_SHOW_PASSWORD,
            AUTO_TIME,                  // moved to global
            AUTO_TIME_ZONE,             // moved to global
            TIME_12_24,
            DATE_FORMAT,
            DTMF_TONE_WHEN_DIALING,
            DTMF_TONE_TYPE_WHEN_DIALING,
            HEARING_AID,
            TTY_MODE,
            MASTER_MONO,
            SOUND_EFFECTS_ENABLED,
            HAPTIC_FEEDBACK_ENABLED,
            POWER_SOUNDS_ENABLED,       // moved to global
            DOCK_SOUNDS_ENABLED,        // moved to global
            LOCKSCREEN_SOUNDS_ENABLED,
            SHOW_WEB_SUGGESTIONS,
            SIP_CALL_OPTIONS,
            SIP_RECEIVE_CALLS,
            POINTER_SPEED,
            VIBRATE_WHEN_RINGING,
            RINGTONE,
            LOCK_TO_APP_ENABLED,
            NOTIFICATION_SOUND,
            ACCELEROMETER_ROTATION,
            STATUS_BAR_CLOCK,
            STATUS_BAR_CLOCK_SECONDS,
            STATUS_BAR_AM_PM,
            STATUS_BAR_CLOCK_DATE_DISPLAY,
            STATUS_BAR_CLOCK_DATE_STYLE,
            STATUS_BAR_CLOCK_DATE_FORMAT,
            NOTIFICATION_LIGHT_SCREEN_ON,
            ALLOW_LIGHTS
        };

        /**
         * These are all public system settings
         *
         * @hide
         */
        public static final Set<String> PUBLIC_SETTINGS = new ArraySet<>();
        static {
            PUBLIC_SETTINGS.add(END_BUTTON_BEHAVIOR);
            PUBLIC_SETTINGS.add(WIFI_USE_STATIC_IP);
            PUBLIC_SETTINGS.add(WIFI_STATIC_IP);
            PUBLIC_SETTINGS.add(WIFI_STATIC_GATEWAY);
            PUBLIC_SETTINGS.add(WIFI_STATIC_NETMASK);
            PUBLIC_SETTINGS.add(WIFI_STATIC_DNS1);
            PUBLIC_SETTINGS.add(WIFI_STATIC_DNS2);
            PUBLIC_SETTINGS.add(BLUETOOTH_DISCOVERABILITY);
            PUBLIC_SETTINGS.add(BLUETOOTH_DISCOVERABILITY_TIMEOUT);
            PUBLIC_SETTINGS.add(NEXT_ALARM_FORMATTED);
            PUBLIC_SETTINGS.add(FONT_SCALE);
            PUBLIC_SETTINGS.add(DIM_SCREEN);
            PUBLIC_SETTINGS.add(SCREEN_OFF_TIMEOUT);
            PUBLIC_SETTINGS.add(SCREEN_BRIGHTNESS);
            PUBLIC_SETTINGS.add(SCREEN_BRIGHTNESS_MODE);
            PUBLIC_SETTINGS.add(MODE_RINGER_STREAMS_AFFECTED);
            PUBLIC_SETTINGS.add(MUTE_STREAMS_AFFECTED);
            PUBLIC_SETTINGS.add(VIBRATE_ON);
            PUBLIC_SETTINGS.add(VOLUME_RING);
            PUBLIC_SETTINGS.add(VOLUME_SYSTEM);
            PUBLIC_SETTINGS.add(VOLUME_VOICE);
            PUBLIC_SETTINGS.add(VOLUME_MUSIC);
            PUBLIC_SETTINGS.add(VOLUME_ALARM);
            PUBLIC_SETTINGS.add(VOLUME_NOTIFICATION);
            PUBLIC_SETTINGS.add(VOLUME_BLUETOOTH_SCO);
            PUBLIC_SETTINGS.add(RINGTONE);
            PUBLIC_SETTINGS.add(NOTIFICATION_SOUND);
            PUBLIC_SETTINGS.add(ALARM_ALERT);
            PUBLIC_SETTINGS.add(TEXT_AUTO_REPLACE);
            PUBLIC_SETTINGS.add(TEXT_AUTO_CAPS);
            PUBLIC_SETTINGS.add(TEXT_AUTO_PUNCTUATE);
            PUBLIC_SETTINGS.add(TEXT_SHOW_PASSWORD);
            PUBLIC_SETTINGS.add(SHOW_GTALK_SERVICE_STATUS);
            PUBLIC_SETTINGS.add(WALLPAPER_ACTIVITY);
            PUBLIC_SETTINGS.add(TIME_12_24);
            PUBLIC_SETTINGS.add(DATE_FORMAT);
            PUBLIC_SETTINGS.add(SETUP_WIZARD_HAS_RUN);
            PUBLIC_SETTINGS.add(ACCELEROMETER_ROTATION);
            PUBLIC_SETTINGS.add(USER_ROTATION);
            PUBLIC_SETTINGS.add(DTMF_TONE_WHEN_DIALING);
            PUBLIC_SETTINGS.add(SOUND_EFFECTS_ENABLED);
            PUBLIC_SETTINGS.add(HAPTIC_FEEDBACK_ENABLED);
            PUBLIC_SETTINGS.add(SHOW_WEB_SUGGESTIONS);
            PUBLIC_SETTINGS.add(VIBRATE_WHEN_RINGING);
        }

        /**
         * These are all hidden system settings.
         *
         * @hide
         */
        public static final Set<String> PRIVATE_SETTINGS = new ArraySet<>();
        static {
            PRIVATE_SETTINGS.add(WIFI_USE_STATIC_IP);
            PRIVATE_SETTINGS.add(END_BUTTON_BEHAVIOR);
            PRIVATE_SETTINGS.add(ADVANCED_SETTINGS);
            PRIVATE_SETTINGS.add(SCREEN_AUTO_BRIGHTNESS_ADJ);
            PRIVATE_SETTINGS.add(VIBRATE_INPUT_DEVICES);
            PRIVATE_SETTINGS.add(VOLUME_MASTER);
            PRIVATE_SETTINGS.add(MASTER_MONO);
            PRIVATE_SETTINGS.add(NOTIFICATIONS_USE_RING_VOLUME);
            PRIVATE_SETTINGS.add(VIBRATE_IN_SILENT);
            PRIVATE_SETTINGS.add(MEDIA_BUTTON_RECEIVER);
            PRIVATE_SETTINGS.add(HIDE_ROTATION_LOCK_TOGGLE_FOR_ACCESSIBILITY);
            PRIVATE_SETTINGS.add(DTMF_TONE_TYPE_WHEN_DIALING);
            PRIVATE_SETTINGS.add(HEARING_AID);
            PRIVATE_SETTINGS.add(TTY_MODE);
            PRIVATE_SETTINGS.add(NOTIFICATION_LIGHT_PULSE);
            PRIVATE_SETTINGS.add(POINTER_LOCATION);
            PRIVATE_SETTINGS.add(SHOW_TOUCHES);
            PRIVATE_SETTINGS.add(WINDOW_ORIENTATION_LISTENER_LOG);
            PRIVATE_SETTINGS.add(POWER_SOUNDS_ENABLED);
            PRIVATE_SETTINGS.add(DOCK_SOUNDS_ENABLED);
            PRIVATE_SETTINGS.add(LOCKSCREEN_SOUNDS_ENABLED);
            PRIVATE_SETTINGS.add(LOCKSCREEN_DISABLED);
            PRIVATE_SETTINGS.add(LOW_BATTERY_SOUND);
            PRIVATE_SETTINGS.add(DESK_DOCK_SOUND);
            PRIVATE_SETTINGS.add(DESK_UNDOCK_SOUND);
            PRIVATE_SETTINGS.add(CAR_DOCK_SOUND);
            PRIVATE_SETTINGS.add(CAR_UNDOCK_SOUND);
            PRIVATE_SETTINGS.add(LOCK_SOUND);
            PRIVATE_SETTINGS.add(UNLOCK_SOUND);
            PRIVATE_SETTINGS.add(SIP_RECEIVE_CALLS);
            PRIVATE_SETTINGS.add(SIP_CALL_OPTIONS);
            PRIVATE_SETTINGS.add(SIP_ALWAYS);
            PRIVATE_SETTINGS.add(SIP_ADDRESS_ONLY);
            PRIVATE_SETTINGS.add(SIP_ASK_ME_EACH_TIME);
            PRIVATE_SETTINGS.add(POINTER_SPEED);
            PRIVATE_SETTINGS.add(LOCK_TO_APP_ENABLED);
            PRIVATE_SETTINGS.add(EGG_MODE);
        }

        /**
         * These are all public system settings
         *
         * @hide
         */
        public static final Map<String, Validator> VALIDATORS = new ArrayMap<>();
        static {
            VALIDATORS.put(END_BUTTON_BEHAVIOR,END_BUTTON_BEHAVIOR_VALIDATOR);
            VALIDATORS.put(WIFI_USE_STATIC_IP, WIFI_USE_STATIC_IP_VALIDATOR);
            VALIDATORS.put(BLUETOOTH_DISCOVERABILITY, BLUETOOTH_DISCOVERABILITY_VALIDATOR);
            VALIDATORS.put(BLUETOOTH_DISCOVERABILITY_TIMEOUT,
                    BLUETOOTH_DISCOVERABILITY_TIMEOUT_VALIDATOR);
            VALIDATORS.put(NEXT_ALARM_FORMATTED, NEXT_ALARM_FORMATTED_VALIDATOR);
            VALIDATORS.put(FONT_SCALE, FONT_SCALE_VALIDATOR);
            VALIDATORS.put(DIM_SCREEN, DIM_SCREEN_VALIDATOR);
            VALIDATORS.put(SCREEN_OFF_TIMEOUT, SCREEN_OFF_TIMEOUT_VALIDATOR);
            VALIDATORS.put(SCREEN_BRIGHTNESS, SCREEN_BRIGHTNESS_VALIDATOR);
            VALIDATORS.put(SCREEN_BRIGHTNESS_MODE, SCREEN_BRIGHTNESS_MODE_VALIDATOR);
            VALIDATORS.put(MODE_RINGER_STREAMS_AFFECTED, MODE_RINGER_STREAMS_AFFECTED_VALIDATOR);
            VALIDATORS.put(MUTE_STREAMS_AFFECTED, MUTE_STREAMS_AFFECTED_VALIDATOR);
            VALIDATORS.put(VIBRATE_ON, VIBRATE_ON_VALIDATOR);
            VALIDATORS.put(RINGTONE, RINGTONE_VALIDATOR);
            VALIDATORS.put(NOTIFICATION_SOUND, NOTIFICATION_SOUND_VALIDATOR);
            VALIDATORS.put(ALARM_ALERT, ALARM_ALERT_VALIDATOR);
            VALIDATORS.put(TEXT_AUTO_REPLACE, TEXT_AUTO_REPLACE_VALIDATOR);
            VALIDATORS.put(TEXT_AUTO_CAPS, TEXT_AUTO_CAPS_VALIDATOR);
            VALIDATORS.put(TEXT_AUTO_PUNCTUATE, TEXT_AUTO_PUNCTUATE_VALIDATOR);
            VALIDATORS.put(TEXT_SHOW_PASSWORD, TEXT_SHOW_PASSWORD_VALIDATOR);
            VALIDATORS.put(SHOW_GTALK_SERVICE_STATUS, SHOW_GTALK_SERVICE_STATUS_VALIDATOR);
            VALIDATORS.put(WALLPAPER_ACTIVITY, WALLPAPER_ACTIVITY_VALIDATOR);
            VALIDATORS.put(TIME_12_24, TIME_12_24_VALIDATOR);
            VALIDATORS.put(DATE_FORMAT, DATE_FORMAT_VALIDATOR);
            VALIDATORS.put(SETUP_WIZARD_HAS_RUN, SETUP_WIZARD_HAS_RUN_VALIDATOR);
            VALIDATORS.put(ACCELEROMETER_ROTATION, ACCELEROMETER_ROTATION_VALIDATOR);
            VALIDATORS.put(USER_ROTATION, USER_ROTATION_VALIDATOR);
            VALIDATORS.put(DTMF_TONE_WHEN_DIALING, DTMF_TONE_WHEN_DIALING_VALIDATOR);
            VALIDATORS.put(SOUND_EFFECTS_ENABLED, SOUND_EFFECTS_ENABLED_VALIDATOR);
            VALIDATORS.put(HAPTIC_FEEDBACK_ENABLED, HAPTIC_FEEDBACK_ENABLED_VALIDATOR);
            VALIDATORS.put(SHOW_WEB_SUGGESTIONS, SHOW_WEB_SUGGESTIONS_VALIDATOR);
            VALIDATORS.put(WIFI_USE_STATIC_IP, WIFI_USE_STATIC_IP_VALIDATOR);
            VALIDATORS.put(END_BUTTON_BEHAVIOR, END_BUTTON_BEHAVIOR_VALIDATOR);
            VALIDATORS.put(ADVANCED_SETTINGS, ADVANCED_SETTINGS_VALIDATOR);
            VALIDATORS.put(SCREEN_AUTO_BRIGHTNESS_ADJ, SCREEN_AUTO_BRIGHTNESS_ADJ_VALIDATOR);
            VALIDATORS.put(VIBRATE_INPUT_DEVICES, VIBRATE_INPUT_DEVICES_VALIDATOR);
            VALIDATORS.put(MASTER_MONO, MASTER_MONO_VALIDATOR);
            VALIDATORS.put(NOTIFICATIONS_USE_RING_VOLUME, NOTIFICATIONS_USE_RING_VOLUME_VALIDATOR);
            VALIDATORS.put(VIBRATE_IN_SILENT, VIBRATE_IN_SILENT_VALIDATOR);
            VALIDATORS.put(MEDIA_BUTTON_RECEIVER, MEDIA_BUTTON_RECEIVER_VALIDATOR);
            VALIDATORS.put(HIDE_ROTATION_LOCK_TOGGLE_FOR_ACCESSIBILITY,
                    HIDE_ROTATION_LOCK_TOGGLE_FOR_ACCESSIBILITY_VALIDATOR);
            VALIDATORS.put(VIBRATE_WHEN_RINGING, VIBRATE_WHEN_RINGING_VALIDATOR);
            VALIDATORS.put(DTMF_TONE_TYPE_WHEN_DIALING, DTMF_TONE_TYPE_WHEN_DIALING_VALIDATOR);
            VALIDATORS.put(HEARING_AID, HEARING_AID_VALIDATOR);
            VALIDATORS.put(TTY_MODE, TTY_MODE_VALIDATOR);
            VALIDATORS.put(NOTIFICATION_LIGHT_PULSE, NOTIFICATION_LIGHT_PULSE_VALIDATOR);
            VALIDATORS.put(POINTER_LOCATION, POINTER_LOCATION_VALIDATOR);
            VALIDATORS.put(SHOW_TOUCHES, SHOW_TOUCHES_VALIDATOR);
            VALIDATORS.put(WINDOW_ORIENTATION_LISTENER_LOG,
                    WINDOW_ORIENTATION_LISTENER_LOG_VALIDATOR);
            VALIDATORS.put(LOCKSCREEN_SOUNDS_ENABLED, LOCKSCREEN_SOUNDS_ENABLED_VALIDATOR);
            VALIDATORS.put(LOCKSCREEN_DISABLED, LOCKSCREEN_DISABLED_VALIDATOR);
            VALIDATORS.put(SIP_RECEIVE_CALLS, SIP_RECEIVE_CALLS_VALIDATOR);
            VALIDATORS.put(SIP_CALL_OPTIONS, SIP_CALL_OPTIONS_VALIDATOR);
            VALIDATORS.put(SIP_ALWAYS, SIP_ALWAYS_VALIDATOR);
            VALIDATORS.put(SIP_ADDRESS_ONLY, SIP_ADDRESS_ONLY_VALIDATOR);
            VALIDATORS.put(SIP_ASK_ME_EACH_TIME, SIP_ASK_ME_EACH_TIME_VALIDATOR);
            VALIDATORS.put(POINTER_SPEED, POINTER_SPEED_VALIDATOR);
            VALIDATORS.put(LOCK_TO_APP_ENABLED, LOCK_TO_APP_ENABLED_VALIDATOR);
            VALIDATORS.put(EGG_MODE, EGG_MODE_VALIDATOR);
            VALIDATORS.put(WIFI_STATIC_IP, WIFI_STATIC_IP_VALIDATOR);
            VALIDATORS.put(WIFI_STATIC_GATEWAY, WIFI_STATIC_GATEWAY_VALIDATOR);
            VALIDATORS.put(WIFI_STATIC_NETMASK, WIFI_STATIC_NETMASK_VALIDATOR);
            VALIDATORS.put(WIFI_STATIC_DNS1, WIFI_STATIC_DNS1_VALIDATOR);
            VALIDATORS.put(WIFI_STATIC_DNS2, WIFI_STATIC_DNS2_VALIDATOR);
        }

        /**
         * These entries are considered common between the personal and the managed profile,
         * since the managed profile doesn't get to change them.
         */
        private static final Set<String> CLONE_TO_MANAGED_PROFILE = new ArraySet<>();
        static {
            CLONE_TO_MANAGED_PROFILE.add(DATE_FORMAT);
            CLONE_TO_MANAGED_PROFILE.add(HAPTIC_FEEDBACK_ENABLED);
            CLONE_TO_MANAGED_PROFILE.add(SOUND_EFFECTS_ENABLED);
            CLONE_TO_MANAGED_PROFILE.add(TEXT_SHOW_PASSWORD);
            CLONE_TO_MANAGED_PROFILE.add(TIME_12_24);
        }

        /** @hide */
        public static void getCloneToManagedProfileSettings(Set<String> outKeySet) {
            outKeySet.addAll(CLONE_TO_MANAGED_PROFILE);
        }

        /**
         * When to use Wi-Fi calling
         *
         * @see android.telephony.TelephonyManager.WifiCallingChoices
         * @hide
         */
        public static final String WHEN_TO_MAKE_WIFI_CALLS = "when_to_make_wifi_calls";

        // Settings moved to Settings.Secure

        /**
         * @deprecated Use {@link android.provider.Settings.Global#ADB_ENABLED}
         * instead
         */
        @Deprecated
        public static final String ADB_ENABLED = Global.ADB_ENABLED;

        /**
         * @deprecated Use {@link android.provider.Settings.Secure#ANDROID_ID} instead
         */
        @Deprecated
        public static final String ANDROID_ID = Secure.ANDROID_ID;

        /**
         * @deprecated Use {@link android.provider.Settings.Global#BLUETOOTH_ON} instead
         */
        @Deprecated
        public static final String BLUETOOTH_ON = Global.BLUETOOTH_ON;

        /**
         * @deprecated Use {@link android.provider.Settings.Global#DATA_ROAMING} instead
         */
        @Deprecated
        public static final String DATA_ROAMING = Global.DATA_ROAMING;

        /**
         * @deprecated Use {@link android.provider.Settings.Global#DEVICE_PROVISIONED} instead
         */
        @Deprecated
        public static final String DEVICE_PROVISIONED = Global.DEVICE_PROVISIONED;

        /**
         * @deprecated Use {@link android.provider.Settings.Global#HTTP_PROXY} instead
         */
        @Deprecated
        public static final String HTTP_PROXY = Global.HTTP_PROXY;

        /**
         * @deprecated Use {@link android.provider.Settings.Secure#INSTALL_NON_MARKET_APPS} instead
         */
        @Deprecated
        public static final String INSTALL_NON_MARKET_APPS = Secure.INSTALL_NON_MARKET_APPS;

        /**
         * @deprecated Use {@link android.provider.Settings.Secure#LOCATION_PROVIDERS_ALLOWED}
         * instead
         */
        @Deprecated
        public static final String LOCATION_PROVIDERS_ALLOWED = Secure.LOCATION_PROVIDERS_ALLOWED;

        /**
         * @deprecated Use {@link android.provider.Settings.Secure#LOGGING_ID} instead
         */
        @Deprecated
        public static final String LOGGING_ID = Secure.LOGGING_ID;

        /**
         * @deprecated Use {@link android.provider.Settings.Global#NETWORK_PREFERENCE} instead
         */
        @Deprecated
        public static final String NETWORK_PREFERENCE = Global.NETWORK_PREFERENCE;

        /**
         * @deprecated Use {@link android.provider.Settings.Secure#PARENTAL_CONTROL_ENABLED}
         * instead
         */
        @Deprecated
        public static final String PARENTAL_CONTROL_ENABLED = Secure.PARENTAL_CONTROL_ENABLED;

        /**
         * @deprecated Use {@link android.provider.Settings.Secure#PARENTAL_CONTROL_LAST_UPDATE}
         * instead
         */
        @Deprecated
        public static final String PARENTAL_CONTROL_LAST_UPDATE = Secure.PARENTAL_CONTROL_LAST_UPDATE;

        /**
         * @deprecated Use {@link android.provider.Settings.Secure#PARENTAL_CONTROL_REDIRECT_URL}
         * instead
         */
        @Deprecated
        public static final String PARENTAL_CONTROL_REDIRECT_URL =
            Secure.PARENTAL_CONTROL_REDIRECT_URL;

        /**
         * @deprecated Use {@link android.provider.Settings.Secure#SETTINGS_CLASSNAME} instead
         */
        @Deprecated
        public static final String SETTINGS_CLASSNAME = Secure.SETTINGS_CLASSNAME;

        /**
         * @deprecated Use {@link android.provider.Settings.Global#USB_MASS_STORAGE_ENABLED} instead
         */
        @Deprecated
        public static final String USB_MASS_STORAGE_ENABLED = Global.USB_MASS_STORAGE_ENABLED;

        /**
         * @deprecated Use {@link android.provider.Settings.Global#USE_GOOGLE_MAIL} instead
         */
        @Deprecated
        public static final String USE_GOOGLE_MAIL = Global.USE_GOOGLE_MAIL;

       /**
         * @deprecated Use
         * {@link android.provider.Settings.Global#WIFI_MAX_DHCP_RETRY_COUNT} instead
         */
        @Deprecated
        public static final String WIFI_MAX_DHCP_RETRY_COUNT = Global.WIFI_MAX_DHCP_RETRY_COUNT;

        /**
         * @deprecated Use
         * {@link android.provider.Settings.Global#WIFI_MOBILE_DATA_TRANSITION_WAKELOCK_TIMEOUT_MS} instead
         */
        @Deprecated
        public static final String WIFI_MOBILE_DATA_TRANSITION_WAKELOCK_TIMEOUT_MS =
                Global.WIFI_MOBILE_DATA_TRANSITION_WAKELOCK_TIMEOUT_MS;

        /**
         * @deprecated Use
         * {@link android.provider.Settings.Global#WIFI_NETWORKS_AVAILABLE_NOTIFICATION_ON} instead
         */
        @Deprecated
        public static final String WIFI_NETWORKS_AVAILABLE_NOTIFICATION_ON =
                Global.WIFI_NETWORKS_AVAILABLE_NOTIFICATION_ON;

        /**
         * wake up when plugged or unplugged
         *
         * @hide
         */
        public static final String WAKEUP_WHEN_PLUGGED_UNPLUGGED = "wakeup_when_plugged_unplugged";

        /**
         * @deprecated Use
         * {@link android.provider.Settings.Global#WIFI_NETWORKS_AVAILABLE_REPEAT_DELAY} instead
         */
        @Deprecated
        public static final String WIFI_NETWORKS_AVAILABLE_REPEAT_DELAY =
                Global.WIFI_NETWORKS_AVAILABLE_REPEAT_DELAY;

        /**
         * @deprecated Use {@link android.provider.Settings.Global#WIFI_NUM_OPEN_NETWORKS_KEPT}
         * instead
         */
        @Deprecated
        public static final String WIFI_NUM_OPEN_NETWORKS_KEPT = Global.WIFI_NUM_OPEN_NETWORKS_KEPT;

        /**
         * @deprecated Use {@link android.provider.Settings.Global#WIFI_ON} instead
         */
        @Deprecated
        public static final String WIFI_ON = Global.WIFI_ON;

        /**
         * @deprecated Use
         * {@link android.provider.Settings.Secure#WIFI_WATCHDOG_ACCEPTABLE_PACKET_LOSS_PERCENTAGE}
         * instead
         */
        @Deprecated
        public static final String WIFI_WATCHDOG_ACCEPTABLE_PACKET_LOSS_PERCENTAGE =
                Secure.WIFI_WATCHDOG_ACCEPTABLE_PACKET_LOSS_PERCENTAGE;

        /**
         * @deprecated Use {@link android.provider.Settings.Secure#WIFI_WATCHDOG_AP_COUNT} instead
         */
        @Deprecated
        public static final String WIFI_WATCHDOG_AP_COUNT = Secure.WIFI_WATCHDOG_AP_COUNT;

        /**
         * @deprecated Use
         * {@link android.provider.Settings.Secure#WIFI_WATCHDOG_BACKGROUND_CHECK_DELAY_MS} instead
         */
        @Deprecated
        public static final String WIFI_WATCHDOG_BACKGROUND_CHECK_DELAY_MS =
                Secure.WIFI_WATCHDOG_BACKGROUND_CHECK_DELAY_MS;

        /**
         * @deprecated Use
         * {@link android.provider.Settings.Secure#WIFI_WATCHDOG_BACKGROUND_CHECK_ENABLED} instead
         */
        @Deprecated
        public static final String WIFI_WATCHDOG_BACKGROUND_CHECK_ENABLED =
                Secure.WIFI_WATCHDOG_BACKGROUND_CHECK_ENABLED;

        /**
         * @deprecated Use
         * {@link android.provider.Settings.Secure#WIFI_WATCHDOG_BACKGROUND_CHECK_TIMEOUT_MS}
         * instead
         */
        @Deprecated
        public static final String WIFI_WATCHDOG_BACKGROUND_CHECK_TIMEOUT_MS =
                Secure.WIFI_WATCHDOG_BACKGROUND_CHECK_TIMEOUT_MS;

        /**
         * @deprecated Use
         * {@link android.provider.Settings.Secure#WIFI_WATCHDOG_INITIAL_IGNORED_PING_COUNT} instead
         */
        @Deprecated
        public static final String WIFI_WATCHDOG_INITIAL_IGNORED_PING_COUNT =
            Secure.WIFI_WATCHDOG_INITIAL_IGNORED_PING_COUNT;

        /**
         * @deprecated Use {@link android.provider.Settings.Secure#WIFI_WATCHDOG_MAX_AP_CHECKS}
         * instead
         */
        @Deprecated
        public static final String WIFI_WATCHDOG_MAX_AP_CHECKS = Secure.WIFI_WATCHDOG_MAX_AP_CHECKS;

        /**
         * @deprecated Use {@link android.provider.Settings.Global#WIFI_WATCHDOG_ON} instead
         */
        @Deprecated
        public static final String WIFI_WATCHDOG_ON = Global.WIFI_WATCHDOG_ON;

        /**
         * @deprecated Use {@link android.provider.Settings.Secure#WIFI_WATCHDOG_PING_COUNT} instead
         */
        @Deprecated
        public static final String WIFI_WATCHDOG_PING_COUNT = Secure.WIFI_WATCHDOG_PING_COUNT;

        /**
         * @deprecated Use {@link android.provider.Settings.Secure#WIFI_WATCHDOG_PING_DELAY_MS}
         * instead
         */
        @Deprecated
        public static final String WIFI_WATCHDOG_PING_DELAY_MS = Secure.WIFI_WATCHDOG_PING_DELAY_MS;

        /**
         * @deprecated Use {@link android.provider.Settings.Secure#WIFI_WATCHDOG_PING_TIMEOUT_MS}
         * instead
         */
        @Deprecated
        public static final String WIFI_WATCHDOG_PING_TIMEOUT_MS =
            Secure.WIFI_WATCHDOG_PING_TIMEOUT_MS;

        /**
         * Checks if the specified app can modify system settings. As of API
         * level 23, an app cannot modify system settings unless it declares the
         * {@link android.Manifest.permission#WRITE_SETTINGS}
         * permission in its manifest, <em>and</em> the user specifically grants
         * the app this capability. To prompt the user to grant this approval,
         * the app must send an intent with the action {@link
         * android.provider.Settings#ACTION_MANAGE_WRITE_SETTINGS}, which causes
         * the system to display a permission management screen.
         *
         * @param context App context.
         * @return true if the calling app can write to system settings, false otherwise
         */
        public static boolean canWrite(Context context) {
            return isCallingPackageAllowedToWriteSettings(context, Process.myUid(),
                    context.getOpPackageName(), false);
        }
    }

    /**
     * Secure system settings, containing system preferences that applications
     * can read but are not allowed to write.  These are for preferences that
     * the user must explicitly modify through the system UI or specialized
     * APIs for those values, not modified directly by applications.
     */
    public static final class Secure extends NameValueTable {
        /**
         * The content:// style URL for this table
         */
        public static final Uri CONTENT_URI =
            Uri.parse("content://" + AUTHORITY + "/secure");

        // Populated lazily, guarded by class object:
        private static final NameValueCache sNameValueCache = new NameValueCache(
                CONTENT_URI,
                CALL_METHOD_GET_SECURE,
                CALL_METHOD_PUT_SECURE);

        private static ILockSettings sLockSettings = null;

        private static boolean sIsSystemProcess;
        private static final HashSet<String> MOVED_TO_LOCK_SETTINGS;
        private static final HashSet<String> MOVED_TO_GLOBAL;
        static {
            MOVED_TO_LOCK_SETTINGS = new HashSet<String>(3);
            MOVED_TO_LOCK_SETTINGS.add(Secure.LOCK_PATTERN_ENABLED);
            MOVED_TO_LOCK_SETTINGS.add(Secure.LOCK_PATTERN_VISIBLE);
            MOVED_TO_LOCK_SETTINGS.add(Secure.LOCK_PATTERN_TACTILE_FEEDBACK_ENABLED);

            MOVED_TO_GLOBAL = new HashSet<String>();
            MOVED_TO_GLOBAL.add(Settings.Global.ADB_ENABLED);
            MOVED_TO_GLOBAL.add(Settings.Global.ASSISTED_GPS_ENABLED);
            MOVED_TO_GLOBAL.add(Settings.Global.BLUETOOTH_ON);
            MOVED_TO_GLOBAL.add(Settings.Global.BUGREPORT_IN_POWER_MENU);
            MOVED_TO_GLOBAL.add(Settings.Global.CDMA_CELL_BROADCAST_SMS);
            MOVED_TO_GLOBAL.add(Settings.Global.CDMA_ROAMING_MODE);
            MOVED_TO_GLOBAL.add(Settings.Global.CDMA_SUBSCRIPTION_MODE);
            MOVED_TO_GLOBAL.add(Settings.Global.DATA_ACTIVITY_TIMEOUT_MOBILE);
            MOVED_TO_GLOBAL.add(Settings.Global.DATA_ACTIVITY_TIMEOUT_WIFI);
            MOVED_TO_GLOBAL.add(Settings.Global.DATA_ROAMING);
            MOVED_TO_GLOBAL.add(Settings.Global.DEVELOPMENT_SETTINGS_ENABLED);
            MOVED_TO_GLOBAL.add(Settings.Global.DEVICE_PROVISIONED);
            MOVED_TO_GLOBAL.add(Settings.Global.DISPLAY_SIZE_FORCED);
            MOVED_TO_GLOBAL.add(Settings.Global.DOWNLOAD_MAX_BYTES_OVER_MOBILE);
            MOVED_TO_GLOBAL.add(Settings.Global.DOWNLOAD_RECOMMENDED_MAX_BYTES_OVER_MOBILE);
            MOVED_TO_GLOBAL.add(Settings.Global.MOBILE_DATA);
            MOVED_TO_GLOBAL.add(Settings.Global.NETSTATS_DEV_BUCKET_DURATION);
            MOVED_TO_GLOBAL.add(Settings.Global.NETSTATS_DEV_DELETE_AGE);
            MOVED_TO_GLOBAL.add(Settings.Global.NETSTATS_DEV_PERSIST_BYTES);
            MOVED_TO_GLOBAL.add(Settings.Global.NETSTATS_DEV_ROTATE_AGE);
            MOVED_TO_GLOBAL.add(Settings.Global.NETSTATS_ENABLED);
            MOVED_TO_GLOBAL.add(Settings.Global.NETSTATS_GLOBAL_ALERT_BYTES);
            MOVED_TO_GLOBAL.add(Settings.Global.NETSTATS_POLL_INTERVAL);
            MOVED_TO_GLOBAL.add(Settings.Global.NETSTATS_SAMPLE_ENABLED);
            MOVED_TO_GLOBAL.add(Settings.Global.NETSTATS_TIME_CACHE_MAX_AGE);
            MOVED_TO_GLOBAL.add(Settings.Global.NETSTATS_UID_BUCKET_DURATION);
            MOVED_TO_GLOBAL.add(Settings.Global.NETSTATS_UID_DELETE_AGE);
            MOVED_TO_GLOBAL.add(Settings.Global.NETSTATS_UID_PERSIST_BYTES);
            MOVED_TO_GLOBAL.add(Settings.Global.NETSTATS_UID_ROTATE_AGE);
            MOVED_TO_GLOBAL.add(Settings.Global.NETSTATS_UID_TAG_BUCKET_DURATION);
            MOVED_TO_GLOBAL.add(Settings.Global.NETSTATS_UID_TAG_DELETE_AGE);
            MOVED_TO_GLOBAL.add(Settings.Global.NETSTATS_UID_TAG_PERSIST_BYTES);
            MOVED_TO_GLOBAL.add(Settings.Global.NETSTATS_UID_TAG_ROTATE_AGE);
            MOVED_TO_GLOBAL.add(Settings.Global.NETWORK_PREFERENCE);
            MOVED_TO_GLOBAL.add(Settings.Global.NITZ_UPDATE_DIFF);
            MOVED_TO_GLOBAL.add(Settings.Global.NITZ_UPDATE_SPACING);
            MOVED_TO_GLOBAL.add(Settings.Global.NTP_SERVER);
            MOVED_TO_GLOBAL.add(Settings.Global.NTP_TIMEOUT);
            MOVED_TO_GLOBAL.add(Settings.Global.PDP_WATCHDOG_ERROR_POLL_COUNT);
            MOVED_TO_GLOBAL.add(Settings.Global.PDP_WATCHDOG_LONG_POLL_INTERVAL_MS);
            MOVED_TO_GLOBAL.add(Settings.Global.PDP_WATCHDOG_MAX_PDP_RESET_FAIL_COUNT);
            MOVED_TO_GLOBAL.add(Settings.Global.PDP_WATCHDOG_POLL_INTERVAL_MS);
            MOVED_TO_GLOBAL.add(Settings.Global.PDP_WATCHDOG_TRIGGER_PACKET_COUNT);
            MOVED_TO_GLOBAL.add(Settings.Global.SAMPLING_PROFILER_MS);
            MOVED_TO_GLOBAL.add(Settings.Global.SETUP_PREPAID_DATA_SERVICE_URL);
            MOVED_TO_GLOBAL.add(Settings.Global.SETUP_PREPAID_DETECTION_REDIR_HOST);
            MOVED_TO_GLOBAL.add(Settings.Global.SETUP_PREPAID_DETECTION_TARGET_URL);
            MOVED_TO_GLOBAL.add(Settings.Global.TETHER_DUN_APN);
            MOVED_TO_GLOBAL.add(Settings.Global.TETHER_DUN_REQUIRED);
            MOVED_TO_GLOBAL.add(Settings.Global.TETHER_SUPPORTED);
            MOVED_TO_GLOBAL.add(Settings.Global.USB_MASS_STORAGE_ENABLED);
            MOVED_TO_GLOBAL.add(Settings.Global.USE_GOOGLE_MAIL);
            MOVED_TO_GLOBAL.add(Settings.Global.WIFI_COUNTRY_CODE);
            MOVED_TO_GLOBAL.add(Settings.Global.WIFI_FRAMEWORK_SCAN_INTERVAL_MS);
            MOVED_TO_GLOBAL.add(Settings.Global.WIFI_FREQUENCY_BAND);
            MOVED_TO_GLOBAL.add(Settings.Global.WIFI_IDLE_MS);
            MOVED_TO_GLOBAL.add(Settings.Global.WIFI_MAX_DHCP_RETRY_COUNT);
            MOVED_TO_GLOBAL.add(Settings.Global.WIFI_MOBILE_DATA_TRANSITION_WAKELOCK_TIMEOUT_MS);
            MOVED_TO_GLOBAL.add(Settings.Global.WIFI_NETWORKS_AVAILABLE_NOTIFICATION_ON);
            MOVED_TO_GLOBAL.add(Settings.Global.WIFI_NETWORKS_AVAILABLE_REPEAT_DELAY);
            MOVED_TO_GLOBAL.add(Settings.Global.WIFI_NUM_OPEN_NETWORKS_KEPT);
            MOVED_TO_GLOBAL.add(Settings.Global.WIFI_ON);
            MOVED_TO_GLOBAL.add(Settings.Global.WIFI_P2P_DEVICE_NAME);
            MOVED_TO_GLOBAL.add(Settings.Global.WIFI_SAVED_STATE);
            MOVED_TO_GLOBAL.add(Settings.Global.WIFI_HOTSPOT2_ENABLED);
            MOVED_TO_GLOBAL.add(Settings.Global.WIFI_SUPPLICANT_SCAN_INTERVAL_MS);
            MOVED_TO_GLOBAL.add(Settings.Global.WIFI_SUSPEND_OPTIMIZATIONS_ENABLED);
            MOVED_TO_GLOBAL.add(Settings.Global.WIFI_VERBOSE_LOGGING_ENABLED);
            MOVED_TO_GLOBAL.add(Settings.Global.WIFI_ENHANCED_AUTO_JOIN);
            MOVED_TO_GLOBAL.add(Settings.Global.WIFI_NETWORK_SHOW_RSSI);
            MOVED_TO_GLOBAL.add(Settings.Global.WIFI_WATCHDOG_ON);
            MOVED_TO_GLOBAL.add(Settings.Global.WIFI_WATCHDOG_POOR_NETWORK_TEST_ENABLED);
            MOVED_TO_GLOBAL.add(Settings.Global.WIMAX_NETWORKS_AVAILABLE_NOTIFICATION_ON);
            MOVED_TO_GLOBAL.add(Settings.Global.PACKAGE_VERIFIER_ENABLE);
            MOVED_TO_GLOBAL.add(Settings.Global.PACKAGE_VERIFIER_TIMEOUT);
            MOVED_TO_GLOBAL.add(Settings.Global.PACKAGE_VERIFIER_DEFAULT_RESPONSE);
            MOVED_TO_GLOBAL.add(Settings.Global.DATA_STALL_ALARM_NON_AGGRESSIVE_DELAY_IN_MS);
            MOVED_TO_GLOBAL.add(Settings.Global.DATA_STALL_ALARM_AGGRESSIVE_DELAY_IN_MS);
            MOVED_TO_GLOBAL.add(Settings.Global.GPRS_REGISTER_CHECK_PERIOD_MS);
            MOVED_TO_GLOBAL.add(Settings.Global.WTF_IS_FATAL);
            MOVED_TO_GLOBAL.add(Settings.Global.BATTERY_DISCHARGE_DURATION_THRESHOLD);
            MOVED_TO_GLOBAL.add(Settings.Global.BATTERY_DISCHARGE_THRESHOLD);
            MOVED_TO_GLOBAL.add(Settings.Global.SEND_ACTION_APP_ERROR);
            MOVED_TO_GLOBAL.add(Settings.Global.DROPBOX_AGE_SECONDS);
            MOVED_TO_GLOBAL.add(Settings.Global.DROPBOX_MAX_FILES);
            MOVED_TO_GLOBAL.add(Settings.Global.DROPBOX_QUOTA_KB);
            MOVED_TO_GLOBAL.add(Settings.Global.DROPBOX_QUOTA_PERCENT);
            MOVED_TO_GLOBAL.add(Settings.Global.DROPBOX_RESERVE_PERCENT);
            MOVED_TO_GLOBAL.add(Settings.Global.DROPBOX_TAG_PREFIX);
            MOVED_TO_GLOBAL.add(Settings.Global.ERROR_LOGCAT_PREFIX);
            MOVED_TO_GLOBAL.add(Settings.Global.SYS_FREE_STORAGE_LOG_INTERVAL);
            MOVED_TO_GLOBAL.add(Settings.Global.DISK_FREE_CHANGE_REPORTING_THRESHOLD);
            MOVED_TO_GLOBAL.add(Settings.Global.SYS_STORAGE_THRESHOLD_PERCENTAGE);
            MOVED_TO_GLOBAL.add(Settings.Global.SYS_STORAGE_THRESHOLD_MAX_BYTES);
            MOVED_TO_GLOBAL.add(Settings.Global.SYS_STORAGE_FULL_THRESHOLD_BYTES);
            MOVED_TO_GLOBAL.add(Settings.Global.SYNC_MAX_RETRY_DELAY_IN_SECONDS);
            MOVED_TO_GLOBAL.add(Settings.Global.CONNECTIVITY_CHANGE_DELAY);
            MOVED_TO_GLOBAL.add(Settings.Global.CAPTIVE_PORTAL_DETECTION_ENABLED);
            MOVED_TO_GLOBAL.add(Settings.Global.CAPTIVE_PORTAL_SERVER);
            MOVED_TO_GLOBAL.add(Settings.Global.NSD_ON);
            MOVED_TO_GLOBAL.add(Settings.Global.SET_INSTALL_LOCATION);
            MOVED_TO_GLOBAL.add(Settings.Global.DEFAULT_INSTALL_LOCATION);
            MOVED_TO_GLOBAL.add(Settings.Global.INET_CONDITION_DEBOUNCE_UP_DELAY);
            MOVED_TO_GLOBAL.add(Settings.Global.INET_CONDITION_DEBOUNCE_DOWN_DELAY);
            MOVED_TO_GLOBAL.add(Settings.Global.READ_EXTERNAL_STORAGE_ENFORCED_DEFAULT);
            MOVED_TO_GLOBAL.add(Settings.Global.HTTP_PROXY);
            MOVED_TO_GLOBAL.add(Settings.Global.GLOBAL_HTTP_PROXY_HOST);
            MOVED_TO_GLOBAL.add(Settings.Global.GLOBAL_HTTP_PROXY_PORT);
            MOVED_TO_GLOBAL.add(Settings.Global.GLOBAL_HTTP_PROXY_EXCLUSION_LIST);
            MOVED_TO_GLOBAL.add(Settings.Global.SET_GLOBAL_HTTP_PROXY);
            MOVED_TO_GLOBAL.add(Settings.Global.DEFAULT_DNS_SERVER);
            MOVED_TO_GLOBAL.add(Settings.Global.PREFERRED_NETWORK_MODE);
            MOVED_TO_GLOBAL.add(Settings.Global.WEBVIEW_DATA_REDUCTION_PROXY_KEY);
            MOVED_TO_GLOBAL.add(Settings.Global.WIFI_AUTO_CONNECT_TYPE);
        }

        /**
         * Put a delimited list as a string
         * @param resolver to access the database with
         * @param name to store
         * @param delimiter to split
         * @param list to join and store
         * @hide
         */
        public static void putListAsDelimitedString(ContentResolver resolver, String name,
                                                    String delimiter, List<String> list) {
            String store = TextUtils.join(delimiter, list);
            putString(resolver, name, store);
        }

        /**
         * Get a delimited string returned as a list
         * @param resolver to access the database with
         * @param name to store
         * @param delimiter to split the list with
         * @return list of strings for a specific Settings.Secure item
         * @hide
         */
        public static List<String> getDelimitedStringAsList(ContentResolver resolver, String name,
                                                            String delimiter) {
            String baseString = getString(resolver, name);
            List<String> list = new ArrayList<String>();
            if (!TextUtils.isEmpty(baseString)) {
                final String[] array = TextUtils.split(baseString, Pattern.quote(delimiter));
                for (String item : array) {
                    if (TextUtils.isEmpty(item)) {
                        continue;
                    }
                    list.add(item);
                }
            }
            return list;
        }

        /**
         * Put a delimited list as a string
         * @param resolver to access the database with
         * @param name to store
         * @param delimiter to split
         * @param list to join and store
         * @hide
         */
        public static void putListAsDelimitedString(ContentResolver resolver, String name,
                                                    String delimiter, List<String> list) {
            String store = TextUtils.join(delimiter, list);
            putString(resolver, name, store);
        }

        /**
         * Get a delimited string returned as a list
         * @param resolver to access the database with
         * @param name to store
         * @param delimiter to split the list with
         * @return list of strings for a specific Settings.Secure item
         * @hide
         */
        public static List<String> getDelimitedStringAsList(ContentResolver resolver, String name,
                                                            String delimiter) {
            String baseString = getString(resolver, name);
            List<String> list = new ArrayList<String>();
            if (!TextUtils.isEmpty(baseString)) {
                final String[] array = TextUtils.split(baseString, Pattern.quote(delimiter));
                for (String item : array) {
                    if (TextUtils.isEmpty(item)) {
                        continue;
                    }
                    list.add(item);
                }
            }
            return list;
        }

        /** @hide */
        public static void getMovedToGlobalSettings(Set<String> outKeySet) {
            outKeySet.addAll(MOVED_TO_GLOBAL);
        }

        /**
         * Look up a name in the database.
         * @param resolver to access the database with
         * @param name to look up in the table
         * @return the corresponding value, or null if not present
         */
        public static String getString(ContentResolver resolver, String name) {
            return getStringForUser(resolver, name, UserHandle.myUserId());
        }

        /** @hide */
        public static String getStringForUser(ContentResolver resolver, String name,
                int userHandle) {
            if (MOVED_TO_GLOBAL.contains(name)) {
                Log.w(TAG, "Setting " + name + " has moved from android.provider.Settings.Secure"
                        + " to android.provider.Settings.Global.");
                return Global.getStringForUser(resolver, name, userHandle);
            }

            if (MOVED_TO_LOCK_SETTINGS.contains(name)) {
                synchronized (Secure.class) {
                    if (sLockSettings == null) {
                        sLockSettings = ILockSettings.Stub.asInterface(
                                (IBinder) ServiceManager.getService("lock_settings"));
                        sIsSystemProcess = Process.myUid() == Process.SYSTEM_UID;
                    }
                }
                if (sLockSettings != null && !sIsSystemProcess) {
                    // No context; use the ActivityThread's context as an approximation for
                    // determining the target API level.
                    Application application = ActivityThread.currentApplication();

                    boolean isPreMnc = application != null
                            && application.getApplicationInfo() != null
                            && application.getApplicationInfo().targetSdkVersion
                            <= VERSION_CODES.LOLLIPOP_MR1;
                    if (isPreMnc) {
                        try {
                            return sLockSettings.getString(name, "0", userHandle);
                        } catch (RemoteException re) {
                            // Fall through
                        }
                    } else {
                        throw new SecurityException("Settings.Secure." + name
                                + " is deprecated and no longer accessible."
                                + " See API documentation for potential replacements.");
                    }
                }
            }

            return sNameValueCache.getStringForUser(resolver, name, userHandle);
        }

        /**
         * Store a name/value pair into the database.
         * @param resolver to access the database with
         * @param name to store
         * @param value to associate with the name
         * @return true if the value was set, false on database errors
         */
        public static boolean putString(ContentResolver resolver, String name, String value) {
            return putStringForUser(resolver, name, value, UserHandle.myUserId());
        }

        /** @hide */
        public static boolean putStringForUser(ContentResolver resolver, String name, String value,
                int userHandle) {
            if (LOCATION_MODE.equals(name)) {
                // HACK ALERT: temporary hack to work around b/10491283.
                // TODO: once b/10491283 fixed, remove this hack
                return setLocationModeForUser(resolver, Integer.parseInt(value), userHandle);
            }
            if (MOVED_TO_GLOBAL.contains(name)) {
                Log.w(TAG, "Setting " + name + " has moved from android.provider.Settings.System"
                        + " to android.provider.Settings.Global");
                return Global.putStringForUser(resolver, name, value, userHandle);
            }
            return sNameValueCache.putStringForUser(resolver, name, value, userHandle);
        }

        /**
         * Construct the content URI for a particular name/value pair,
         * useful for monitoring changes with a ContentObserver.
         * @param name to look up in the table
         * @return the corresponding content URI, or null if not present
         */
        public static Uri getUriFor(String name) {
            if (MOVED_TO_GLOBAL.contains(name)) {
                Log.w(TAG, "Setting " + name + " has moved from android.provider.Settings.Secure"
                        + " to android.provider.Settings.Global, returning global URI.");
                return Global.getUriFor(Global.CONTENT_URI, name);
            }
            return getUriFor(CONTENT_URI, name);
        }

        /**
         * Convenience function for retrieving a single secure settings value
         * as an integer.  Note that internally setting values are always
         * stored as strings; this function converts the string to an integer
         * for you.  The default value will be returned if the setting is
         * not defined or not an integer.
         *
         * @param cr The ContentResolver to access.
         * @param name The name of the setting to retrieve.
         * @param def Value to return if the setting is not defined.
         *
         * @return The setting's current value, or 'def' if it is not defined
         * or not a valid integer.
         */
        public static int getInt(ContentResolver cr, String name, int def) {
            return getIntForUser(cr, name, def, UserHandle.myUserId());
        }

        /** @hide */
        public static int getIntForUser(ContentResolver cr, String name, int def, int userHandle) {
            if (LOCATION_MODE.equals(name)) {
                // HACK ALERT: temporary hack to work around b/10491283.
                // TODO: once b/10491283 fixed, remove this hack
                return getLocationModeForUser(cr, userHandle);
            }
            String v = getStringForUser(cr, name, userHandle);
            try {
                return v != null ? Integer.parseInt(v) : def;
            } catch (NumberFormatException e) {
                return def;
            }
        }

        /**
         * Convenience function for retrieving a single secure settings value
         * as an integer.  Note that internally setting values are always
         * stored as strings; this function converts the string to an integer
         * for you.
         * <p>
         * This version does not take a default value.  If the setting has not
         * been set, or the string value is not a number,
         * it throws {@link SettingNotFoundException}.
         *
         * @param cr The ContentResolver to access.
         * @param name The name of the setting to retrieve.
         *
         * @throws SettingNotFoundException Thrown if a setting by the given
         * name can't be found or the setting value is not an integer.
         *
         * @return The setting's current value.
         */
        public static int getInt(ContentResolver cr, String name)
                throws SettingNotFoundException {
            return getIntForUser(cr, name, UserHandle.myUserId());
        }

        /** @hide */
        public static int getIntForUser(ContentResolver cr, String name, int userHandle)
                throws SettingNotFoundException {
            if (LOCATION_MODE.equals(name)) {
                // HACK ALERT: temporary hack to work around b/10491283.
                // TODO: once b/10491283 fixed, remove this hack
                return getLocationModeForUser(cr, userHandle);
            }
            String v = getStringForUser(cr, name, userHandle);
            try {
                return Integer.parseInt(v);
            } catch (NumberFormatException e) {
                throw new SettingNotFoundException(name);
            }
        }

        /**
         * Convenience function for updating a single settings value as an
         * integer. This will either create a new entry in the table if the
         * given name does not exist, or modify the value of the existing row
         * with that name.  Note that internally setting values are always
         * stored as strings, so this function converts the given value to a
         * string before storing it.
         *
         * @param cr The ContentResolver to access.
         * @param name The name of the setting to modify.
         * @param value The new value for the setting.
         * @return true if the value was set, false on database errors
         */
        public static boolean putInt(ContentResolver cr, String name, int value) {
            return putIntForUser(cr, name, value, UserHandle.myUserId());
        }

        /** @hide */
        public static boolean putIntForUser(ContentResolver cr, String name, int value,
                int userHandle) {
            return putStringForUser(cr, name, Integer.toString(value), userHandle);
        }

        /**
         * Convenience function for retrieving a single secure settings value
         * as a {@code long}.  Note that internally setting values are always
         * stored as strings; this function converts the string to a {@code long}
         * for you.  The default value will be returned if the setting is
         * not defined or not a {@code long}.
         *
         * @param cr The ContentResolver to access.
         * @param name The name of the setting to retrieve.
         * @param def Value to return if the setting is not defined.
         *
         * @return The setting's current value, or 'def' if it is not defined
         * or not a valid {@code long}.
         */
        public static long getLong(ContentResolver cr, String name, long def) {
            return getLongForUser(cr, name, def, UserHandle.myUserId());
        }

        /** @hide */
        public static long getLongForUser(ContentResolver cr, String name, long def,
                int userHandle) {
            String valString = getStringForUser(cr, name, userHandle);
            long value;
            try {
                value = valString != null ? Long.parseLong(valString) : def;
            } catch (NumberFormatException e) {
                value = def;
            }
            return value;
        }

        /**
         * Convenience function for retrieving a single secure settings value
         * as a {@code long}.  Note that internally setting values are always
         * stored as strings; this function converts the string to a {@code long}
         * for you.
         * <p>
         * This version does not take a default value.  If the setting has not
         * been set, or the string value is not a number,
         * it throws {@link SettingNotFoundException}.
         *
         * @param cr The ContentResolver to access.
         * @param name The name of the setting to retrieve.
         *
         * @return The setting's current value.
         * @throws SettingNotFoundException Thrown if a setting by the given
         * name can't be found or the setting value is not an integer.
         */
        public static long getLong(ContentResolver cr, String name)
                throws SettingNotFoundException {
            return getLongForUser(cr, name, UserHandle.myUserId());
        }

        /** @hide */
        public static long getLongForUser(ContentResolver cr, String name, int userHandle)
                throws SettingNotFoundException {
            String valString = getStringForUser(cr, name, userHandle);
            try {
                return Long.parseLong(valString);
            } catch (NumberFormatException e) {
                throw new SettingNotFoundException(name);
            }
        }

        /**
         * Convenience function for updating a secure settings value as a long
         * integer. This will either create a new entry in the table if the
         * given name does not exist, or modify the value of the existing row
         * with that name.  Note that internally setting values are always
         * stored as strings, so this function converts the given value to a
         * string before storing it.
         *
         * @param cr The ContentResolver to access.
         * @param name The name of the setting to modify.
         * @param value The new value for the setting.
         * @return true if the value was set, false on database errors
         */
        public static boolean putLong(ContentResolver cr, String name, long value) {
            return putLongForUser(cr, name, value, UserHandle.myUserId());
        }

        /** @hide */
        public static boolean putLongForUser(ContentResolver cr, String name, long value,
                int userHandle) {
            return putStringForUser(cr, name, Long.toString(value), userHandle);
        }

        /**
         * Convenience function for retrieving a single secure settings value
         * as a floating point number.  Note that internally setting values are
         * always stored as strings; this function converts the string to an
         * float for you. The default value will be returned if the setting
         * is not defined or not a valid float.
         *
         * @param cr The ContentResolver to access.
         * @param name The name of the setting to retrieve.
         * @param def Value to return if the setting is not defined.
         *
         * @return The setting's current value, or 'def' if it is not defined
         * or not a valid float.
         */
        public static float getFloat(ContentResolver cr, String name, float def) {
            return getFloatForUser(cr, name, def, UserHandle.myUserId());
        }

        /** @hide */
        public static float getFloatForUser(ContentResolver cr, String name, float def,
                int userHandle) {
            String v = getStringForUser(cr, name, userHandle);
            try {
                return v != null ? Float.parseFloat(v) : def;
            } catch (NumberFormatException e) {
                return def;
            }
        }

        /**
         * Convenience function for retrieving a single secure settings value
         * as a float.  Note that internally setting values are always
         * stored as strings; this function converts the string to a float
         * for you.
         * <p>
         * This version does not take a default value.  If the setting has not
         * been set, or the string value is not a number,
         * it throws {@link SettingNotFoundException}.
         *
         * @param cr The ContentResolver to access.
         * @param name The name of the setting to retrieve.
         *
         * @throws SettingNotFoundException Thrown if a setting by the given
         * name can't be found or the setting value is not a float.
         *
         * @return The setting's current value.
         */
        public static float getFloat(ContentResolver cr, String name)
                throws SettingNotFoundException {
            return getFloatForUser(cr, name, UserHandle.myUserId());
        }

        /** @hide */
        public static float getFloatForUser(ContentResolver cr, String name, int userHandle)
                throws SettingNotFoundException {
            String v = getStringForUser(cr, name, userHandle);
            if (v == null) {
                throw new SettingNotFoundException(name);
            }
            try {
                return Float.parseFloat(v);
            } catch (NumberFormatException e) {
                throw new SettingNotFoundException(name);
            }
        }

        /**
         * Convenience function for updating a single settings value as a
         * floating point number. This will either create a new entry in the
         * table if the given name does not exist, or modify the value of the
         * existing row with that name.  Note that internally setting values
         * are always stored as strings, so this function converts the given
         * value to a string before storing it.
         *
         * @param cr The ContentResolver to access.
         * @param name The name of the setting to modify.
         * @param value The new value for the setting.
         * @return true if the value was set, false on database errors
         */
        public static boolean putFloat(ContentResolver cr, String name, float value) {
            return putFloatForUser(cr, name, value, UserHandle.myUserId());
        }

        /** @hide */
        public static boolean putFloatForUser(ContentResolver cr, String name, float value,
                int userHandle) {
            return putStringForUser(cr, name, Float.toString(value), userHandle);
        }

        /**
         * @deprecated Use {@link android.provider.Settings.Global#DEVELOPMENT_SETTINGS_ENABLED}
         * instead
         */
        @Deprecated
        public static final String DEVELOPMENT_SETTINGS_ENABLED =
                Global.DEVELOPMENT_SETTINGS_ENABLED;

        /**
         * When the user has enable the option to have a "bug report" command
         * in the power menu.
         * @deprecated Use {@link android.provider.Settings.Global#BUGREPORT_IN_POWER_MENU} instead
         * @hide
         */
        @Deprecated
        public static final String BUGREPORT_IN_POWER_MENU = "bugreport_in_power_menu";

        /**
         * @deprecated Use {@link android.provider.Settings.Global#ADB_ENABLED} instead
         */
        @Deprecated
        public static final String ADB_ENABLED = Global.ADB_ENABLED;

        /**
         * Setting to allow mock locations and location provider status to be injected into the
         * LocationManager service for testing purposes during application development.  These
         * locations and status values  override actual location and status information generated
         * by network, gps, or other location providers.
         *
         * @deprecated This settings is not used anymore.
         */
        @Deprecated
        public static final String ALLOW_MOCK_LOCATION = "mock_location";

        /**
         * A 64-bit number (as a hex string) that is randomly
         * generated when the user first sets up the device and should remain
         * constant for the lifetime of the user's device. The value may
         * change if a factory reset is performed on the device.
         * <p class="note"><strong>Note:</strong> When a device has <a
         * href="{@docRoot}about/versions/android-4.2.html#MultipleUsers">multiple users</a>
         * (available on certain devices running Android 4.2 or higher), each user appears as a
         * completely separate device, so the {@code ANDROID_ID} value is unique to each
         * user.</p>
         */
        public static final String ANDROID_ID = "android_id";

        /**
         * @deprecated Use {@link android.provider.Settings.Global#BLUETOOTH_ON} instead
         */
        @Deprecated
        public static final String BLUETOOTH_ON = Global.BLUETOOTH_ON;

        /**
         * @deprecated Use {@link android.provider.Settings.Global#DATA_ROAMING} instead
         */
        @Deprecated
        public static final String DATA_ROAMING = Global.DATA_ROAMING;

        /**
         * Setting to record the input method used by default, holding the ID
         * of the desired method.
         */
        public static final String DEFAULT_INPUT_METHOD = "default_input_method";

        /**
         * Setting to record the input method subtype used by default, holding the ID
         * of the desired method.
         */
        public static final String SELECTED_INPUT_METHOD_SUBTYPE =
                "selected_input_method_subtype";

        /**
         * Setting to record the history of input method subtype, holding the pair of ID of IME
         * and its last used subtype.
         * @hide
         */
        public static final String INPUT_METHODS_SUBTYPE_HISTORY =
                "input_methods_subtype_history";

        /**
         * Setting to record the visibility of input method selector
         */
        public static final String INPUT_METHOD_SELECTOR_VISIBILITY =
                "input_method_selector_visibility";

        /**
         * The currently selected voice interaction service flattened ComponentName.
         * @hide
         */
        @TestApi
        public static final String VOICE_INTERACTION_SERVICE = "voice_interaction_service";

        /**
         * bluetooth HCI snoop log configuration
         * @hide
         */
        public static final String BLUETOOTH_HCI_LOG =
                "bluetooth_hci_log";

        /**
         * @deprecated Use {@link android.provider.Settings.Global#DEVICE_PROVISIONED} instead
         */
        @Deprecated
        public static final String DEVICE_PROVISIONED = Global.DEVICE_PROVISIONED;

        /**
         * Whether the current user has been set up via setup wizard (0 = false, 1 = true)
         * @hide
         */
        public static final String USER_SETUP_COMPLETE = "user_setup_complete";

        /**
         * Prefix for category name that marks whether a suggested action from that category was
         * completed.
         * @hide
         */
        public static final String COMPLETED_CATEGORY_PREFIX = "suggested.completed_category.";

        /**
         * List of input methods that are currently enabled.  This is a string
         * containing the IDs of all enabled input methods, each ID separated
         * by ':'.
         */
        public static final String ENABLED_INPUT_METHODS = "enabled_input_methods";

        /**
         * List of system input methods that are currently disabled.  This is a string
         * containing the IDs of all disabled input methods, each ID separated
         * by ':'.
         * @hide
         */
        public static final String DISABLED_SYSTEM_INPUT_METHODS = "disabled_system_input_methods";

        /**
         * Whether to show the IME when a hard keyboard is connected. This is a boolean that
         * determines if the IME should be shown when a hard keyboard is attached.
         * @hide
         */
        public static final String SHOW_IME_WITH_HARD_KEYBOARD = "show_ime_with_hard_keyboard";

        /**
         * Host name and port for global http proxy. Uses ':' seperator for
         * between host and port.
         *
         * @deprecated Use {@link Global#HTTP_PROXY}
         */
        @Deprecated
        public static final String HTTP_PROXY = Global.HTTP_PROXY;

        /**
         * Package designated as always-on VPN provider.
         *
         * @hide
         */
        public static final String ALWAYS_ON_VPN_APP = "always_on_vpn_app";

        /**
         * Whether to block networking outside of VPN connections while always-on is set.
         * @see #ALWAYS_ON_VPN_APP
         *
         * @hide
         */
        public static final String ALWAYS_ON_VPN_LOCKDOWN = "always_on_vpn_lockdown";

        /**
         * Whether applications can be installed for this user via the system's
         * {@link Intent#ACTION_INSTALL_PACKAGE} mechanism.
         *
         * <p>1 = permit app installation via the system package installer intent
         * <p>0 = do not allow use of the package installer
         */
        public static final String INSTALL_NON_MARKET_APPS = "install_non_market_apps";

        /**
         * Launch actions for left/right lockscreen targets
         * @hide
         */
        public static final String LOCKSCREEN_TARGETS = "lockscreen_target_actions";

        /**
         * Comma-separated list of location providers that activities may access. Do not rely on
         * this value being present in settings.db or on ContentObserver notifications on the
         * corresponding Uri.
         *
         * @deprecated use {@link #LOCATION_MODE} and
         * {@link LocationManager#MODE_CHANGED_ACTION} (or
         * {@link LocationManager#PROVIDERS_CHANGED_ACTION})
         */
        @Deprecated
        public static final String LOCATION_PROVIDERS_ALLOWED = "location_providers_allowed";

        /**
         * The degree of location access enabled by the user.
         * <p>
         * When used with {@link #putInt(ContentResolver, String, int)}, must be one of {@link
         * #LOCATION_MODE_HIGH_ACCURACY}, {@link #LOCATION_MODE_SENSORS_ONLY}, {@link
         * #LOCATION_MODE_BATTERY_SAVING}, or {@link #LOCATION_MODE_OFF}. When used with {@link
         * #getInt(ContentResolver, String)}, the caller must gracefully handle additional location
         * modes that might be added in the future.
         * <p>
         * Note: do not rely on this value being present in settings.db or on ContentObserver
         * notifications for the corresponding Uri. Use {@link LocationManager#MODE_CHANGED_ACTION}
         * to receive changes in this value.
         */
        public static final String LOCATION_MODE = "location_mode";
        /**
         * Stores the previous location mode when {@link #LOCATION_MODE} is set to
         * {@link #LOCATION_MODE_OFF}
         * @hide
         */
        public static final String LOCATION_PREVIOUS_MODE = "location_previous_mode";

        /**
         * Sets all location providers to the previous states before location was turned off.
         * @hide
         */
        public static final int LOCATION_MODE_PREVIOUS = -1;
        /**
         * Location access disabled.
         */
        public static final int LOCATION_MODE_OFF = 0;
        /**
         * Network Location Provider disabled, but GPS and other sensors enabled.
         */
        public static final int LOCATION_MODE_SENSORS_ONLY = 1;
        /**
         * Reduced power usage, such as limiting the number of GPS updates per hour. Requests
         * with {@link android.location.Criteria#POWER_HIGH} may be downgraded to
         * {@link android.location.Criteria#POWER_MEDIUM}.
         */
        public static final int LOCATION_MODE_BATTERY_SAVING = 2;
        /**
         * Best-effort location computation allowed.
         */
        public static final int LOCATION_MODE_HIGH_ACCURACY = 3;
        /**
         * Setting to configure Wifi disconnect delay duration in seconds.
         * @hide
         **/
        public static final String WIFI_DISCONNECT_DELAY_DURATION =
                "wifi_disconnect_delay_duration";

        /**
         * A flag containing settings used for biometric weak
         * @hide
         */
        @Deprecated
        public static final String LOCK_BIOMETRIC_WEAK_FLAGS =
                "lock_biometric_weak_flags";

        /**
         * Whether lock-to-app will lock the keyguard when exiting.
         * @hide
         */
        public static final String LOCK_TO_APP_EXIT_LOCKED = "lock_to_app_exit_locked";

        /**
         * Whether autolock is enabled (0 = false, 1 = true)
         *
         * @deprecated Use {@link android.app.KeyguardManager} to determine the state and security
         *             level of the keyguard. Accessing this setting from an app that is targeting
         *             {@link VERSION_CODES#M} or later throws a {@code SecurityException}.
         */
        @Deprecated
        public static final String LOCK_PATTERN_ENABLED = "lock_pattern_autolock";

        /**
         * Whether lock pattern is visible as user enters (0 = false, 1 = true)
         *
         * @deprecated Accessing this setting from an app that is targeting
         *             {@link VERSION_CODES#M} or later throws a {@code SecurityException}.
         */
        @Deprecated
        public static final String LOCK_PATTERN_VISIBLE = "lock_pattern_visible_pattern";

        /**
         * Whether lock pattern will vibrate as user enters (0 = false, 1 =
         * true)
         *
         * @deprecated Starting in {@link VERSION_CODES#JELLY_BEAN_MR1} the
         *             lockscreen uses
         *             {@link Settings.System#HAPTIC_FEEDBACK_ENABLED}.
         *             Accessing this setting from an app that is targeting
         *             {@link VERSION_CODES#M} or later throws a {@code SecurityException}.
         */
        @Deprecated
        public static final String
                LOCK_PATTERN_TACTILE_FEEDBACK_ENABLED = "lock_pattern_tactile_feedback_enabled";

        /**
         * This preference allows the device to be locked given time after screen goes off,
         * subject to current DeviceAdmin policy limits.
         * @hide
         */
        public static final String LOCK_SCREEN_LOCK_AFTER_TIMEOUT = "lock_screen_lock_after_timeout";


        /**
         * This preference contains the string that shows for owner info on LockScreen.
         * @hide
         * @deprecated
         */
        public static final String LOCK_SCREEN_OWNER_INFO = "lock_screen_owner_info";

        /**
         * Ids of the user-selected appwidgets on the lockscreen (comma-delimited).
         * @hide
         */
        @Deprecated
        public static final String LOCK_SCREEN_APPWIDGET_IDS =
            "lock_screen_appwidget_ids";

        /**
         * Id of the appwidget shown on the lock screen when appwidgets are disabled.
         * @hide
         */
        @Deprecated
        public static final String LOCK_SCREEN_FALLBACK_APPWIDGET_ID =
            "lock_screen_fallback_appwidget_id";

        /**
         * Index of the lockscreen appwidget to restore, -1 if none.
         * @hide
         */
        @Deprecated
        public static final String LOCK_SCREEN_STICKY_APPWIDGET =
            "lock_screen_sticky_appwidget";

        /**
         * This preference enables showing the owner info on LockScreen.
         * @hide
         * @deprecated
         */
        public static final String LOCK_SCREEN_OWNER_INFO_ENABLED =
            "lock_screen_owner_info_enabled";

        /**
         * When set by a user, allows notifications to be shown atop a securely locked screen
         * in their full "private" form (same as when the device is unlocked).
         * @hide
         */
        public static final String LOCK_SCREEN_ALLOW_PRIVATE_NOTIFICATIONS =
                "lock_screen_allow_private_notifications";

        /**
         * When set by a user, allows notification remote input atop a securely locked screen
         * without having to unlock
         * @hide
         */
        public static final String LOCK_SCREEN_ALLOW_REMOTE_INPUT =
                "lock_screen_allow_remote_input";

        /**
         * Set by the system to track if the user needs to see the call to action for
         * the lockscreen notification policy.
         * @hide
         */
        public static final String SHOW_NOTE_ABOUT_NOTIFICATION_HIDING =
                "show_note_about_notification_hiding";

        /**
         * Set to 1 by the system after trust agents have been initialized.
         * @hide
         */
        public static final String TRUST_AGENTS_INITIALIZED =
                "trust_agents_initialized";

        /**
         * The Logging ID (a unique 64-bit value) as a hex string.
         * Used as a pseudonymous identifier for logging.
         * @deprecated This identifier is poorly initialized and has
         * many collisions.  It should not be used.
         */
        @Deprecated
        public static final String LOGGING_ID = "logging_id";

        /**
         * @deprecated Use {@link android.provider.Settings.Global#NETWORK_PREFERENCE} instead
         */
        @Deprecated
        public static final String NETWORK_PREFERENCE = Global.NETWORK_PREFERENCE;

        /**
         * No longer supported.
         */
        public static final String PARENTAL_CONTROL_ENABLED = "parental_control_enabled";

        /**
         * No longer supported.
         */
        public static final String PARENTAL_CONTROL_LAST_UPDATE = "parental_control_last_update";

        /**
         * No longer supported.
         */
        public static final String PARENTAL_CONTROL_REDIRECT_URL = "parental_control_redirect_url";

        /**
         * Settings classname to launch when Settings is clicked from All
         * Applications.  Needed because of user testing between the old
         * and new Settings apps.
         */
        // TODO: 881807
        public static final String SETTINGS_CLASSNAME = "settings_classname";

        /**
         * @deprecated Use {@link android.provider.Settings.Global#USB_MASS_STORAGE_ENABLED} instead
         */
        @Deprecated
        public static final String USB_MASS_STORAGE_ENABLED = Global.USB_MASS_STORAGE_ENABLED;

        /**
         * @deprecated Use {@link android.provider.Settings.Global#USE_GOOGLE_MAIL} instead
         */
        @Deprecated
        public static final String USE_GOOGLE_MAIL = Global.USE_GOOGLE_MAIL;

        /**
         * If accessibility is enabled.
         */
        public static final String ACCESSIBILITY_ENABLED = "accessibility_enabled";

        /**
         * If touch exploration is enabled.
         */
        public static final String TOUCH_EXPLORATION_ENABLED = "touch_exploration_enabled";

        /**
         * List of the enabled accessibility providers.
         */
        public static final String ENABLED_ACCESSIBILITY_SERVICES =
            "enabled_accessibility_services";

        /**
         * List of the accessibility services to which the user has granted
         * permission to put the device into touch exploration mode.
         *
         * @hide
         */
        public static final String TOUCH_EXPLORATION_GRANTED_ACCESSIBILITY_SERVICES =
            "touch_exploration_granted_accessibility_services";

        /**
         * Whether to speak passwords while in accessibility mode.
         */
        public static final String ACCESSIBILITY_SPEAK_PASSWORD = "speak_password";

        /**
         * Whether to draw text with high contrast while in accessibility mode.
         *
         * @hide
         */
        public static final String ACCESSIBILITY_HIGH_TEXT_CONTRAST_ENABLED =
                "high_text_contrast_enabled";

        /**
         * If injection of accessibility enhancing JavaScript screen-reader
         * is enabled.
         * <p>
         *   Note: The JavaScript based screen-reader is served by the
         *   Google infrastructure and enable users with disabilities to
         *   efficiently navigate in and explore web content.
         * </p>
         * <p>
         *   This property represents a boolean value.
         * </p>
         * @hide
         */
        public static final String ACCESSIBILITY_SCRIPT_INJECTION =
            "accessibility_script_injection";

        /**
         * The URL for the injected JavaScript based screen-reader used
         * for providing accessibility of content in WebView.
         * <p>
         *   Note: The JavaScript based screen-reader is served by the
         *   Google infrastructure and enable users with disabilities to
         *   efficiently navigate in and explore web content.
         * </p>
         * <p>
         *   This property represents a string value.
         * </p>
         * @hide
         */
        public static final String ACCESSIBILITY_SCREEN_READER_URL =
            "accessibility_script_injection_url";

        /**
         * Key bindings for navigation in built-in accessibility support for web content.
         * <p>
         *   Note: These key bindings are for the built-in accessibility navigation for
         *   web content which is used as a fall back solution if JavaScript in a WebView
         *   is not enabled or the user has not opted-in script injection from Google.
         * </p>
         * <p>
         *   The bindings are separated by semi-colon. A binding is a mapping from
         *   a key to a sequence of actions (for more details look at
         *   android.webkit.AccessibilityInjector). A key is represented as the hexademical
         *   string representation of an integer obtained from a meta state (optional) shifted
         *   sixteen times left and bitwise ored with a key code. An action is represented
         *   as a hexademical string representation of an integer where the first two digits
         *   are navigation action index, the second, the third, and the fourth digit pairs
         *   represent the action arguments. The separate actions in a binding are colon
         *   separated. The key and the action sequence it maps to are separated by equals.
         * </p>
         * <p>
         *   For example, the binding below maps the DPAD right button to traverse the
         *   current navigation axis once without firing an accessibility event and to
         *   perform the same traversal again but to fire an event:
         *   <code>
         *     0x16=0x01000100:0x01000101;
         *   </code>
         * </p>
         * <p>
         *   The goal of this binding is to enable dynamic rebinding of keys to
         *   navigation actions for web content without requiring a framework change.
         * </p>
         * <p>
         *   This property represents a string value.
         * </p>
         * @hide
         */
        public static final String ACCESSIBILITY_WEB_CONTENT_KEY_BINDINGS =
            "accessibility_web_content_key_bindings";

        /**
         * Setting that specifies whether the display magnification is enabled.
         * Display magnifications allows the user to zoom in the display content
         * and is targeted to low vision users. The current magnification scale
         * is controlled by {@link #ACCESSIBILITY_DISPLAY_MAGNIFICATION_SCALE}.
         *
         * @hide
         */
        public static final String ACCESSIBILITY_DISPLAY_MAGNIFICATION_ENABLED =
                "accessibility_display_magnification_enabled";

        /**
         * Setting that specifies what the display magnification scale is.
         * Display magnifications allows the user to zoom in the display
         * content and is targeted to low vision users. Whether a display
         * magnification is performed is controlled by
         * {@link #ACCESSIBILITY_DISPLAY_MAGNIFICATION_ENABLED}
         *
         * @hide
         */
        public static final String ACCESSIBILITY_DISPLAY_MAGNIFICATION_SCALE =
                "accessibility_display_magnification_scale";

        /**
         * Setting that specifies whether the display magnification should be
         * automatically updated. If this fearture is enabled the system will
         * exit magnification mode or pan the viewport when a context change
         * occurs. For example, on staring a new activity or rotating the screen,
         * the system may zoom out so the user can see the new context he is in.
         * Another example is on showing a window that is not visible in the
         * magnified viewport the system may pan the viewport to make the window
         * the has popped up so the user knows that the context has changed.
         * Whether a screen magnification is performed is controlled by
         * {@link #ACCESSIBILITY_DISPLAY_MAGNIFICATION_ENABLED}
         *
         * @hide
         */
        public static final String ACCESSIBILITY_DISPLAY_MAGNIFICATION_AUTO_UPDATE =
                "accessibility_display_magnification_auto_update";

        /**
         * Setting that specifies what mode the soft keyboard is in (default or hidden). Can be
         * modified from an AccessibilityService using the SoftKeyboardController.
         *
         * @hide
         */
        public static final String ACCESSIBILITY_SOFT_KEYBOARD_MODE =
                "accessibility_soft_keyboard_mode";

        /**
         * Default soft keyboard behavior.
         *
         * @hide
         */
        public static final int SHOW_MODE_AUTO = 0;

        /**
         * Soft keyboard is never shown.
         *
         * @hide
         */
        public static final int SHOW_MODE_HIDDEN = 1;

        /**
         * Setting that specifies whether timed text (captions) should be
         * displayed in video content. Text display properties are controlled by
         * the following settings:
         * <ul>
         * <li>{@link #ACCESSIBILITY_CAPTIONING_LOCALE}
         * <li>{@link #ACCESSIBILITY_CAPTIONING_BACKGROUND_COLOR}
         * <li>{@link #ACCESSIBILITY_CAPTIONING_FOREGROUND_COLOR}
         * <li>{@link #ACCESSIBILITY_CAPTIONING_EDGE_COLOR}
         * <li>{@link #ACCESSIBILITY_CAPTIONING_EDGE_TYPE}
         * <li>{@link #ACCESSIBILITY_CAPTIONING_TYPEFACE}
         * <li>{@link #ACCESSIBILITY_CAPTIONING_FONT_SCALE}
         * </ul>
         *
         * @hide
         */
        public static final String ACCESSIBILITY_CAPTIONING_ENABLED =
                "accessibility_captioning_enabled";

        /**
         * Setting that specifies the language for captions as a locale string,
         * e.g. en_US.
         *
         * @see java.util.Locale#toString
         * @hide
         */
        public static final String ACCESSIBILITY_CAPTIONING_LOCALE =
                "accessibility_captioning_locale";

        /**
         * Integer property that specifies the preset style for captions, one
         * of:
         * <ul>
         * <li>{@link android.view.accessibility.CaptioningManager.CaptionStyle#PRESET_CUSTOM}
         * <li>a valid index of {@link android.view.accessibility.CaptioningManager.CaptionStyle#PRESETS}
         * </ul>
         *
         * @see java.util.Locale#toString
         * @hide
         */
        public static final String ACCESSIBILITY_CAPTIONING_PRESET =
                "accessibility_captioning_preset";

        /**
         * Integer property that specifes the background color for captions as a
         * packed 32-bit color.
         *
         * @see android.graphics.Color#argb
         * @hide
         */
        public static final String ACCESSIBILITY_CAPTIONING_BACKGROUND_COLOR =
                "accessibility_captioning_background_color";

        /**
         * Integer property that specifes the foreground color for captions as a
         * packed 32-bit color.
         *
         * @see android.graphics.Color#argb
         * @hide
         */
        public static final String ACCESSIBILITY_CAPTIONING_FOREGROUND_COLOR =
                "accessibility_captioning_foreground_color";

        /**
         * Integer property that specifes the edge type for captions, one of:
         * <ul>
         * <li>{@link android.view.accessibility.CaptioningManager.CaptionStyle#EDGE_TYPE_NONE}
         * <li>{@link android.view.accessibility.CaptioningManager.CaptionStyle#EDGE_TYPE_OUTLINE}
         * <li>{@link android.view.accessibility.CaptioningManager.CaptionStyle#EDGE_TYPE_DROP_SHADOW}
         * </ul>
         *
         * @see #ACCESSIBILITY_CAPTIONING_EDGE_COLOR
         * @hide
         */
        public static final String ACCESSIBILITY_CAPTIONING_EDGE_TYPE =
                "accessibility_captioning_edge_type";

        /**
         * Integer property that specifes the edge color for captions as a
         * packed 32-bit color.
         *
         * @see #ACCESSIBILITY_CAPTIONING_EDGE_TYPE
         * @see android.graphics.Color#argb
         * @hide
         */
        public static final String ACCESSIBILITY_CAPTIONING_EDGE_COLOR =
                "accessibility_captioning_edge_color";

        /**
         * Integer property that specifes the window color for captions as a
         * packed 32-bit color.
         *
         * @see android.graphics.Color#argb
         * @hide
         */
        public static final String ACCESSIBILITY_CAPTIONING_WINDOW_COLOR =
                "accessibility_captioning_window_color";

        /**
         * String property that specifies the typeface for captions, one of:
         * <ul>
         * <li>DEFAULT
         * <li>MONOSPACE
         * <li>SANS_SERIF
         * <li>SERIF
         * </ul>
         *
         * @see android.graphics.Typeface
         * @hide
         */
        public static final String ACCESSIBILITY_CAPTIONING_TYPEFACE =
                "accessibility_captioning_typeface";

        /**
         * Floating point property that specifies font scaling for captions.
         *
         * @hide
         */
        public static final String ACCESSIBILITY_CAPTIONING_FONT_SCALE =
                "accessibility_captioning_font_scale";

        /**
         * Setting that specifies whether display color inversion is enabled.
         */
        public static final String ACCESSIBILITY_DISPLAY_INVERSION_ENABLED =
                "accessibility_display_inversion_enabled";

        /**
         * Setting that specifies whether display color space adjustment is
         * enabled.
         *
         * @hide
         */
        public static final String ACCESSIBILITY_DISPLAY_DALTONIZER_ENABLED =
                "accessibility_display_daltonizer_enabled";

        /**
         * Integer property that specifies the type of color space adjustment to
         * perform. Valid values are defined in AccessibilityManager.
         *
         * @hide
         */
        public static final String ACCESSIBILITY_DISPLAY_DALTONIZER =
                "accessibility_display_daltonizer";

        /**
         * Float list that specifies the color matrix to apply to
         * the display. Valid values are defined in AccessibilityManager.
         *
         * @hide
         */
        public static final String ACCESSIBILITY_DISPLAY_COLOR_MATRIX =
                "accessibility_display_color_matrix";

        /**
         * Setting that specifies whether automatic click when the mouse pointer stops moving is
         * enabled.
         *
         * @hide
         */
        public static final String ACCESSIBILITY_AUTOCLICK_ENABLED =
                "accessibility_autoclick_enabled";

        /**
         * Integer setting specifying amount of time in ms the mouse pointer has to stay still
         * before performing click when {@link #ACCESSIBILITY_AUTOCLICK_ENABLED} is set.
         *
         * @see #ACCESSIBILITY_AUTOCLICK_ENABLED
         * @hide
         */
        public static final String ACCESSIBILITY_AUTOCLICK_DELAY =
                "accessibility_autoclick_delay";

        /**
         * Whether or not larger size icons are used for the pointer of mouse/trackpad for
         * accessibility.
         * (0 = false, 1 = true)
         * @hide
         */
        public static final String ACCESSIBILITY_LARGE_POINTER_ICON =
                "accessibility_large_pointer_icon";

        /**
         * The timeout for considering a press to be a long press in milliseconds.
         * @hide
         */
        public static final String LONG_PRESS_TIMEOUT = "long_press_timeout";

        /**
         * List of the enabled print services.
         *
         * N and beyond uses {@link #DISABLED_PRINT_SERVICES}. But this might be used in an upgrade
         * from pre-N.
         *
         * @hide
         */
        public static final String ENABLED_PRINT_SERVICES =
            "enabled_print_services";

        /**
         * List of the disabled print services.
         *
         * @hide
         */
        public static final String DISABLED_PRINT_SERVICES =
            "disabled_print_services";

        /**
         * The saved value for WindowManagerService.setForcedDisplayDensity()
         * formatted as a single integer representing DPI. If unset, then use
         * the real display density.
         *
         * @hide
         */
        public static final String DISPLAY_DENSITY_FORCED = "display_density_forced";

        /**
         * Setting to always use the default text-to-speech settings regardless
         * of the application settings.
         * 1 = override application settings,
         * 0 = use application settings (if specified).
         *
         * @deprecated  The value of this setting is no longer respected by
         * the framework text to speech APIs as of the Ice Cream Sandwich release.
         */
        @Deprecated
        public static final String TTS_USE_DEFAULTS = "tts_use_defaults";

        /**
         * Default text-to-speech engine speech rate. 100 = 1x
         */
        public static final String TTS_DEFAULT_RATE = "tts_default_rate";

        /**
         * Default text-to-speech engine pitch. 100 = 1x
         */
        public static final String TTS_DEFAULT_PITCH = "tts_default_pitch";

        /**
         * Default text-to-speech engine.
         */
        public static final String TTS_DEFAULT_SYNTH = "tts_default_synth";

        /**
         * Default text-to-speech language.
         *
         * @deprecated this setting is no longer in use, as of the Ice Cream
         * Sandwich release. Apps should never need to read this setting directly,
         * instead can query the TextToSpeech framework classes for the default
         * locale. {@link TextToSpeech#getLanguage()}.
         */
        @Deprecated
        public static final String TTS_DEFAULT_LANG = "tts_default_lang";

        /**
         * Default text-to-speech country.
         *
         * @deprecated this setting is no longer in use, as of the Ice Cream
         * Sandwich release. Apps should never need to read this setting directly,
         * instead can query the TextToSpeech framework classes for the default
         * locale. {@link TextToSpeech#getLanguage()}.
         */
        @Deprecated
        public static final String TTS_DEFAULT_COUNTRY = "tts_default_country";

        /**
         * Default text-to-speech locale variant.
         *
         * @deprecated this setting is no longer in use, as of the Ice Cream
         * Sandwich release. Apps should never need to read this setting directly,
         * instead can query the TextToSpeech framework classes for the
         * locale that is in use {@link TextToSpeech#getLanguage()}.
         */
        @Deprecated
        public static final String TTS_DEFAULT_VARIANT = "tts_default_variant";

        /**
         * Stores the default tts locales on a per engine basis. Stored as
         * a comma seperated list of values, each value being of the form
         * {@code engine_name:locale} for example,
         * {@code com.foo.ttsengine:eng-USA,com.bar.ttsengine:esp-ESP}. This
         * supersedes {@link #TTS_DEFAULT_LANG}, {@link #TTS_DEFAULT_COUNTRY} and
         * {@link #TTS_DEFAULT_VARIANT}. Apps should never need to read this
         * setting directly, and can query the TextToSpeech framework classes
         * for the locale that is in use.
         *
         * @hide
         */
        public static final String TTS_DEFAULT_LOCALE = "tts_default_locale";

        /**
         * Space delimited list of plugin packages that are enabled.
         */
        public static final String TTS_ENABLED_PLUGINS = "tts_enabled_plugins";

        /**
         * @deprecated Use {@link android.provider.Settings.Global#WIFI_NETWORKS_AVAILABLE_NOTIFICATION_ON}
         * instead.
         */
        @Deprecated
        public static final String WIFI_NETWORKS_AVAILABLE_NOTIFICATION_ON =
                Global.WIFI_NETWORKS_AVAILABLE_NOTIFICATION_ON;

        /**
         * @deprecated Use {@link android.provider.Settings.Global#WIFI_NETWORKS_AVAILABLE_REPEAT_DELAY}
         * instead.
         */
        @Deprecated
        public static final String WIFI_NETWORKS_AVAILABLE_REPEAT_DELAY =
                Global.WIFI_NETWORKS_AVAILABLE_REPEAT_DELAY;

        /**
         * @deprecated Use {@link android.provider.Settings.Global#WIFI_NUM_OPEN_NETWORKS_KEPT}
         * instead.
         */
        @Deprecated
        public static final String WIFI_NUM_OPEN_NETWORKS_KEPT =
                Global.WIFI_NUM_OPEN_NETWORKS_KEPT;

        /**
         * @deprecated Use {@link android.provider.Settings.Global#WIFI_ON}
         * instead.
         */
        @Deprecated
        public static final String WIFI_ON = Global.WIFI_ON;

        /**
         * The acceptable packet loss percentage (range 0 - 100) before trying
         * another AP on the same network.
         * @deprecated This setting is not used.
         */
        @Deprecated
        public static final String WIFI_WATCHDOG_ACCEPTABLE_PACKET_LOSS_PERCENTAGE =
                "wifi_watchdog_acceptable_packet_loss_percentage";

        /**
         * The number of access points required for a network in order for the
         * watchdog to monitor it.
         * @deprecated This setting is not used.
         */
        @Deprecated
        public static final String WIFI_WATCHDOG_AP_COUNT = "wifi_watchdog_ap_count";

        /**
         * The delay between background checks.
         * @deprecated This setting is not used.
         */
        @Deprecated
        public static final String WIFI_WATCHDOG_BACKGROUND_CHECK_DELAY_MS =
                "wifi_watchdog_background_check_delay_ms";

        /**
         * Whether the Wi-Fi watchdog is enabled for background checking even
         * after it thinks the user has connected to a good access point.
         * @deprecated This setting is not used.
         */
        @Deprecated
        public static final String WIFI_WATCHDOG_BACKGROUND_CHECK_ENABLED =
                "wifi_watchdog_background_check_enabled";

        /**
         * The timeout for a background ping
         * @deprecated This setting is not used.
         */
        @Deprecated
        public static final String WIFI_WATCHDOG_BACKGROUND_CHECK_TIMEOUT_MS =
                "wifi_watchdog_background_check_timeout_ms";

        /**
         * The number of initial pings to perform that *may* be ignored if they
         * fail. Again, if these fail, they will *not* be used in packet loss
         * calculation. For example, one network always seemed to time out for
         * the first couple pings, so this is set to 3 by default.
         * @deprecated This setting is not used.
         */
        @Deprecated
        public static final String WIFI_WATCHDOG_INITIAL_IGNORED_PING_COUNT =
            "wifi_watchdog_initial_ignored_ping_count";

        /**
         * The maximum number of access points (per network) to attempt to test.
         * If this number is reached, the watchdog will no longer monitor the
         * initial connection state for the network. This is a safeguard for
         * networks containing multiple APs whose DNS does not respond to pings.
         * @deprecated This setting is not used.
         */
        @Deprecated
        public static final String WIFI_WATCHDOG_MAX_AP_CHECKS = "wifi_watchdog_max_ap_checks";

        /**
         * @deprecated Use {@link android.provider.Settings.Global#WIFI_WATCHDOG_ON} instead
         */
        @Deprecated
        public static final String WIFI_WATCHDOG_ON = "wifi_watchdog_on";

        /**
         * A comma-separated list of SSIDs for which the Wi-Fi watchdog should be enabled.
         * @deprecated This setting is not used.
         */
        @Deprecated
        public static final String WIFI_WATCHDOG_WATCH_LIST = "wifi_watchdog_watch_list";

        /**
         * The number of pings to test if an access point is a good connection.
         * @deprecated This setting is not used.
         */
        @Deprecated
        public static final String WIFI_WATCHDOG_PING_COUNT = "wifi_watchdog_ping_count";

        /**
         * The delay between pings.
         * @deprecated This setting is not used.
         */
        @Deprecated
        public static final String WIFI_WATCHDOG_PING_DELAY_MS = "wifi_watchdog_ping_delay_ms";

        /**
         * The timeout per ping.
         * @deprecated This setting is not used.
         */
        @Deprecated
        public static final String WIFI_WATCHDOG_PING_TIMEOUT_MS = "wifi_watchdog_ping_timeout_ms";

        /**
         * @deprecated Use
         * {@link android.provider.Settings.Global#WIFI_MAX_DHCP_RETRY_COUNT} instead
         */
        @Deprecated
        public static final String WIFI_MAX_DHCP_RETRY_COUNT = Global.WIFI_MAX_DHCP_RETRY_COUNT;

        /**
         * @deprecated Use
         * {@link android.provider.Settings.Global#WIFI_MOBILE_DATA_TRANSITION_WAKELOCK_TIMEOUT_MS} instead
         */
        @Deprecated
        public static final String WIFI_MOBILE_DATA_TRANSITION_WAKELOCK_TIMEOUT_MS =
                Global.WIFI_MOBILE_DATA_TRANSITION_WAKELOCK_TIMEOUT_MS;

        /**
         * The number of milliseconds to hold on to a PendingIntent based request. This delay gives
         * the receivers of the PendingIntent an opportunity to make a new network request before
         * the Network satisfying the request is potentially removed.
         *
         * @hide
         */
        public static final String CONNECTIVITY_RELEASE_PENDING_INTENT_DELAY_MS =
                "connectivity_release_pending_intent_delay_ms";

        /**
         * Whether background data usage is allowed.
         *
         * @deprecated As of {@link VERSION_CODES#ICE_CREAM_SANDWICH},
         *             availability of background data depends on several
         *             combined factors. When background data is unavailable,
         *             {@link ConnectivityManager#getActiveNetworkInfo()} will
         *             now appear disconnected.
         */
        @Deprecated
        public static final String BACKGROUND_DATA = "background_data";

        /**
         * Origins for which browsers should allow geolocation by default.
         * The value is a space-separated list of origins.
         */
        public static final String ALLOWED_GEOLOCATION_ORIGINS
                = "allowed_geolocation_origins";

        /**
         * The preferred TTY mode     0 = TTy Off, CDMA default
         *                            1 = TTY Full
         *                            2 = TTY HCO
         *                            3 = TTY VCO
         * @hide
         */
        public static final String PREFERRED_TTY_MODE =
                "preferred_tty_mode";

        /**
         * Whether the enhanced voice privacy mode is enabled.
         * 0 = normal voice privacy
         * 1 = enhanced voice privacy
         * @hide
         */
        public static final String ENHANCED_VOICE_PRIVACY_ENABLED = "enhanced_voice_privacy_enabled";

        /**
         * Whether the TTY mode mode is enabled.
         * 0 = disabled
         * 1 = enabled
         * @hide
         */
        public static final String TTY_MODE_ENABLED = "tty_mode_enabled";

        /**
         * Controls whether settings backup is enabled.
         * Type: int ( 0 = disabled, 1 = enabled )
         * @hide
         */
        public static final String BACKUP_ENABLED = "backup_enabled";

        /**
         * Controls whether application data is automatically restored from backup
         * at install time.
         * Type: int ( 0 = disabled, 1 = enabled )
         * @hide
         */
        public static final String BACKUP_AUTO_RESTORE = "backup_auto_restore";

        /**
         * Indicates whether settings backup has been fully provisioned.
         * Type: int ( 0 = unprovisioned, 1 = fully provisioned )
         * @hide
         */
        public static final String BACKUP_PROVISIONED = "backup_provisioned";

        /**
         * Component of the transport to use for backup/restore.
         * @hide
         */
        public static final String BACKUP_TRANSPORT = "backup_transport";

        /**
         * Version for which the setup wizard was last shown.  Bumped for
         * each release when there is new setup information to show.
         * @hide
         */
        public static final String LAST_SETUP_SHOWN = "last_setup_shown";

        /**
         * The interval in milliseconds after which Wi-Fi is considered idle.
         * When idle, it is possible for the device to be switched from Wi-Fi to
         * the mobile data network.
         * @hide
         * @deprecated Use {@link android.provider.Settings.Global#WIFI_IDLE_MS}
         * instead.
         */
        @Deprecated
        public static final String WIFI_IDLE_MS = Global.WIFI_IDLE_MS;

        /**
         * The global search provider chosen by the user (if multiple global
         * search providers are installed). This will be the provider returned
         * by {@link SearchManager#getGlobalSearchActivity()} if it's still
         * installed. This setting is stored as a flattened component name as
         * per {@link ComponentName#flattenToString()}.
         *
         * @hide
         */
        public static final String SEARCH_GLOBAL_SEARCH_ACTIVITY =
                "search_global_search_activity";

        /**
         * The number of promoted sources in GlobalSearch.
         * @hide
         */
        public static final String SEARCH_NUM_PROMOTED_SOURCES = "search_num_promoted_sources";
        /**
         * The maximum number of suggestions returned by GlobalSearch.
         * @hide
         */
        public static final String SEARCH_MAX_RESULTS_TO_DISPLAY = "search_max_results_to_display";
        /**
         * The number of suggestions GlobalSearch will ask each non-web search source for.
         * @hide
         */
        public static final String SEARCH_MAX_RESULTS_PER_SOURCE = "search_max_results_per_source";
        /**
         * The number of suggestions the GlobalSearch will ask the web search source for.
         * @hide
         */
        public static final String SEARCH_WEB_RESULTS_OVERRIDE_LIMIT =
                "search_web_results_override_limit";
        /**
         * The number of milliseconds that GlobalSearch will wait for suggestions from
         * promoted sources before continuing with all other sources.
         * @hide
         */
        public static final String SEARCH_PROMOTED_SOURCE_DEADLINE_MILLIS =
                "search_promoted_source_deadline_millis";
        /**
         * The number of milliseconds before GlobalSearch aborts search suggesiton queries.
         * @hide
         */
        public static final String SEARCH_SOURCE_TIMEOUT_MILLIS = "search_source_timeout_millis";
        /**
         * The maximum number of milliseconds that GlobalSearch shows the previous results
         * after receiving a new query.
         * @hide
         */
        public static final String SEARCH_PREFILL_MILLIS = "search_prefill_millis";
        /**
         * The maximum age of log data used for shortcuts in GlobalSearch.
         * @hide
         */
        public static final String SEARCH_MAX_STAT_AGE_MILLIS = "search_max_stat_age_millis";
        /**
         * The maximum age of log data used for source ranking in GlobalSearch.
         * @hide
         */
        public static final String SEARCH_MAX_SOURCE_EVENT_AGE_MILLIS =
                "search_max_source_event_age_millis";
        /**
         * The minimum number of impressions needed to rank a source in GlobalSearch.
         * @hide
         */
        public static final String SEARCH_MIN_IMPRESSIONS_FOR_SOURCE_RANKING =
                "search_min_impressions_for_source_ranking";
        /**
         * The minimum number of clicks needed to rank a source in GlobalSearch.
         * @hide
         */
        public static final String SEARCH_MIN_CLICKS_FOR_SOURCE_RANKING =
                "search_min_clicks_for_source_ranking";
        /**
         * The maximum number of shortcuts shown by GlobalSearch.
         * @hide
         */
        public static final String SEARCH_MAX_SHORTCUTS_RETURNED = "search_max_shortcuts_returned";
        /**
         * The size of the core thread pool for suggestion queries in GlobalSearch.
         * @hide
         */
        public static final String SEARCH_QUERY_THREAD_CORE_POOL_SIZE =
                "search_query_thread_core_pool_size";
        /**
         * The maximum size of the thread pool for suggestion queries in GlobalSearch.
         * @hide
         */
        public static final String SEARCH_QUERY_THREAD_MAX_POOL_SIZE =
                "search_query_thread_max_pool_size";
        /**
         * The size of the core thread pool for shortcut refreshing in GlobalSearch.
         * @hide
         */
        public static final String SEARCH_SHORTCUT_REFRESH_CORE_POOL_SIZE =
                "search_shortcut_refresh_core_pool_size";
        /**
         * The maximum size of the thread pool for shortcut refreshing in GlobalSearch.
         * @hide
         */
        public static final String SEARCH_SHORTCUT_REFRESH_MAX_POOL_SIZE =
                "search_shortcut_refresh_max_pool_size";
        /**
         * The maximun time that excess threads in the GlobalSeach thread pools will
         * wait before terminating.
         * @hide
         */
        public static final String SEARCH_THREAD_KEEPALIVE_SECONDS =
                "search_thread_keepalive_seconds";
        /**
         * The maximum number of concurrent suggestion queries to each source.
         * @hide
         */
        public static final String SEARCH_PER_SOURCE_CONCURRENT_QUERY_LIMIT =
                "search_per_source_concurrent_query_limit";

        /**
         * Whether or not alert sounds are played on MountService events. (0 = false, 1 = true)
         * @hide
         */
        public static final String MOUNT_PLAY_NOTIFICATION_SND = "mount_play_not_snd";

        /**
         * Whether or not UMS auto-starts on UMS host detection. (0 = false, 1 = true)
         * @hide
         */
        public static final String MOUNT_UMS_AUTOSTART = "mount_ums_autostart";

        /**
         * Whether or not a notification is displayed on UMS host detection. (0 = false, 1 = true)
         * @hide
         */
        public static final String MOUNT_UMS_PROMPT = "mount_ums_prompt";

        /**
         * Whether or not a notification is displayed while UMS is enabled. (0 = false, 1 = true)
         * @hide
         */
        public static final String MOUNT_UMS_NOTIFY_ENABLED = "mount_ums_notify_enabled";

        /**
         * If nonzero, ANRs in invisible background processes bring up a dialog.
         * Otherwise, the process will be silently killed.
         * @hide
         */
        public static final String ANR_SHOW_BACKGROUND = "anr_show_background";

        /**
         * The {@link ComponentName} string of the service to be used as the voice recognition
         * service.
         *
         * @hide
         */
        public static final String VOICE_RECOGNITION_SERVICE = "voice_recognition_service";

        /**
         * Stores whether an user has consented to have apps verified through PAM.
         * The value is boolean (1 or 0).
         *
         * @hide
         */
        public static final String PACKAGE_VERIFIER_USER_CONSENT =
            "package_verifier_user_consent";

        /**
         * The {@link ComponentName} string of the selected spell checker service which is
         * one of the services managed by the text service manager.
         *
         * @hide
         */
        public static final String SELECTED_SPELL_CHECKER = "selected_spell_checker";

        /**
         * The {@link ComponentName} string of the selected subtype of the selected spell checker
         * service which is one of the services managed by the text service manager.
         *
         * @hide
         */
        public static final String SELECTED_SPELL_CHECKER_SUBTYPE =
                "selected_spell_checker_subtype";

        /**
         * The {@link ComponentName} string whether spell checker is enabled or not.
         *
         * @hide
         */
        public static final String SPELL_CHECKER_ENABLED = "spell_checker_enabled";

        /**
         * What happens when the user presses the Power button while in-call
         * and the screen is on.<br/>
         * <b>Values:</b><br/>
         * 1 - The Power button turns off the screen and locks the device. (Default behavior)<br/>
         * 2 - The Power button hangs up the current call.<br/>
         *
         * @hide
         */
        public static final String INCALL_POWER_BUTTON_BEHAVIOR = "incall_power_button_behavior";

        /**
         * INCALL_POWER_BUTTON_BEHAVIOR value for "turn off screen".
         * @hide
         */
        public static final int INCALL_POWER_BUTTON_BEHAVIOR_SCREEN_OFF = 0x1;

        /**
         * INCALL_POWER_BUTTON_BEHAVIOR value for "hang up".
         * @hide
         */
        public static final int INCALL_POWER_BUTTON_BEHAVIOR_HANGUP = 0x2;

        /**
         * INCALL_POWER_BUTTON_BEHAVIOR default value.
         * @hide
         */
        public static final int INCALL_POWER_BUTTON_BEHAVIOR_DEFAULT =
                INCALL_POWER_BUTTON_BEHAVIOR_SCREEN_OFF;

        /**
         * Whether the device should wake when the wake gesture sensor detects motion.
         * @hide
         */
        public static final String WAKE_GESTURE_ENABLED = "wake_gesture_enabled";

        /**
         * Whether the device should doze if configured.
         * @hide
         */
        public static final String DOZE_ENABLED = "doze_enabled";

        /**
         * The current night mode that has been selected by the user.  Owned
         * and controlled by UiModeManagerService.  Constants are as per
         * UiModeManager.
         * @hide
         */
        public static final String UI_NIGHT_MODE = "ui_night_mode";

        /**
         * Whether screensavers are enabled.
         * @hide
         */
        public static final String SCREENSAVER_ENABLED = "screensaver_enabled";

        /**
         * The user's chosen screensaver components.
         *
         * These will be launched by the PhoneWindowManager after a timeout when not on
         * battery, or upon dock insertion (if SCREENSAVER_ACTIVATE_ON_DOCK is set to 1).
         * @hide
         */
        public static final String SCREENSAVER_COMPONENTS = "screensaver_components";

        /**
         * If screensavers are enabled, whether the screensaver should be automatically launched
         * when the device is inserted into a (desk) dock.
         * @hide
         */
        public static final String SCREENSAVER_ACTIVATE_ON_DOCK = "screensaver_activate_on_dock";

        /**
         * If screensavers are enabled, whether the screensaver should be automatically launched
         * when the screen times out when not on battery.
         * @hide
         */
        public static final String SCREENSAVER_ACTIVATE_ON_SLEEP = "screensaver_activate_on_sleep";

        /**
         * If screensavers are enabled, the default screensaver component.
         * @hide
         */
        public static final String SCREENSAVER_DEFAULT_COMPONENT = "screensaver_default_component";

        /**
         * The default NFC payment component
         * @hide
         */
        public static final String NFC_PAYMENT_DEFAULT_COMPONENT = "nfc_payment_default_component";

        /**
         * Whether NFC payment is handled by the foreground application or a default.
         * @hide
         */
        public static final String NFC_PAYMENT_FOREGROUND = "nfc_payment_foreground";

        /**
         * Specifies the package name currently configured to be the primary sms application
         * @hide
         */
        public static final String SMS_DEFAULT_APPLICATION = "sms_default_application";

        /**
         * Specifies the package name currently configured to be the default dialer application
         * @hide
         */
        public static final String DIALER_DEFAULT_APPLICATION = "dialer_default_application";

        /**
         * Specifies the package name currently configured to be the emergency assistance application
         *
         * @see android.telephony.TelephonyManager#ACTION_EMERGENCY_ASSISTANCE
         *
         * @hide
         */
        public static final String EMERGENCY_ASSISTANCE_APPLICATION = "emergency_assistance_application";

        /**
         * Specifies whether the current app context on scren (assist data) will be sent to the
         * assist application (active voice interaction service).
         *
         * @hide
         */
        public static final String ASSIST_STRUCTURE_ENABLED = "assist_structure_enabled";

        /**
         * Specifies whether a screenshot of the screen contents will be sent to the assist
         * application (active voice interaction service).
         *
         * @hide
         */
        public static final String ASSIST_SCREENSHOT_ENABLED = "assist_screenshot_enabled";

        /**
         * Names of the service components that the current user has explicitly allowed to
         * see all of the user's notifications, separated by ':'.
         *
         * @hide
         */
        public static final String ENABLED_NOTIFICATION_LISTENERS = "enabled_notification_listeners";

        /**
         * Names of the packages that the current user has explicitly allowed to
         * manage notification policy configuration, separated by ':'.
         *
         * @hide
         */
        @TestApi
        public static final String ENABLED_NOTIFICATION_POLICY_ACCESS_PACKAGES =
                "enabled_notification_policy_access_packages";

        /** @hide */
        public static final String BAR_SERVICE_COMPONENT = "bar_service_component";

        /** @hide */
        public static final String VOLUME_CONTROLLER_SERVICE_COMPONENT
                = "volume_controller_service_component";

        /** @hide */
        public static final String IMMERSIVE_MODE_CONFIRMATIONS = "immersive_mode_confirmations";

        /**
         * This is the query URI for finding a print service to install.
         *
         * @hide
         */
        public static final String PRINT_SERVICE_SEARCH_URI = "print_service_search_uri";

        /**
         * This is the query URI for finding a NFC payment service to install.
         *
         * @hide
         */
        public static final String PAYMENT_SERVICE_SEARCH_URI = "payment_service_search_uri";

        /**
         * If enabled, apps should try to skip any introductory hints on first launch. This might
         * apply to users that are already familiar with the environment or temporary users.
         * <p>
         * Type : int (0 to show hints, 1 to skip showing hints)
         */
        public static final String SKIP_FIRST_USE_HINTS = "skip_first_use_hints";

        /**
         * Persisted playback time after a user confirmation of an unsafe volume level.
         *
         * @hide
         */
        public static final String UNSAFE_VOLUME_MUSIC_ACTIVE_MS = "unsafe_volume_music_active_ms";

        /**
         * This preference enables notification display on the lockscreen.
         * @hide
         */
        public static final String LOCK_SCREEN_SHOW_NOTIFICATIONS =
                "lock_screen_show_notifications";

        /**
         * List of TV inputs that are currently hidden. This is a string
         * containing the IDs of all hidden TV inputs. Each ID is encoded by
         * {@link android.net.Uri#encode(String)} and separated by ':'.
         * @hide
         */
        public static final String TV_INPUT_HIDDEN_INPUTS = "tv_input_hidden_inputs";

        /**
         * List of custom TV input labels. This is a string containing <TV input id, custom name>
         * pairs. TV input id and custom name are encoded by {@link android.net.Uri#encode(String)}
         * and separated by ','. Each pair is separated by ':'.
         * @hide
         */
        public static final String TV_INPUT_CUSTOM_LABELS = "tv_input_custom_labels";

        /**
         * Whether automatic routing of system audio to USB audio peripheral is disabled.
         * The value is boolean (1 or 0), where 1 means automatic routing is disabled,
         * and 0 means automatic routing is enabled.
         *
         * @hide
         */
        public static final String USB_AUDIO_AUTOMATIC_ROUTING_DISABLED =
                "usb_audio_automatic_routing_disabled";

        /**
         * The timeout in milliseconds before the device fully goes to sleep after
         * a period of inactivity.  This value sets an upper bound on how long the device
         * will stay awake or dreaming without user activity.  It should generally
         * be longer than {@link Settings.System#SCREEN_OFF_TIMEOUT} as otherwise the device
         * will sleep before it ever has a chance to dream.
         * <p>
         * Use -1 to disable this timeout.
         * </p>
         *
         * @hide
         */
        public static final String SLEEP_TIMEOUT = "sleep_timeout";

        /**
         * Controls whether double tap to wake is enabled.
         * @hide
         */
        public static final String DOUBLE_TAP_TO_WAKE = "double_tap_to_wake";

        /**
         * The current assistant component. It could be a voice interaction service,
         * or an activity that handles ACTION_ASSIST, or empty which means using the default
         * handling.
         *
         * @hide
         */
        public static final String ASSISTANT = "assistant";

        /**
         * Whether the camera launch gesture should be disabled.
         *
         * @hide
         */
        public static final String CAMERA_GESTURE_DISABLED = "camera_gesture_disabled";

        /**
         * Whether the camera launch gesture to double tap the power button when the screen is off
         * should be disabled.
         *
         * @hide
         */
        public static final String CAMERA_DOUBLE_TAP_POWER_GESTURE_DISABLED =
                "camera_double_tap_power_gesture_disabled";

        /**
         * Behavior of twilight on the device.
         * One of {@link #TWILIGHT_MODE_LOCKED_OFF}, {@link #TWILIGHT_MODE_LOCKED_ON}
         * or {@link #TWILIGHT_MODE_AUTO}.
         * @hide
         */
        public static final String TWILIGHT_MODE = "twilight_mode";

        /**
         * Twilight mode always off.
         * @hide
         */
        public static final int TWILIGHT_MODE_LOCKED_OFF = 0;

        /**
         * Twilight mode always on.
         * @hide
         */
        public static final int TWILIGHT_MODE_LOCKED_ON = 1;

        /**
         * Twilight mode auto.
         * @hide
         */
        public static final int TWILIGHT_MODE_AUTO = 2;

        /**
         * Twilight mode auto, temporarily overriden to on.
         * @hide
         */
        public static final int TWILIGHT_MODE_AUTO_OVERRIDE_OFF = 3;

        /**
         * Twilight mode auto, temporarily overriden to off.
         * @hide
         */
        public static final int TWILIGHT_MODE_AUTO_OVERRIDE_ON = 4;

        /**
         * Whether brightness should automatically adjust based on twilight state.
         * @hide
         */
        public static final String BRIGHTNESS_USE_TWILIGHT = "brightness_use_twilight";

        /**
         * Names of the service components that the current user has explicitly allowed to
         * be a VR mode listener, separated by ':'.
         *
         * @hide
         */
        public static final String ENABLED_VR_LISTENERS = "enabled_vr_listeners";

        /**
         * Behavior of the display while in VR mode.
         *
         * One of {@link #VR_DISPLAY_MODE_LOW_PERSISTENCE} or {@link #VR_DISPLAY_MODE_OFF}.
         *
         * @hide
         */
        public static final String VR_DISPLAY_MODE = "vr_display_mode";

        /**
         * Lower the display persistence while the system is in VR mode.
         *
         * @see PackageManager#FEATURE_VR_MODE_HIGH_PERFORMANCE
         *
         * @hide.
         */
        public static final int VR_DISPLAY_MODE_LOW_PERSISTENCE = 0;

        /**
         * Do not alter the display persistence while the system is in VR mode.
         *
         * @see PackageManager#FEATURE_VR_MODE_HIGH_PERFORMANCE
         *
         * @hide.
         */
        public static final int VR_DISPLAY_MODE_OFF = 1;

        /**
         * Whether parent user can access remote contact in managed profile.
         *
         * @hide
         */
        public static final String MANAGED_PROFILE_CONTACT_REMOTE_SEARCH =
                "managed_profile_contact_remote_search";

        /**
<<<<<<< HEAD
         * Beginning of PureNexus Secure Settings Additions
         * @hide
         */

        /**
         * Whether to display the ADB notification.
         * @hide
         */
        public static final String ADB_NOTIFY = "adb_notify";

        /**
         * The TCP/IP port to run ADB on, or -1 for USB
         * @hide
         */
        public static final String ADB_PORT = "adb_port";
=======
         * Holds comma separated list of ordering of QS tiles.
         * @hide
         */
        public static final String QS_TILES = "sysui_qs_tiles";
>>>>>>> 81a0e13e

        /**
         * This are the settings to be backed up.
         *
         * NOTE: Settings are backed up and restored in the order they appear
         *       in this array. If you have one setting depending on another,
         *       make sure that they are ordered appropriately.
         *
         * @hide
         */
        public static final String[] SETTINGS_TO_BACKUP = {
            BUGREPORT_IN_POWER_MENU,                            // moved to global
            ALLOW_MOCK_LOCATION,
            PARENTAL_CONTROL_ENABLED,
            PARENTAL_CONTROL_REDIRECT_URL,
            USB_MASS_STORAGE_ENABLED,                           // moved to global
            ACCESSIBILITY_DISPLAY_INVERSION_ENABLED,
            ACCESSIBILITY_DISPLAY_DALTONIZER,
            ACCESSIBILITY_DISPLAY_COLOR_MATRIX,
            ACCESSIBILITY_DISPLAY_DALTONIZER_ENABLED,
            ACCESSIBILITY_DISPLAY_MAGNIFICATION_ENABLED,
            ACCESSIBILITY_DISPLAY_MAGNIFICATION_SCALE,
            ACCESSIBILITY_DISPLAY_MAGNIFICATION_AUTO_UPDATE,
            ACCESSIBILITY_SCRIPT_INJECTION,
            ACCESSIBILITY_WEB_CONTENT_KEY_BINDINGS,
            ENABLED_ACCESSIBILITY_SERVICES,
            ENABLED_NOTIFICATION_LISTENERS,
            ENABLED_VR_LISTENERS,
            ENABLED_INPUT_METHODS,
            TOUCH_EXPLORATION_GRANTED_ACCESSIBILITY_SERVICES,
            TOUCH_EXPLORATION_ENABLED,
            ACCESSIBILITY_ENABLED,
            ACCESSIBILITY_SPEAK_PASSWORD,
            ACCESSIBILITY_HIGH_TEXT_CONTRAST_ENABLED,
            ACCESSIBILITY_CAPTIONING_PRESET,
            ACCESSIBILITY_CAPTIONING_ENABLED,
            ACCESSIBILITY_CAPTIONING_LOCALE,
            ACCESSIBILITY_CAPTIONING_BACKGROUND_COLOR,
            ACCESSIBILITY_CAPTIONING_FOREGROUND_COLOR,
            ACCESSIBILITY_CAPTIONING_EDGE_TYPE,
            ACCESSIBILITY_CAPTIONING_EDGE_COLOR,
            ACCESSIBILITY_CAPTIONING_TYPEFACE,
            ACCESSIBILITY_CAPTIONING_FONT_SCALE,
            ACCESSIBILITY_CAPTIONING_WINDOW_COLOR,
            TTS_USE_DEFAULTS,
            TTS_DEFAULT_RATE,
            TTS_DEFAULT_PITCH,
            TTS_DEFAULT_SYNTH,
            TTS_DEFAULT_LANG,
            TTS_DEFAULT_COUNTRY,
            TTS_ENABLED_PLUGINS,
            TTS_DEFAULT_LOCALE,
            SHOW_IME_WITH_HARD_KEYBOARD,
            WIFI_NETWORKS_AVAILABLE_NOTIFICATION_ON,            // moved to global
            WIFI_NETWORKS_AVAILABLE_REPEAT_DELAY,               // moved to global
            WIFI_NUM_OPEN_NETWORKS_KEPT,                        // moved to global
            SELECTED_SPELL_CHECKER,
            SELECTED_SPELL_CHECKER_SUBTYPE,
            SPELL_CHECKER_ENABLED,
            MOUNT_PLAY_NOTIFICATION_SND,
            MOUNT_UMS_AUTOSTART,
            MOUNT_UMS_PROMPT,
            MOUNT_UMS_NOTIFY_ENABLED,
            SLEEP_TIMEOUT,
            DOUBLE_TAP_TO_WAKE,
            WAKE_GESTURE_ENABLED,
            LONG_PRESS_TIMEOUT,
            CAMERA_GESTURE_DISABLED,
            ACCESSIBILITY_AUTOCLICK_ENABLED,
            ACCESSIBILITY_AUTOCLICK_DELAY,
            ACCESSIBILITY_LARGE_POINTER_ICON,
            PREFERRED_TTY_MODE,
            ENHANCED_VOICE_PRIVACY_ENABLED,
            TTY_MODE_ENABLED,
            INCALL_POWER_BUTTON_BEHAVIOR,
<<<<<<< HEAD
            WIFI_DISCONNECT_DELAY_DURATION
=======
            QS_TILES,
>>>>>>> 81a0e13e
        };

        /**
         * These entries are considered common between the personal and the managed profile,
         * since the managed profile doesn't get to change them.
         */
        private static final Set<String> CLONE_TO_MANAGED_PROFILE = new ArraySet<>();

        static {
            CLONE_TO_MANAGED_PROFILE.add(ACCESSIBILITY_ENABLED);
            CLONE_TO_MANAGED_PROFILE.add(ALLOW_MOCK_LOCATION);
            CLONE_TO_MANAGED_PROFILE.add(ALLOWED_GEOLOCATION_ORIGINS);
            CLONE_TO_MANAGED_PROFILE.add(DEFAULT_INPUT_METHOD);
            CLONE_TO_MANAGED_PROFILE.add(ENABLED_ACCESSIBILITY_SERVICES);
            CLONE_TO_MANAGED_PROFILE.add(ENABLED_INPUT_METHODS);
            CLONE_TO_MANAGED_PROFILE.add(LOCATION_MODE);
            CLONE_TO_MANAGED_PROFILE.add(LOCATION_PREVIOUS_MODE);
            CLONE_TO_MANAGED_PROFILE.add(LOCATION_PROVIDERS_ALLOWED);
            CLONE_TO_MANAGED_PROFILE.add(SELECTED_INPUT_METHOD_SUBTYPE);
            CLONE_TO_MANAGED_PROFILE.add(SELECTED_SPELL_CHECKER);
            CLONE_TO_MANAGED_PROFILE.add(SELECTED_SPELL_CHECKER_SUBTYPE);
        }

        /** @hide */
        public static void getCloneToManagedProfileSettings(Set<String> outKeySet) {
            outKeySet.addAll(CLONE_TO_MANAGED_PROFILE);
        }

        /**
         * Helper method for determining if a location provider is enabled.
         *
         * @param cr the content resolver to use
         * @param provider the location provider to query
         * @return true if the provider is enabled
         *
         * @deprecated use {@link #LOCATION_MODE} or
         *             {@link LocationManager#isProviderEnabled(String)}
         */
        @Deprecated
        public static final boolean isLocationProviderEnabled(ContentResolver cr, String provider) {
            return isLocationProviderEnabledForUser(cr, provider, UserHandle.myUserId());
        }

        /**
         * Helper method for determining if a location provider is enabled.
         * @param cr the content resolver to use
         * @param provider the location provider to query
         * @param userId the userId to query
         * @return true if the provider is enabled
         * @deprecated use {@link #LOCATION_MODE} or
         *             {@link LocationManager#isProviderEnabled(String)}
         * @hide
         */
        @Deprecated
        public static final boolean isLocationProviderEnabledForUser(ContentResolver cr, String provider, int userId) {
            String allowedProviders = Settings.Secure.getStringForUser(cr,
                    LOCATION_PROVIDERS_ALLOWED, userId);
            return TextUtils.delimitedStringContains(allowedProviders, ',', provider);
        }

        /**
         * Thread-safe method for enabling or disabling a single location provider.
         * @param cr the content resolver to use
         * @param provider the location provider to enable or disable
         * @param enabled true if the provider should be enabled
         * @deprecated use {@link #putInt(ContentResolver, String, int)} and {@link #LOCATION_MODE}
         */
        @Deprecated
        public static final void setLocationProviderEnabled(ContentResolver cr,
                String provider, boolean enabled) {
            setLocationProviderEnabledForUser(cr, provider, enabled, UserHandle.myUserId());
        }

        /**
         * Thread-safe method for enabling or disabling a single location provider.
         *
         * @param cr the content resolver to use
         * @param provider the location provider to enable or disable
         * @param enabled true if the provider should be enabled
         * @param userId the userId for which to enable/disable providers
         * @return true if the value was set, false on database errors
         * @deprecated use {@link #putIntForUser(ContentResolver, String, int, int)} and
         *             {@link #LOCATION_MODE}
         * @hide
         */
        @Deprecated
        public static final boolean setLocationProviderEnabledForUser(ContentResolver cr,
                String provider, boolean enabled, int userId) {
            synchronized (mLocationSettingsLock) {
                // to ensure thread safety, we write the provider name with a '+' or '-'
                // and let the SettingsProvider handle it rather than reading and modifying
                // the list of enabled providers.
                if (enabled) {
                    provider = "+" + provider;
                } else {
                    provider = "-" + provider;
                }
                return putStringForUser(cr, Settings.Secure.LOCATION_PROVIDERS_ALLOWED, provider,
                        userId);
            }
        }

        /**
         * Saves the current location mode into {@link #LOCATION_PREVIOUS_MODE}.
         */
        private static final boolean saveLocationModeForUser(ContentResolver cr, int userId) {
            final int mode = getLocationModeForUser(cr, userId);
            return putIntForUser(cr, Settings.Secure.LOCATION_PREVIOUS_MODE, mode, userId);
        }

        /**
         * Restores the current location mode from {@link #LOCATION_PREVIOUS_MODE}.
         */
        private static final boolean restoreLocationModeForUser(ContentResolver cr, int userId) {
            int mode = getIntForUser(cr, Settings.Secure.LOCATION_PREVIOUS_MODE,
                    LOCATION_MODE_HIGH_ACCURACY, userId);
            // Make sure that the previous mode is never "off". Otherwise the user won't be able to
            // turn on location any longer.
            if (mode == LOCATION_MODE_OFF) {
                mode = LOCATION_MODE_HIGH_ACCURACY;
            }
            return setLocationModeForUser(cr, mode, userId);
        }

        /**
         * Thread-safe method for setting the location mode to one of
         * {@link #LOCATION_MODE_HIGH_ACCURACY}, {@link #LOCATION_MODE_SENSORS_ONLY},
         * {@link #LOCATION_MODE_BATTERY_SAVING}, or {@link #LOCATION_MODE_OFF}.
         *
         * @param cr the content resolver to use
         * @param mode such as {@link #LOCATION_MODE_HIGH_ACCURACY}
         * @param userId the userId for which to change mode
         * @return true if the value was set, false on database errors
         *
         * @throws IllegalArgumentException if mode is not one of the supported values
         */
        private static final boolean setLocationModeForUser(ContentResolver cr, int mode,
                int userId) {
            synchronized (mLocationSettingsLock) {
                boolean gps = false;
                boolean network = false;
                switch (mode) {
                    case LOCATION_MODE_PREVIOUS:
                        // Retrieve the actual mode and set to that mode.
                        return restoreLocationModeForUser(cr, userId);
                    case LOCATION_MODE_OFF:
                        saveLocationModeForUser(cr, userId);
                        break;
                    case LOCATION_MODE_SENSORS_ONLY:
                        gps = true;
                        break;
                    case LOCATION_MODE_BATTERY_SAVING:
                        network = true;
                        break;
                    case LOCATION_MODE_HIGH_ACCURACY:
                        gps = true;
                        network = true;
                        break;
                    default:
                        throw new IllegalArgumentException("Invalid location mode: " + mode);
                }
                // Note it's important that we set the NLP mode first. The Google implementation
                // of NLP clears its NLP consent setting any time it receives a
                // LocationManager.PROVIDERS_CHANGED_ACTION broadcast and NLP is disabled. Also,
                // it shows an NLP consent dialog any time it receives the broadcast, NLP is
                // enabled, and the NLP consent is not set. If 1) we were to enable GPS first,
                // 2) a setup wizard has its own NLP consent UI that sets the NLP consent setting,
                // and 3) the receiver happened to complete before we enabled NLP, then the Google
                // NLP would detect the attempt to enable NLP and show a redundant NLP consent
                // dialog. Then the people who wrote the setup wizard would be sad.
                boolean nlpSuccess = Settings.Secure.setLocationProviderEnabledForUser(
                        cr, LocationManager.NETWORK_PROVIDER, network, userId);
                boolean gpsSuccess = Settings.Secure.setLocationProviderEnabledForUser(
                        cr, LocationManager.GPS_PROVIDER, gps, userId);
                return gpsSuccess && nlpSuccess;
            }
        }

        /**
         * Thread-safe method for reading the location mode, returns one of
         * {@link #LOCATION_MODE_HIGH_ACCURACY}, {@link #LOCATION_MODE_SENSORS_ONLY},
         * {@link #LOCATION_MODE_BATTERY_SAVING}, or {@link #LOCATION_MODE_OFF}.
         *
         * @param cr the content resolver to use
         * @param userId the userId for which to read the mode
         * @return the location mode
         */
        private static final int getLocationModeForUser(ContentResolver cr, int userId) {
            synchronized (mLocationSettingsLock) {
                boolean gpsEnabled = Settings.Secure.isLocationProviderEnabledForUser(
                        cr, LocationManager.GPS_PROVIDER, userId);
                boolean networkEnabled = Settings.Secure.isLocationProviderEnabledForUser(
                        cr, LocationManager.NETWORK_PROVIDER, userId);
                if (gpsEnabled && networkEnabled) {
                    return LOCATION_MODE_HIGH_ACCURACY;
                } else if (gpsEnabled) {
                    return LOCATION_MODE_SENSORS_ONLY;
                } else if (networkEnabled) {
                    return LOCATION_MODE_BATTERY_SAVING;
                } else {
                    return LOCATION_MODE_OFF;
                }
            }
        }
    }

    /**
     * Global system settings, containing preferences that always apply identically
     * to all defined users.  Applications can read these but are not allowed to write;
     * like the "Secure" settings, these are for preferences that the user must
     * explicitly modify through the system UI or specialized APIs for those values.
     */
    public static final class Global extends NameValueTable {
        /**
         * The content:// style URL for global secure settings items.  Not public.
         */
        public static final Uri CONTENT_URI = Uri.parse("content://" + AUTHORITY + "/global");

        /**
         * Whether users are allowed to add more users or guest from lockscreen.
         * <p>
         * Type: int
         * @hide
         */
        public static final String ADD_USERS_WHEN_LOCKED = "add_users_when_locked";

        /**
         * Setting whether the global gesture for enabling accessibility is enabled.
         * If this gesture is enabled the user will be able to perfrom it to enable
         * the accessibility state without visiting the settings app.
         * @hide
         */
        public static final String ENABLE_ACCESSIBILITY_GLOBAL_GESTURE_ENABLED =
                "enable_accessibility_global_gesture_enabled";

        /**
         * Whether Airplane Mode is on.
         */
        public static final String AIRPLANE_MODE_ON = "airplane_mode_on";

        /**
         * Whether Theater Mode is on.
         * {@hide}
         */
        @SystemApi
        public static final String THEATER_MODE_ON = "theater_mode_on";

        /**
         * Constant for use in AIRPLANE_MODE_RADIOS to specify Bluetooth radio.
         */
        public static final String RADIO_BLUETOOTH = "bluetooth";

        /**
         * Constant for use in AIRPLANE_MODE_RADIOS to specify Wi-Fi radio.
         */
        public static final String RADIO_WIFI = "wifi";

        /**
         * {@hide}
         */
        public static final String RADIO_WIMAX = "wimax";
        /**
         * Constant for use in AIRPLANE_MODE_RADIOS to specify Cellular radio.
         */
        public static final String RADIO_CELL = "cell";

        /**
         * Constant for use in AIRPLANE_MODE_RADIOS to specify NFC radio.
         */
        public static final String RADIO_NFC = "nfc";

        /**
         * A comma separated list of radios that need to be disabled when airplane mode
         * is on. This overrides WIFI_ON and BLUETOOTH_ON, if Wi-Fi and bluetooth are
         * included in the comma separated list.
         */
        public static final String AIRPLANE_MODE_RADIOS = "airplane_mode_radios";

        /**
         * A comma separated list of radios that should to be disabled when airplane mode
         * is on, but can be manually reenabled by the user.  For example, if RADIO_WIFI is
         * added to both AIRPLANE_MODE_RADIOS and AIRPLANE_MODE_TOGGLEABLE_RADIOS, then Wifi
         * will be turned off when entering airplane mode, but the user will be able to reenable
         * Wifi in the Settings app.
         *
         * {@hide}
         */
        public static final String AIRPLANE_MODE_TOGGLEABLE_RADIOS = "airplane_mode_toggleable_radios";

        /**
         * A Long representing a bitmap of profiles that should be disabled when bluetooth starts.
         * See {@link android.bluetooth.BluetoothProfile}.
         * {@hide}
         */
        public static final String BLUETOOTH_DISABLED_PROFILES = "bluetooth_disabled_profiles";

        /**
         * A semi-colon separated list of Bluetooth interoperability workarounds.
         * Each entry is a partial Bluetooth device address string and an integer representing
         * the feature to be disabled, separated by a comma. The integer must correspond
         * to a interoperability feature as defined in "interop.h" in /system/bt.
         * <p>
         * Example: <br/>
         *   "00:11:22,0;01:02:03:04,2"
         * @hide
         */
       public static final String BLUETOOTH_INTEROPERABILITY_LIST = "bluetooth_interoperability_list";

        /**
         * The policy for deciding when Wi-Fi should go to sleep (which will in
         * turn switch to using the mobile data as an Internet connection).
         * <p>
         * Set to one of {@link #WIFI_SLEEP_POLICY_DEFAULT},
         * {@link #WIFI_SLEEP_POLICY_NEVER_WHILE_PLUGGED}, or
         * {@link #WIFI_SLEEP_POLICY_NEVER}.
         */
        public static final String WIFI_SLEEP_POLICY = "wifi_sleep_policy";

        /**
         * Value for {@link #WIFI_SLEEP_POLICY} to use the default Wi-Fi sleep
         * policy, which is to sleep shortly after the turning off
         * according to the {@link #STAY_ON_WHILE_PLUGGED_IN} setting.
         */
        public static final int WIFI_SLEEP_POLICY_DEFAULT = 0;

        /**
         * Value for {@link #WIFI_SLEEP_POLICY} to use the default policy when
         * the device is on battery, and never go to sleep when the device is
         * plugged in.
         */
        public static final int WIFI_SLEEP_POLICY_NEVER_WHILE_PLUGGED = 1;

        /**
         * Value for {@link #WIFI_SLEEP_POLICY} to never go to sleep.
         */
        public static final int WIFI_SLEEP_POLICY_NEVER = 2;

        /**
         * Value to specify if the user prefers the date, time and time zone
         * to be automatically fetched from the network (NITZ). 1=yes, 0=no
         */
        public static final String AUTO_TIME = "auto_time";

        /**
         * Value to specify if the user prefers the time zone
         * to be automatically fetched from the network (NITZ). 1=yes, 0=no
         */
        public static final String AUTO_TIME_ZONE = "auto_time_zone";

        /**
         * URI for the car dock "in" event sound.
         * @hide
         */
        public static final String CAR_DOCK_SOUND = "car_dock_sound";

        /**
         * URI for the car dock "out" event sound.
         * @hide
         */
        public static final String CAR_UNDOCK_SOUND = "car_undock_sound";

        /**
         * URI for the desk dock "in" event sound.
         * @hide
         */
        public static final String DESK_DOCK_SOUND = "desk_dock_sound";

        /**
         * URI for the desk dock "out" event sound.
         * @hide
         */
        public static final String DESK_UNDOCK_SOUND = "desk_undock_sound";

        /**
         * Whether to play a sound for dock events.
         * @hide
         */
        public static final String DOCK_SOUNDS_ENABLED = "dock_sounds_enabled";

        /**
         * URI for the "device locked" (keyguard shown) sound.
         * @hide
         */
        public static final String LOCK_SOUND = "lock_sound";

        /**
         * URI for the "device unlocked" sound.
         * @hide
         */
        public static final String UNLOCK_SOUND = "unlock_sound";

        /**
         * URI for the "device is trusted" sound, which is played when the device enters the trusted
         * state without unlocking.
         * @hide
         */
        public static final String TRUSTED_SOUND = "trusted_sound";

        /**
         * URI for the low battery sound file.
         * @hide
         */
        public static final String LOW_BATTERY_SOUND = "low_battery_sound";

        /**
         * Whether to play a sound for low-battery alerts.
         * @hide
         */
        public static final String POWER_SOUNDS_ENABLED = "power_sounds_enabled";

        /**
         * URI for the "wireless charging started" sound.
         * @hide
         */
        public static final String WIRELESS_CHARGING_STARTED_SOUND =
                "wireless_charging_started_sound";

        /**
         * Whether to play a sound for charging events.
         * @hide
         */
        public static final String CHARGING_SOUNDS_ENABLED = "charging_sounds_enabled";

        /**
         * Whether we keep the device on while the device is plugged in.
         * Supported values are:
         * <ul>
         * <li>{@code 0} to never stay on while plugged in</li>
         * <li>{@link BatteryManager#BATTERY_PLUGGED_AC} to stay on for AC charger</li>
         * <li>{@link BatteryManager#BATTERY_PLUGGED_USB} to stay on for USB charger</li>
         * <li>{@link BatteryManager#BATTERY_PLUGGED_WIRELESS} to stay on for wireless charger</li>
         * </ul>
         * These values can be OR-ed together.
         */
        public static final String STAY_ON_WHILE_PLUGGED_IN = "stay_on_while_plugged_in";

        /**
         * When the user has enable the option to have a "bug report" command
         * in the power menu.
         * @hide
         */
        public static final String BUGREPORT_IN_POWER_MENU = "bugreport_in_power_menu";

        /**
         * Whether ADB is enabled.
         */
        public static final String ADB_ENABLED = "adb_enabled";

        /**
         * String to contain power menu actions
         * @hide
         */
        public static final String POWER_MENU_ACTIONS = "power_menu_actions";

        /**
         * Whether Views are allowed to save their attribute data.
         * @hide
         */
        public static final String DEBUG_VIEW_ATTRIBUTES = "debug_view_attributes";

        /**
         * Whether assisted GPS should be enabled or not.
         * @hide
         */
        public static final String ASSISTED_GPS_ENABLED = "assisted_gps_enabled";

        /**
         * Whether bluetooth is enabled/disabled
         * 0=disabled. 1=enabled.
         */
        public static final String BLUETOOTH_ON = "bluetooth_on";

        /**
         * CDMA Cell Broadcast SMS
         *                            0 = CDMA Cell Broadcast SMS disabled
         *                            1 = CDMA Cell Broadcast SMS enabled
         * @hide
         */
        public static final String CDMA_CELL_BROADCAST_SMS =
                "cdma_cell_broadcast_sms";

        /**
         * The CDMA roaming mode 0 = Home Networks, CDMA default
         *                       1 = Roaming on Affiliated networks
         *                       2 = Roaming on any networks
         * @hide
         */
        public static final String CDMA_ROAMING_MODE = "roaming_settings";

        /**
         * The CDMA subscription mode 0 = RUIM/SIM (default)
         *                                1 = NV
         * @hide
         */
        public static final String CDMA_SUBSCRIPTION_MODE = "subscription_mode";

        /** Inactivity timeout to track mobile data activity.
        *
        * If set to a positive integer, it indicates the inactivity timeout value in seconds to
        * infer the data activity of mobile network. After a period of no activity on mobile
        * networks with length specified by the timeout, an {@code ACTION_DATA_ACTIVITY_CHANGE}
        * intent is fired to indicate a transition of network status from "active" to "idle". Any
        * subsequent activity on mobile networks triggers the firing of {@code
        * ACTION_DATA_ACTIVITY_CHANGE} intent indicating transition from "idle" to "active".
        *
        * Network activity refers to transmitting or receiving data on the network interfaces.
        *
        * Tracking is disabled if set to zero or negative value.
        *
        * @hide
        */
       public static final String DATA_ACTIVITY_TIMEOUT_MOBILE = "data_activity_timeout_mobile";

       /** Timeout to tracking Wifi data activity. Same as {@code DATA_ACTIVITY_TIMEOUT_MOBILE}
        * but for Wifi network.
        * @hide
        */
       public static final String DATA_ACTIVITY_TIMEOUT_WIFI = "data_activity_timeout_wifi";

       /**
        * Whether or not data roaming is enabled. (0 = false, 1 = true)
        */
       public static final String DATA_ROAMING = "data_roaming";

       /**
        * The value passed to a Mobile DataConnection via bringUp which defines the
        * number of retries to preform when setting up the initial connection. The default
        * value defined in DataConnectionTrackerBase#DEFAULT_MDC_INITIAL_RETRY is currently 1.
        * @hide
        */
       public static final String MDC_INITIAL_MAX_RETRY = "mdc_initial_max_retry";

       /**
        * Whether any package can be on external storage. When this is true, any
        * package, regardless of manifest values, is a candidate for installing
        * or moving onto external storage. (0 = false, 1 = true)
        * @hide
        */
       public static final String FORCE_ALLOW_ON_EXTERNAL = "force_allow_on_external";

        /**
         * Whether any activity can be resized. When this is true, any
         * activity, regardless of manifest values, can be resized for multi-window.
         * (0 = false, 1 = true)
         * @hide
         */
        public static final String DEVELOPMENT_FORCE_RESIZABLE_ACTIVITIES
                = "force_resizable_activities";

        /**
         * Whether to enable experimental freeform support for windows.
         * @hide
         */
        public static final String DEVELOPMENT_ENABLE_FREEFORM_WINDOWS_SUPPORT
                = "enable_freeform_support";

       /**
        * Whether user has enabled development settings.
        */
       public static final String DEVELOPMENT_SETTINGS_ENABLED = "development_settings_enabled";

       /**
        * Whether the device has been provisioned (0 = false, 1 = true).
        * <p>On a multiuser device with a separate system user, the screen may be locked
        * as soon as this is set to true and further activities cannot be launched on the
        * system user unless they are marked to show over keyguard.
        */
       public static final String DEVICE_PROVISIONED = "device_provisioned";

       /**
        * Whether mobile data should be allowed while the device is being provisioned.
        * This allows the provisioning process to turn off mobile data before the user
        * has an opportunity to set things up, preventing other processes from burning
        * precious bytes before wifi is setup.
        * (0 = false, 1 = true)
        * @hide
        */
       public static final String DEVICE_PROVISIONING_MOBILE_DATA_ENABLED =
               "device_provisioning_mobile_data";

       /**
        * The saved value for WindowManagerService.setForcedDisplaySize().
        * Two integers separated by a comma.  If unset, then use the real display size.
        * @hide
        */
       public static final String DISPLAY_SIZE_FORCED = "display_size_forced";

       /**
        * The saved value for WindowManagerService.setForcedDisplayScalingMode().
        * 0 or unset if scaling is automatic, 1 if scaling is disabled.
        * @hide
        */
       public static final String DISPLAY_SCALING_FORCE = "display_scaling_force";

       /**
        * The maximum size, in bytes, of a download that the download manager will transfer over
        * a non-wifi connection.
        * @hide
        */
       public static final String DOWNLOAD_MAX_BYTES_OVER_MOBILE =
               "download_manager_max_bytes_over_mobile";

       /**
        * The recommended maximum size, in bytes, of a download that the download manager should
        * transfer over a non-wifi connection. Over this size, the use will be warned, but will
        * have the option to start the download over the mobile connection anyway.
        * @hide
        */
       public static final String DOWNLOAD_RECOMMENDED_MAX_BYTES_OVER_MOBILE =
               "download_manager_recommended_max_bytes_over_mobile";

       /**
        * @deprecated Use {@link android.provider.Settings.Secure#INSTALL_NON_MARKET_APPS} instead
        */
       @Deprecated
       public static final String INSTALL_NON_MARKET_APPS = Secure.INSTALL_NON_MARKET_APPS;

       /**
        * Whether HDMI control shall be enabled. If disabled, no CEC/MHL command will be
        * sent or processed. (0 = false, 1 = true)
        * @hide
        */
       public static final String HDMI_CONTROL_ENABLED = "hdmi_control_enabled";

       /**
        * Whether HDMI system audio is enabled. If enabled, TV internal speaker is muted,
        * and the output is redirected to AV Receiver connected via
        * {@Global#HDMI_SYSTEM_AUDIO_OUTPUT}.
        * @hide
        */
       public static final String HDMI_SYSTEM_AUDIO_ENABLED = "hdmi_system_audio_enabled";

       /**
        * Whether TV will automatically turn on upon reception of the CEC command
        * &lt;Text View On&gt; or &lt;Image View On&gt;. (0 = false, 1 = true)
        * @hide
        */
       public static final String HDMI_CONTROL_AUTO_WAKEUP_ENABLED =
               "hdmi_control_auto_wakeup_enabled";

       /**
        * Whether TV will also turn off other CEC devices when it goes to standby mode.
        * (0 = false, 1 = true)
        * @hide
        */
       public static final String HDMI_CONTROL_AUTO_DEVICE_OFF_ENABLED =
               "hdmi_control_auto_device_off_enabled";

       /**
        * Whether TV will switch to MHL port when a mobile device is plugged in.
        * (0 = false, 1 = true)
        * @hide
        */
       public static final String MHL_INPUT_SWITCHING_ENABLED = "mhl_input_switching_enabled";

       /**
        * Whether TV will charge the mobile device connected at MHL port. (0 = false, 1 = true)
        * @hide
        */
       public static final String MHL_POWER_CHARGE_ENABLED = "mhl_power_charge_enabled";

       /**
        * Whether mobile data connections are allowed by the user.  See
        * ConnectivityManager for more info.
        * @hide
        */
       public static final String MOBILE_DATA = "mobile_data";

       /**
        * Whether the mobile data connection should remain active even when higher
        * priority networks like WiFi are active, to help make network switching faster.
        *
        * See ConnectivityService for more info.
        *
        * (0 = disabled, 1 = enabled)
        * @hide
        */
       public static final String MOBILE_DATA_ALWAYS_ON = "mobile_data_always_on";

       /** {@hide} */
       public static final String NETSTATS_ENABLED = "netstats_enabled";
       /** {@hide} */
       public static final String NETSTATS_POLL_INTERVAL = "netstats_poll_interval";
       /** {@hide} */
       public static final String NETSTATS_TIME_CACHE_MAX_AGE = "netstats_time_cache_max_age";
       /** {@hide} */
       public static final String NETSTATS_GLOBAL_ALERT_BYTES = "netstats_global_alert_bytes";
       /** {@hide} */
       public static final String NETSTATS_SAMPLE_ENABLED = "netstats_sample_enabled";

       /** {@hide} */
       public static final String NETSTATS_DEV_BUCKET_DURATION = "netstats_dev_bucket_duration";
       /** {@hide} */
       public static final String NETSTATS_DEV_PERSIST_BYTES = "netstats_dev_persist_bytes";
       /** {@hide} */
       public static final String NETSTATS_DEV_ROTATE_AGE = "netstats_dev_rotate_age";
       /** {@hide} */
       public static final String NETSTATS_DEV_DELETE_AGE = "netstats_dev_delete_age";

       /** {@hide} */
       public static final String NETSTATS_UID_BUCKET_DURATION = "netstats_uid_bucket_duration";
       /** {@hide} */
       public static final String NETSTATS_UID_PERSIST_BYTES = "netstats_uid_persist_bytes";
       /** {@hide} */
       public static final String NETSTATS_UID_ROTATE_AGE = "netstats_uid_rotate_age";
       /** {@hide} */
       public static final String NETSTATS_UID_DELETE_AGE = "netstats_uid_delete_age";

       /** {@hide} */
       public static final String NETSTATS_UID_TAG_BUCKET_DURATION = "netstats_uid_tag_bucket_duration";
       /** {@hide} */
       public static final String NETSTATS_UID_TAG_PERSIST_BYTES = "netstats_uid_tag_persist_bytes";
       /** {@hide} */
       public static final String NETSTATS_UID_TAG_ROTATE_AGE = "netstats_uid_tag_rotate_age";
       /** {@hide} */
       public static final String NETSTATS_UID_TAG_DELETE_AGE = "netstats_uid_tag_delete_age";

       /**
        * User preference for which network(s) should be used. Only the
        * connectivity service should touch this.
        */
       public static final String NETWORK_PREFERENCE = "network_preference";

       /**
        * Which package name to use for network scoring. If null, or if the package is not a valid
        * scorer app, external network scores will neither be requested nor accepted.
        * @hide
        */
       public static final String NETWORK_SCORER_APP = "network_scorer_app";

       /**
        * If the NITZ_UPDATE_DIFF time is exceeded then an automatic adjustment
        * to SystemClock will be allowed even if NITZ_UPDATE_SPACING has not been
        * exceeded.
        * @hide
        */
       public static final String NITZ_UPDATE_DIFF = "nitz_update_diff";

       /**
        * The length of time in milli-seconds that automatic small adjustments to
        * SystemClock are ignored if NITZ_UPDATE_DIFF is not exceeded.
        * @hide
        */
       public static final String NITZ_UPDATE_SPACING = "nitz_update_spacing";

       /** Preferred NTP server. {@hide} */
       public static final String NTP_SERVER = "ntp_server";
       /** Timeout in milliseconds to wait for NTP server. {@hide} */
       public static final String NTP_TIMEOUT = "ntp_timeout";

       /** {@hide} */
       public static final String STORAGE_BENCHMARK_INTERVAL = "storage_benchmark_interval";

       /**
        * Sample validity in seconds to configure for the system DNS resolver.
        * {@hide}
        */
       public static final String DNS_RESOLVER_SAMPLE_VALIDITY_SECONDS =
               "dns_resolver_sample_validity_seconds";

       /**
        * Success threshold in percent for use with the system DNS resolver.
        * {@hide}
        */
       public static final String DNS_RESOLVER_SUCCESS_THRESHOLD_PERCENT =
                "dns_resolver_success_threshold_percent";

       /**
        * Minimum number of samples needed for statistics to be considered meaningful in the
        * system DNS resolver.
        * {@hide}
        */
       public static final String DNS_RESOLVER_MIN_SAMPLES = "dns_resolver_min_samples";

       /**
        * Maximum number taken into account for statistics purposes in the system DNS resolver.
        * {@hide}
        */
       public static final String DNS_RESOLVER_MAX_SAMPLES = "dns_resolver_max_samples";

       /**
        * Whether to disable the automatic scheduling of system updates.
        * 1 = system updates won't be automatically scheduled (will always
        * present notification instead).
        * 0 = system updates will be automatically scheduled. (default)
        * @hide
        */
       @SystemApi
       public static final String OTA_DISABLE_AUTOMATIC_UPDATE = "ota_disable_automatic_update";

       /**
        * Whether the package manager should send package verification broadcasts for verifiers to
        * review apps prior to installation.
        * 1 = request apps to be verified prior to installation, if a verifier exists.
        * 0 = do not verify apps before installation
        * @hide
        */
       public static final String PACKAGE_VERIFIER_ENABLE = "package_verifier_enable";

       /** Timeout for package verification.
        * @hide */
       public static final String PACKAGE_VERIFIER_TIMEOUT = "verifier_timeout";

       /** Default response code for package verification.
        * @hide */
       public static final String PACKAGE_VERIFIER_DEFAULT_RESPONSE = "verifier_default_response";

       /**
        * Show package verification setting in the Settings app.
        * 1 = show (default)
        * 0 = hide
        * @hide
        */
       public static final String PACKAGE_VERIFIER_SETTING_VISIBLE = "verifier_setting_visible";

       /**
        * Run package verification on apps installed through ADB/ADT/USB
        * 1 = perform package verification on ADB installs (default)
        * 0 = bypass package verification on ADB installs
        * @hide
        */
       public static final String PACKAGE_VERIFIER_INCLUDE_ADB = "verifier_verify_adb_installs";

       /**
        * Time since last fstrim (milliseconds) after which we force one to happen
        * during device startup.  If unset, the default is 3 days.
        * @hide
        */
       public static final String FSTRIM_MANDATORY_INTERVAL = "fstrim_mandatory_interval";

       /**
        * The interval in milliseconds at which to check packet counts on the
        * mobile data interface when screen is on, to detect possible data
        * connection problems.
        * @hide
        */
       public static final String PDP_WATCHDOG_POLL_INTERVAL_MS =
               "pdp_watchdog_poll_interval_ms";

       /**
        * The interval in milliseconds at which to check packet counts on the
        * mobile data interface when screen is off, to detect possible data
        * connection problems.
        * @hide
        */
       public static final String PDP_WATCHDOG_LONG_POLL_INTERVAL_MS =
               "pdp_watchdog_long_poll_interval_ms";

       /**
        * The interval in milliseconds at which to check packet counts on the
        * mobile data interface after {@link #PDP_WATCHDOG_TRIGGER_PACKET_COUNT}
        * outgoing packets has been reached without incoming packets.
        * @hide
        */
       public static final String PDP_WATCHDOG_ERROR_POLL_INTERVAL_MS =
               "pdp_watchdog_error_poll_interval_ms";

       /**
        * The number of outgoing packets sent without seeing an incoming packet
        * that triggers a countdown (of {@link #PDP_WATCHDOG_ERROR_POLL_COUNT}
        * device is logged to the event log
        * @hide
        */
       public static final String PDP_WATCHDOG_TRIGGER_PACKET_COUNT =
               "pdp_watchdog_trigger_packet_count";

       /**
        * The number of polls to perform (at {@link #PDP_WATCHDOG_ERROR_POLL_INTERVAL_MS})
        * after hitting {@link #PDP_WATCHDOG_TRIGGER_PACKET_COUNT} before
        * attempting data connection recovery.
        * @hide
        */
       public static final String PDP_WATCHDOG_ERROR_POLL_COUNT =
               "pdp_watchdog_error_poll_count";

       /**
        * The number of failed PDP reset attempts before moving to something more
        * drastic: re-registering to the network.
        * @hide
        */
       public static final String PDP_WATCHDOG_MAX_PDP_RESET_FAIL_COUNT =
               "pdp_watchdog_max_pdp_reset_fail_count";

       /**
        * A positive value indicates how often the SamplingProfiler
        * should take snapshots. Zero value means SamplingProfiler
        * is disabled.
        *
        * @hide
        */
       public static final String SAMPLING_PROFILER_MS = "sampling_profiler_ms";

       /**
        * URL to open browser on to allow user to manage a prepay account
        * @hide
        */
       public static final String SETUP_PREPAID_DATA_SERVICE_URL =
               "setup_prepaid_data_service_url";

       /**
        * URL to attempt a GET on to see if this is a prepay device
        * @hide
        */
       public static final String SETUP_PREPAID_DETECTION_TARGET_URL =
               "setup_prepaid_detection_target_url";

       /**
        * Host to check for a redirect to after an attempt to GET
        * SETUP_PREPAID_DETECTION_TARGET_URL. (If we redirected there,
        * this is a prepaid device with zero balance.)
        * @hide
        */
       public static final String SETUP_PREPAID_DETECTION_REDIR_HOST =
               "setup_prepaid_detection_redir_host";

       /**
        * The interval in milliseconds at which to check the number of SMS sent out without asking
        * for use permit, to limit the un-authorized SMS usage.
        *
        * @hide
        */
       public static final String SMS_OUTGOING_CHECK_INTERVAL_MS =
               "sms_outgoing_check_interval_ms";

       /**
        * The number of outgoing SMS sent without asking for user permit (of {@link
        * #SMS_OUTGOING_CHECK_INTERVAL_MS}
        *
        * @hide
        */
       public static final String SMS_OUTGOING_CHECK_MAX_COUNT =
               "sms_outgoing_check_max_count";

       /**
        * Used to disable SMS short code confirmation - defaults to true.
        * True indcates we will do the check, etc.  Set to false to disable.
        * @see com.android.internal.telephony.SmsUsageMonitor
        * @hide
        */
       public static final String SMS_SHORT_CODE_CONFIRMATION = "sms_short_code_confirmation";

        /**
         * Used to select which country we use to determine premium sms codes.
         * One of com.android.internal.telephony.SMSDispatcher.PREMIUM_RULE_USE_SIM,
         * com.android.internal.telephony.SMSDispatcher.PREMIUM_RULE_USE_NETWORK,
         * or com.android.internal.telephony.SMSDispatcher.PREMIUM_RULE_USE_BOTH.
         * @hide
         */
        public static final String SMS_SHORT_CODE_RULE = "sms_short_code_rule";

       /**
        * Used to select TCP's default initial receiver window size in segments - defaults to a build config value
        * @hide
        */
       public static final String TCP_DEFAULT_INIT_RWND = "tcp_default_init_rwnd";

       /**
        * Used to disable Tethering on a device - defaults to true
        * @hide
        */
       public static final String TETHER_SUPPORTED = "tether_supported";

       /**
        * Used to require DUN APN on the device or not - defaults to a build config value
        * which defaults to false
        * @hide
        */
       public static final String TETHER_DUN_REQUIRED = "tether_dun_required";

       /**
        * Used to hold a gservices-provisioned apn value for DUN.  If set, or the
        * corresponding build config values are set it will override the APN DB
        * values.
        * Consists of a comma seperated list of strings:
        * "name,apn,proxy,port,username,password,server,mmsc,mmsproxy,mmsport,mcc,mnc,auth,type"
        * note that empty fields can be ommitted: "name,apn,,,,,,,,,310,260,,DUN"
        * @hide
        */
       public static final String TETHER_DUN_APN = "tether_dun_apn";

       /**
        * List of carrier apps which are whitelisted to prompt the user for install when
        * a sim card with matching uicc carrier privilege rules is inserted.
        *
        * The value is "package1;package2;..."
        * @hide
        */
       public static final String CARRIER_APP_WHITELIST = "carrier_app_whitelist";

       /**
        * USB Mass Storage Enabled
        */
       public static final String USB_MASS_STORAGE_ENABLED = "usb_mass_storage_enabled";

       /**
        * If this setting is set (to anything), then all references
        * to Gmail on the device must change to Google Mail.
        */
       public static final String USE_GOOGLE_MAIL = "use_google_mail";

        /**
         * Webview Data reduction proxy key.
         * @hide
         */
        public static final String WEBVIEW_DATA_REDUCTION_PROXY_KEY =
                "webview_data_reduction_proxy_key";

        /**
         * Whether or not the WebView fallback mechanism should be enabled.
         * 0=disabled, 1=enabled.
         * @hide
         */
        public static final String WEBVIEW_FALLBACK_LOGIC_ENABLED =
                "webview_fallback_logic_enabled";

        /**
         * Name of the package used as WebView provider (if unset the provider is instead determined
         * by the system).
         * @hide
         */
        public static final String WEBVIEW_PROVIDER = "webview_provider";

        /**
         * Developer setting to enable WebView multiprocess rendering.
         * @hide
         */
        @SystemApi
        public static final String WEBVIEW_MULTIPROCESS = "webview_multiprocess";

       /**
        * Whether Wifi display is enabled/disabled
        * 0=disabled. 1=enabled.
        * @hide
        */
       public static final String WIFI_DISPLAY_ON = "wifi_display_on";

       /**
        * Whether Wifi display certification mode is enabled/disabled
        * 0=disabled. 1=enabled.
        * @hide
        */
       public static final String WIFI_DISPLAY_CERTIFICATION_ON =
               "wifi_display_certification_on";

       /**
        * WPS Configuration method used by Wifi display, this setting only
        * takes effect when WIFI_DISPLAY_CERTIFICATION_ON is 1 (enabled).
        *
        * Possible values are:
        *
        * WpsInfo.INVALID: use default WPS method chosen by framework
        * WpsInfo.PBC    : use Push button
        * WpsInfo.KEYPAD : use Keypad
        * WpsInfo.DISPLAY: use Display
        * @hide
        */
       public static final String WIFI_DISPLAY_WPS_CONFIG =
           "wifi_display_wps_config";

       /**
        * Whether to notify the user of open networks.
        * <p>
        * If not connected and the scan results have an open network, we will
        * put this notification up. If we attempt to connect to a network or
        * the open network(s) disappear, we remove the notification. When we
        * show the notification, we will not show it again for
        * {@link android.provider.Settings.Secure#WIFI_NETWORKS_AVAILABLE_REPEAT_DELAY} time.
        */
       public static final String WIFI_NETWORKS_AVAILABLE_NOTIFICATION_ON =
               "wifi_networks_available_notification_on";

       /**
        * {@hide}
        */
       public static final String WIMAX_NETWORKS_AVAILABLE_NOTIFICATION_ON =
               "wimax_networks_available_notification_on";

       /**
        * Delay (in seconds) before repeating the Wi-Fi networks available notification.
        * Connecting to a network will reset the timer.
        */
       public static final String WIFI_NETWORKS_AVAILABLE_REPEAT_DELAY =
               "wifi_networks_available_repeat_delay";

       /**
        * 802.11 country code in ISO 3166 format
        * @hide
        */
       public static final String WIFI_COUNTRY_CODE = "wifi_country_code";

       /**
        * The interval in milliseconds to issue wake up scans when wifi needs
        * to connect. This is necessary to connect to an access point when
        * device is on the move and the screen is off.
        * @hide
        */
       public static final String WIFI_FRAMEWORK_SCAN_INTERVAL_MS =
               "wifi_framework_scan_interval_ms";

       /**
        * The interval in milliseconds after which Wi-Fi is considered idle.
        * When idle, it is possible for the device to be switched from Wi-Fi to
        * the mobile data network.
        * @hide
        */
       public static final String WIFI_IDLE_MS = "wifi_idle_ms";

       /**
        * When the number of open networks exceeds this number, the
        * least-recently-used excess networks will be removed.
        */
       public static final String WIFI_NUM_OPEN_NETWORKS_KEPT = "wifi_num_open_networks_kept";

       /**
        * Whether the Wi-Fi should be on.  Only the Wi-Fi service should touch this.
        */
       public static final String WIFI_ON = "wifi_on";

       /**
        * Setting to allow scans to be enabled even wifi is turned off for connectivity.
        * @hide
        */
       public static final String WIFI_SCAN_ALWAYS_AVAILABLE =
                "wifi_scan_always_enabled";

       /**
        * Settings to allow BLE scans to be enabled even when Bluetooth is turned off for
        * connectivity.
        * @hide
        */
       public static final String BLE_SCAN_ALWAYS_AVAILABLE =
               "ble_scan_always_enabled";

       /**
        * Used to save the Wifi_ON state prior to tethering.
        * This state will be checked to restore Wifi after
        * the user turns off tethering.
        *
        * @hide
        */
       public static final String WIFI_SAVED_STATE = "wifi_saved_state";

       /**
        * Used to save the hotspot2 on/off state.
        * This state will be used to open/close passpoint functions
        *
        * @hide
        */
       public static final String WIFI_HOTSPOT2_ENABLED = "wifi_hotspot2_enabled";

       /**
        * The interval in milliseconds to scan as used by the wifi supplicant
        * @hide
        */
       public static final String WIFI_SUPPLICANT_SCAN_INTERVAL_MS =
               "wifi_supplicant_scan_interval_ms";

        /**
         * whether frameworks handles wifi auto-join
         * @hide
         */
       public static final String WIFI_ENHANCED_AUTO_JOIN =
                "wifi_enhanced_auto_join";

        /**
         * whether settings show RSSI
         * @hide
         */
        public static final String WIFI_NETWORK_SHOW_RSSI =
                "wifi_network_show_rssi";

        /**
        * The interval in milliseconds to scan at supplicant when p2p is connected
        * @hide
        */
       public static final String WIFI_SCAN_INTERVAL_WHEN_P2P_CONNECTED_MS =
               "wifi_scan_interval_p2p_connected_ms";

       /**
        * Whether the Wi-Fi watchdog is enabled.
        */
       public static final String WIFI_WATCHDOG_ON = "wifi_watchdog_on";

       /**
        * Setting to turn off poor network avoidance on Wi-Fi. Feature is enabled by default and
        * the setting needs to be set to 0 to disable it.
        * @hide
        */
       public static final String WIFI_WATCHDOG_POOR_NETWORK_TEST_ENABLED =
               "wifi_watchdog_poor_network_test_enabled";

       /**
        * Setting to turn on suspend optimizations at screen off on Wi-Fi. Enabled by default and
        * needs to be set to 0 to disable it.
        * @hide
        */
       public static final String WIFI_SUSPEND_OPTIMIZATIONS_ENABLED =
               "wifi_suspend_optimizations_enabled";

       /**
        * Setting to turn on auto connect . Enabled by default and
        * needs to be set to 1 to disable it.
        * @hide
        */
       public static final String WIFI_AUTO_CONNECT_TYPE =
               "wifi_auto_connect_type";

       /**
        * Setting to enable verbose logging in Wi-Fi; disabled by default, and setting to 1
        * will enable it. In the future, additional values may be supported.
        * @hide
        */
       public static final String WIFI_VERBOSE_LOGGING_ENABLED =
               "wifi_verbose_logging_enabled";

       /**
        * The maximum number of times we will retry a connection to an access
        * point for which we have failed in acquiring an IP address from DHCP.
        * A value of N means that we will make N+1 connection attempts in all.
        */
       public static final String WIFI_MAX_DHCP_RETRY_COUNT = "wifi_max_dhcp_retry_count";

       /**
        * Maximum amount of time in milliseconds to hold a wakelock while waiting for mobile
        * data connectivity to be established after a disconnect from Wi-Fi.
        */
       public static final String WIFI_MOBILE_DATA_TRANSITION_WAKELOCK_TIMEOUT_MS =
           "wifi_mobile_data_transition_wakelock_timeout_ms";

       /**
        * This setting controls whether WiFi configurations created by a Device Owner app
        * should be locked down (that is, be editable or removable only by the Device Owner App,
        * not even by Settings app).
        * This setting takes integer values. Non-zero values mean DO created configurations
        * are locked down. Value of zero means they are not. Default value in the absence of
        * actual value to this setting is 0.
        */
       public static final String WIFI_DEVICE_OWNER_CONFIGS_LOCKDOWN =
               "wifi_device_owner_configs_lockdown";

       /**
        * The operational wifi frequency band
        * Set to one of {@link WifiManager#WIFI_FREQUENCY_BAND_AUTO},
        * {@link WifiManager#WIFI_FREQUENCY_BAND_5GHZ} or
        * {@link WifiManager#WIFI_FREQUENCY_BAND_2GHZ}
        *
        * @hide
        */
       public static final String WIFI_FREQUENCY_BAND = "wifi_frequency_band";

       /**
        * The Wi-Fi peer-to-peer device name
        * @hide
        */
       public static final String WIFI_P2P_DEVICE_NAME = "wifi_p2p_device_name";

       /**
        * The min time between wifi disable and wifi enable
        * @hide
        */
       public static final String WIFI_REENABLE_DELAY_MS = "wifi_reenable_delay";

       /**
        * Timeout for ephemeral networks when all known BSSIDs go out of range. We will disconnect
        * from an ephemeral network if there is no BSSID for that network with a non-null score that
        * has been seen in this time period.
        *
        * If this is less than or equal to zero, we use a more conservative behavior and only check
        * for a non-null score from the currently connected or target BSSID.
        * @hide
        */
       public static final String WIFI_EPHEMERAL_OUT_OF_RANGE_TIMEOUT_MS =
               "wifi_ephemeral_out_of_range_timeout_ms";

       /**
        * The number of milliseconds to delay when checking for data stalls during
        * non-aggressive detection. (screen is turned off.)
        * @hide
        */
       public static final String DATA_STALL_ALARM_NON_AGGRESSIVE_DELAY_IN_MS =
               "data_stall_alarm_non_aggressive_delay_in_ms";

       /**
        * The number of milliseconds to delay when checking for data stalls during
        * aggressive detection. (screen on or suspected data stall)
        * @hide
        */
       public static final String DATA_STALL_ALARM_AGGRESSIVE_DELAY_IN_MS =
               "data_stall_alarm_aggressive_delay_in_ms";

       /**
        * The number of milliseconds to allow the provisioning apn to remain active
        * @hide
        */
       public static final String PROVISIONING_APN_ALARM_DELAY_IN_MS =
               "provisioning_apn_alarm_delay_in_ms";

       /**
        * The interval in milliseconds at which to check gprs registration
        * after the first registration mismatch of gprs and voice service,
        * to detect possible data network registration problems.
        *
        * @hide
        */
       public static final String GPRS_REGISTER_CHECK_PERIOD_MS =
               "gprs_register_check_period_ms";

       /**
        * Nonzero causes Log.wtf() to crash.
        * @hide
        */
       public static final String WTF_IS_FATAL = "wtf_is_fatal";

       /**
        * Ringer mode. This is used internally, changing this value will not
        * change the ringer mode. See AudioManager.
        */
       public static final String MODE_RINGER = "mode_ringer";

       /**
        * Overlay display devices setting.
        * The associated value is a specially formatted string that describes the
        * size and density of simulated secondary display devices.
        * <p>
        * Format: {width}x{height}/{dpi};...
        * </p><p>
        * Example:
        * <ul>
        * <li><code>1280x720/213</code>: make one overlay that is 1280x720 at 213dpi.</li>
        * <li><code>1920x1080/320;1280x720/213</code>: make two overlays, the first
        * at 1080p and the second at 720p.</li>
        * <li>If the value is empty, then no overlay display devices are created.</li>
        * </ul></p>
        *
        * @hide
        */
       public static final String OVERLAY_DISPLAY_DEVICES = "overlay_display_devices";

        /**
         * Threshold values for the duration and level of a discharge cycle,
         * under which we log discharge cycle info.
         *
         * @hide
         */
        public static final String
                BATTERY_DISCHARGE_DURATION_THRESHOLD = "battery_discharge_duration_threshold";

        /** @hide */
        public static final String BATTERY_DISCHARGE_THRESHOLD = "battery_discharge_threshold";

        /**
         * Flag for allowing ActivityManagerService to send ACTION_APP_ERROR
         * intents on application crashes and ANRs. If this is disabled, the
         * crash/ANR dialog will never display the "Report" button.
         * <p>
         * Type: int (0 = disallow, 1 = allow)
         *
         * @hide
         */
        public static final String SEND_ACTION_APP_ERROR = "send_action_app_error";

        /**
         * Maximum age of entries kept by {@link DropBoxManager}.
         *
         * @hide
         */
        public static final String DROPBOX_AGE_SECONDS = "dropbox_age_seconds";

        /**
         * Maximum number of entry files which {@link DropBoxManager} will keep
         * around.
         *
         * @hide
         */
        public static final String DROPBOX_MAX_FILES = "dropbox_max_files";

        /**
         * Maximum amount of disk space used by {@link DropBoxManager} no matter
         * what.
         *
         * @hide
         */
        public static final String DROPBOX_QUOTA_KB = "dropbox_quota_kb";

        /**
         * Percent of free disk (excluding reserve) which {@link DropBoxManager}
         * will use.
         *
         * @hide
         */
        public static final String DROPBOX_QUOTA_PERCENT = "dropbox_quota_percent";

        /**
         * Percent of total disk which {@link DropBoxManager} will never dip
         * into.
         *
         * @hide
         */
        public static final String DROPBOX_RESERVE_PERCENT = "dropbox_reserve_percent";

        /**
         * Prefix for per-tag dropbox disable/enable settings.
         *
         * @hide
         */
        public static final String DROPBOX_TAG_PREFIX = "dropbox:";

        /**
         * Lines of logcat to include with system crash/ANR/etc. reports, as a
         * prefix of the dropbox tag of the report type. For example,
         * "logcat_for_system_server_anr" controls the lines of logcat captured
         * with system server ANR reports. 0 to disable.
         *
         * @hide
         */
        public static final String ERROR_LOGCAT_PREFIX = "logcat_for_";

        /**
         * The interval in minutes after which the amount of free storage left
         * on the device is logged to the event log
         *
         * @hide
         */
        public static final String SYS_FREE_STORAGE_LOG_INTERVAL = "sys_free_storage_log_interval";

        /**
         * Threshold for the amount of change in disk free space required to
         * report the amount of free space. Used to prevent spamming the logs
         * when the disk free space isn't changing frequently.
         *
         * @hide
         */
        public static final String
                DISK_FREE_CHANGE_REPORTING_THRESHOLD = "disk_free_change_reporting_threshold";

        /**
         * Minimum percentage of free storage on the device that is used to
         * determine if the device is running low on storage. The default is 10.
         * <p>
         * Say this value is set to 10, the device is considered running low on
         * storage if 90% or more of the device storage is filled up.
         *
         * @hide
         */
        public static final String
                SYS_STORAGE_THRESHOLD_PERCENTAGE = "sys_storage_threshold_percentage";

        /**
         * Maximum byte size of the low storage threshold. This is to ensure
         * that {@link #SYS_STORAGE_THRESHOLD_PERCENTAGE} does not result in an
         * overly large threshold for large storage devices. Currently this must
         * be less than 2GB. This default is 500MB.
         *
         * @hide
         */
        public static final String
                SYS_STORAGE_THRESHOLD_MAX_BYTES = "sys_storage_threshold_max_bytes";

        /**
         * Minimum bytes of free storage on the device before the data partition
         * is considered full. By default, 1 MB is reserved to avoid system-wide
         * SQLite disk full exceptions.
         *
         * @hide
         */
        public static final String
                SYS_STORAGE_FULL_THRESHOLD_BYTES = "sys_storage_full_threshold_bytes";

        /**
         * The maximum reconnect delay for short network outages or when the
         * network is suspended due to phone use.
         *
         * @hide
         */
        public static final String
                SYNC_MAX_RETRY_DELAY_IN_SECONDS = "sync_max_retry_delay_in_seconds";

        /**
         * The number of milliseconds to delay before sending out
         * {@link ConnectivityManager#CONNECTIVITY_ACTION} broadcasts. Ignored.
         *
         * @hide
         */
        public static final String CONNECTIVITY_CHANGE_DELAY = "connectivity_change_delay";


        /**
         * Network sampling interval, in seconds. We'll generate link information
         * about bytes/packets sent and error rates based on data sampled in this interval
         *
         * @hide
         */

        public static final String CONNECTIVITY_SAMPLING_INTERVAL_IN_SECONDS =
                "connectivity_sampling_interval_in_seconds";

        /**
         * The series of successively longer delays used in retrying to download PAC file.
         * Last delay is used between successful PAC downloads.
         *
         * @hide
         */
        public static final String PAC_CHANGE_DELAY = "pac_change_delay";

        /**
         * Setting to turn off captive portal detection. Feature is enabled by
         * default and the setting needs to be set to 0 to disable it.
         *
         * @hide
         */
        public static final String
                CAPTIVE_PORTAL_DETECTION_ENABLED = "captive_portal_detection_enabled";

        /**
         * The server used for captive portal detection upon a new conection. A
         * 204 response code from the server is used for validation.
         *
         * @hide
         */
        public static final String CAPTIVE_PORTAL_SERVER = "captive_portal_server";

        /**
         * Whether to use HTTPS for network validation. This is enabled by default and the setting
         * needs to be set to 0 to disable it. This setting is a misnomer because captive portals
         * don't actually use HTTPS, but it's consistent with the other settings.
         *
         * @hide
         */
        public static final String CAPTIVE_PORTAL_USE_HTTPS = "captive_portal_use_https";

        /**
         * Whether network service discovery is enabled.
         *
         * @hide
         */
        public static final String NSD_ON = "nsd_on";

        /**
         * Let user pick default install location.
         *
         * @hide
         */
        public static final String SET_INSTALL_LOCATION = "set_install_location";

        /**
         * Default install location value.
         * 0 = auto, let system decide
         * 1 = internal
         * 2 = sdcard
         * @hide
         */
        public static final String DEFAULT_INSTALL_LOCATION = "default_install_location";

        /**
         * ms during which to consume extra events related to Inet connection
         * condition after a transtion to fully-connected
         *
         * @hide
         */
        public static final String
                INET_CONDITION_DEBOUNCE_UP_DELAY = "inet_condition_debounce_up_delay";

        /**
         * ms during which to consume extra events related to Inet connection
         * condtion after a transtion to partly-connected
         *
         * @hide
         */
        public static final String
                INET_CONDITION_DEBOUNCE_DOWN_DELAY = "inet_condition_debounce_down_delay";

        /** {@hide} */
        public static final String
                READ_EXTERNAL_STORAGE_ENFORCED_DEFAULT = "read_external_storage_enforced_default";

        /**
         * Host name and port for global http proxy. Uses ':' seperator for
         * between host and port.
         */
        public static final String HTTP_PROXY = "http_proxy";

        /**
         * Host name for global http proxy. Set via ConnectivityManager.
         *
         * @hide
         */
        public static final String GLOBAL_HTTP_PROXY_HOST = "global_http_proxy_host";

        /**
         * Integer host port for global http proxy. Set via ConnectivityManager.
         *
         * @hide
         */
        public static final String GLOBAL_HTTP_PROXY_PORT = "global_http_proxy_port";

        /**
         * Exclusion list for global proxy. This string contains a list of
         * comma-separated domains where the global proxy does not apply.
         * Domains should be listed in a comma- separated list. Example of
         * acceptable formats: ".domain1.com,my.domain2.com" Use
         * ConnectivityManager to set/get.
         *
         * @hide
         */
        public static final String
                GLOBAL_HTTP_PROXY_EXCLUSION_LIST = "global_http_proxy_exclusion_list";

        /**
         * The location PAC File for the proxy.
         * @hide
         */
        public static final String
                GLOBAL_HTTP_PROXY_PAC = "global_proxy_pac_url";

        /**
         * Enables the UI setting to allow the user to specify the global HTTP
         * proxy and associated exclusion list.
         *
         * @hide
         */
        public static final String SET_GLOBAL_HTTP_PROXY = "set_global_http_proxy";

        /**
         * Setting for default DNS in case nobody suggests one
         *
         * @hide
         */
        public static final String DEFAULT_DNS_SERVER = "default_dns_server";

        /** {@hide} */
        public static final String
                BLUETOOTH_HEADSET_PRIORITY_PREFIX = "bluetooth_headset_priority_";
        /** {@hide} */
        public static final String
                BLUETOOTH_A2DP_SINK_PRIORITY_PREFIX = "bluetooth_a2dp_sink_priority_";
        /** {@hide} */
        public static final String
                BLUETOOTH_A2DP_SRC_PRIORITY_PREFIX = "bluetooth_a2dp_src_priority_";
        /** {@hide} */
        public static final String
                BLUETOOTH_INPUT_DEVICE_PRIORITY_PREFIX = "bluetooth_input_device_priority_";
        /** {@hide} */
        public static final String
                BLUETOOTH_MAP_PRIORITY_PREFIX = "bluetooth_map_priority_";
        /** {@hide} */
        public static final String
                BLUETOOTH_PBAP_CLIENT_PRIORITY_PREFIX = "bluetooth_pbap_client_priority_";
        /** {@hide} */
        public static final String
                BLUETOOTH_SAP_PRIORITY_PREFIX = "bluetooth_sap_priority_";

        /**
         * Device Idle (Doze) specific settings.
         * This is encoded as a key=value list, separated by commas. Ex:
         *
         * "inactive_timeout=60000,sensing_timeout=400000"
         *
         * The following keys are supported:
         *
         * <pre>
         * inactive_to                      (long)
         * sensing_to                       (long)
         * motion_inactive_to               (long)
         * idle_after_inactive_to           (long)
         * idle_pending_to                  (long)
         * max_idle_pending_to              (long)
         * idle_pending_factor              (float)
         * idle_to                          (long)
         * max_idle_to                      (long)
         * idle_factor                      (float)
         * min_time_to_alarm                (long)
         * max_temp_app_whitelist_duration  (long)
         * notification_whitelist_duration  (long)
         * </pre>
         *
         * <p>
         * Type: string
         * @hide
         * @see com.android.server.DeviceIdleController.Constants
         */
        public static final String DEVICE_IDLE_CONSTANTS = "device_idle_constants";

        /**
         * Device Idle (Doze) specific settings for watches. See {@code #DEVICE_IDLE_CONSTANTS}
         *
         * <p>
         * Type: string
         * @hide
         * @see com.android.server.DeviceIdleController.Constants
         */
        public static final String DEVICE_IDLE_CONSTANTS_WATCH = "device_idle_constants_watch";

        /**
         * App standby (app idle) specific settings.
         * This is encoded as a key=value list, separated by commas. Ex:
         *
         * "idle_duration=5000,parole_interval=4500"
         *
         * The following keys are supported:
         *
         * <pre>
         * idle_duration2       (long)
         * wallclock_threshold  (long)
         * parole_interval      (long)
         * parole_duration      (long)
         *
         * idle_duration        (long) // This is deprecated and used to circumvent b/26355386.
         * </pre>
         *
         * <p>
         * Type: string
         * @hide
         * @see com.android.server.usage.UsageStatsService.SettingsObserver
         */
        public static final String APP_IDLE_CONSTANTS = "app_idle_constants";

        /**
         * Alarm manager specific settings.
         * This is encoded as a key=value list, separated by commas. Ex:
         *
         * "min_futurity=5000,allow_while_idle_short_time=4500"
         *
         * The following keys are supported:
         *
         * <pre>
         * min_futurity                         (long)
         * min_interval                         (long)
         * allow_while_idle_short_time          (long)
         * allow_while_idle_long_time           (long)
         * allow_while_idle_whitelist_duration  (long)
         * </pre>
         *
         * <p>
         * Type: string
         * @hide
         * @see com.android.server.AlarmManagerService.Constants
         */
        public static final String ALARM_MANAGER_CONSTANTS = "alarm_manager_constants";

        /**
         * Job scheduler specific settings.
         * This is encoded as a key=value list, separated by commas. Ex:
         *
         * "min_ready_jobs_count=2,moderate_use_factor=.5"
         *
         * The following keys are supported:
         *
         * <pre>
         * min_idle_count                       (int)
         * min_charging_count                   (int)
         * min_connectivity_count               (int)
         * min_content_count                    (int)
         * min_ready_jobs_count                 (int)
         * heavy_use_factor                     (float)
         * moderate_use_factor                  (float)
         * fg_job_count                         (int)
         * bg_normal_job_count                  (int)
         * bg_moderate_job_count                (int)
         * bg_low_job_count                     (int)
         * bg_critical_job_count                (int)
         * </pre>
         *
         * <p>
         * Type: string
         * @hide
         * @see com.android.server.job.JobSchedulerService.Constants
         */
        public static final String JOB_SCHEDULER_CONSTANTS = "job_scheduler_constants";

        /**
         * ShortcutManager specific settings.
         * This is encoded as a key=value list, separated by commas. Ex:
         *
         * "reset_interval_sec=86400,max_updates_per_interval=1"
         *
         * The following keys are supported:
         *
         * <pre>
         * reset_interval_sec              (long)
         * max_updates_per_interval        (int)
         * max_icon_dimension_dp           (int, DP)
         * max_icon_dimension_dp_lowram    (int, DP)
         * max_shortcuts                   (int)
         * icon_quality                    (int, 0-100)
         * icon_format                     (String)
         * </pre>
         *
         * <p>
         * Type: string
         * @hide
         * @see com.android.server.pm.ShortcutService.ConfigConstants
         */
        public static final String SHORTCUT_MANAGER_CONSTANTS = "shortcut_manager_constants";

        /**
         * Get the key that retrieves a bluetooth headset's priority.
         * @hide
         */
        public static final String getBluetoothHeadsetPriorityKey(String address) {
            return BLUETOOTH_HEADSET_PRIORITY_PREFIX + address.toUpperCase(Locale.ROOT);
        }

        /**
         * Get the key that retrieves a bluetooth a2dp sink's priority.
         * @hide
         */
        public static final String getBluetoothA2dpSinkPriorityKey(String address) {
            return BLUETOOTH_A2DP_SINK_PRIORITY_PREFIX + address.toUpperCase(Locale.ROOT);
        }

        /**
         * Get the key that retrieves a bluetooth a2dp src's priority.
         * @hide
         */
        public static final String getBluetoothA2dpSrcPriorityKey(String address) {
            return BLUETOOTH_A2DP_SRC_PRIORITY_PREFIX + address.toUpperCase(Locale.ROOT);
        }

        /**
         * Get the key that retrieves a bluetooth Input Device's priority.
         * @hide
         */
        public static final String getBluetoothInputDevicePriorityKey(String address) {
            return BLUETOOTH_INPUT_DEVICE_PRIORITY_PREFIX + address.toUpperCase(Locale.ROOT);
        }

        /**
         * Get the key that retrieves a bluetooth map priority.
         * @hide
         */
        public static final String getBluetoothMapPriorityKey(String address) {
            return BLUETOOTH_MAP_PRIORITY_PREFIX + address.toUpperCase(Locale.ROOT);
        }

        /**
         * Get the key that retrieves a bluetooth pbap client priority.
         * @hide
         */
        public static final String getBluetoothPbapClientPriorityKey(String address) {
            return BLUETOOTH_PBAP_CLIENT_PRIORITY_PREFIX + address.toUpperCase(Locale.ROOT);
        }

        /**
         * Get the key that retrieves a bluetooth map priority.
         * @hide
         */
        public static final String getBluetoothSapPriorityKey(String address) {
            return BLUETOOTH_SAP_PRIORITY_PREFIX + address.toUpperCase(Locale.ROOT);
        }

        /**
         * Scaling factor for normal window animations. Setting to 0 will
         * disable window animations.
         */
        public static final String WINDOW_ANIMATION_SCALE = "window_animation_scale";

        /**
         * Scaling factor for activity transition animations. Setting to 0 will
         * disable window animations.
         */
        public static final String TRANSITION_ANIMATION_SCALE = "transition_animation_scale";

        /**
         * Scaling factor for Animator-based animations. This affects both the
         * start delay and duration of all such animations. Setting to 0 will
         * cause animations to end immediately. The default value is 1.
         */
        public static final String ANIMATOR_DURATION_SCALE = "animator_duration_scale";

        /**
         * Scaling factor for normal window animations. Setting to 0 will
         * disable window animations.
         *
         * @hide
         */
        public static final String FANCY_IME_ANIMATIONS = "fancy_ime_animations";

        /**
         * If 0, the compatibility mode is off for all applications.
         * If 1, older applications run under compatibility mode.
         * TODO: remove this settings before code freeze (bug/1907571)
         * @hide
         */
        public static final String COMPATIBILITY_MODE = "compatibility_mode";

        /**
         * CDMA only settings
         * Emergency Tone  0 = Off
         *                 1 = Alert
         *                 2 = Vibrate
         * @hide
         */
        public static final String EMERGENCY_TONE = "emergency_tone";

        /**
         * CDMA only settings
         * Whether the auto retry is enabled. The value is
         * boolean (1 or 0).
         * @hide
         */
        public static final String CALL_AUTO_RETRY = "call_auto_retry";

        /**
         * See RIL_PreferredNetworkType in ril.h
         * @hide
         */
        public static final String PREFERRED_NETWORK_MODE =
                "preferred_network_mode";

        /**
         * Name of an application package to be debugged.
         */
        public static final String DEBUG_APP = "debug_app";

        /**
         * If 1, when launching DEBUG_APP it will wait for the debugger before
         * starting user code.  If 0, it will run normally.
         */
        public static final String WAIT_FOR_DEBUGGER = "wait_for_debugger";

        /**
         * Control whether the process CPU usage meter should be shown.
         */
        public static final String SHOW_PROCESSES = "show_processes";

        /**
         * If 1 low power mode is enabled.
         * @hide
         */
        public static final String LOW_POWER_MODE = "low_power";

        /**
         * Battery level [1-99] at which low power mode automatically turns on.
         * If 0, it will not automatically turn on.
         * @hide
         */
        public static final String LOW_POWER_MODE_TRIGGER_LEVEL = "low_power_trigger_level";

         /**
         * If not 0, the activity manager will aggressively finish activities and
         * processes as soon as they are no longer needed.  If 0, the normal
         * extended lifetime is used.
         */
        public static final String ALWAYS_FINISH_ACTIVITIES = "always_finish_activities";

        /**
         * @hide
         * If not 0, the activity manager will implement a looser version of background
         * check that is more compatible with existing apps.
         */
        public static final String LENIENT_BACKGROUND_CHECK = "lenient_background_check";

        /**
         * Use Dock audio output for media:
         *      0 = disabled
         *      1 = enabled
         * @hide
         */
        public static final String DOCK_AUDIO_MEDIA_ENABLED = "dock_audio_media_enabled";

        /**
         * The surround sound formats AC3, DTS or IEC61937 are
         * available for use if they are detected.
         * This is the default mode.
         *
         * Note that AUTO is equivalent to ALWAYS for Android TVs and other
         * devices that have an S/PDIF output. This is because S/PDIF
         * is unidirectional and the TV cannot know if a decoder is
         * connected. So it assumes they are always available.
         * @hide
         */
         public static final int ENCODED_SURROUND_OUTPUT_AUTO = 0;

        /**
         * AC3, DTS or IEC61937 are NEVER available, even if they
         * are detected by the hardware. Those formats will not be
         * reported.
         *
         * An example use case would be an AVR reports that it is capable of
         * surround sound decoding but is broken. If NEVER is chosen
         * then apps must use PCM output instead of encoded output.
         * @hide
         */
         public static final int ENCODED_SURROUND_OUTPUT_NEVER = 1;

        /**
         * AC3, DTS or IEC61937 are ALWAYS available, even if they
         * are not detected by the hardware. Those formats will be
         * reported as part of the HDMI output capability. Applications
         * are then free to use either PCM or encoded output.
         *
         * An example use case would be a when TV was connected over
         * TOS-link to an AVR. But the TV could not see it because TOS-link
         * is unidirectional.
         * @hide
         */
         public static final int ENCODED_SURROUND_OUTPUT_ALWAYS = 2;

        /**
         * Set to ENCODED_SURROUND_OUTPUT_AUTO,
         * ENCODED_SURROUND_OUTPUT_NEVER or
         * ENCODED_SURROUND_OUTPUT_ALWAYS
         * @hide
         */
        public static final String ENCODED_SURROUND_OUTPUT = "encoded_surround_output";

        /**
         * Persisted safe headphone volume management state by AudioService
         * @hide
         */
        public static final String AUDIO_SAFE_VOLUME_STATE = "audio_safe_volume_state";

        /**
         * URL for tzinfo (time zone) updates
         * @hide
         */
        public static final String TZINFO_UPDATE_CONTENT_URL = "tzinfo_content_url";

        /**
         * URL for tzinfo (time zone) update metadata
         * @hide
         */
        public static final String TZINFO_UPDATE_METADATA_URL = "tzinfo_metadata_url";

        /**
         * URL for selinux (mandatory access control) updates
         * @hide
         */
        public static final String SELINUX_UPDATE_CONTENT_URL = "selinux_content_url";

        /**
         * URL for selinux (mandatory access control) update metadata
         * @hide
         */
        public static final String SELINUX_UPDATE_METADATA_URL = "selinux_metadata_url";

        /**
         * URL for sms short code updates
         * @hide
         */
        public static final String SMS_SHORT_CODES_UPDATE_CONTENT_URL =
                "sms_short_codes_content_url";

        /**
         * URL for sms short code update metadata
         * @hide
         */
        public static final String SMS_SHORT_CODES_UPDATE_METADATA_URL =
                "sms_short_codes_metadata_url";

        /**
         * URL for apn_db updates
         * @hide
         */
        public static final String APN_DB_UPDATE_CONTENT_URL = "apn_db_content_url";

        /**
         * URL for apn_db update metadata
         * @hide
         */
        public static final String APN_DB_UPDATE_METADATA_URL = "apn_db_metadata_url";

        /**
         * URL for cert pinlist updates
         * @hide
         */
        public static final String CERT_PIN_UPDATE_CONTENT_URL = "cert_pin_content_url";

        /**
         * URL for cert pinlist updates
         * @hide
         */
        public static final String CERT_PIN_UPDATE_METADATA_URL = "cert_pin_metadata_url";

        /**
         * URL for intent firewall updates
         * @hide
         */
        public static final String INTENT_FIREWALL_UPDATE_CONTENT_URL =
                "intent_firewall_content_url";

        /**
         * URL for intent firewall update metadata
         * @hide
         */
        public static final String INTENT_FIREWALL_UPDATE_METADATA_URL =
                "intent_firewall_metadata_url";

        /**
         * SELinux enforcement status. If 0, permissive; if 1, enforcing.
         * @hide
         */
        public static final String SELINUX_STATUS = "selinux_status";

        /**
         * Developer setting to force RTL layout.
         * @hide
         */
        public static final String DEVELOPMENT_FORCE_RTL = "debug.force_rtl";

        /**
         * Milliseconds after screen-off after which low battery sounds will be silenced.
         *
         * If zero, battery sounds will always play.
         * Defaults to @integer/def_low_battery_sound_timeout in SettingsProvider.
         *
         * @hide
         */
        public static final String LOW_BATTERY_SOUND_TIMEOUT = "low_battery_sound_timeout";

        /**
         * Milliseconds to wait before bouncing Wi-Fi after settings is restored. Note that after
         * the caller is done with this, they should call {@link ContentResolver#delete} to
         * clean up any value that they may have written.
         *
         * @hide
         */
        public static final String WIFI_BOUNCE_DELAY_OVERRIDE_MS = "wifi_bounce_delay_override_ms";

        /**
         * Defines global runtime overrides to window policy.
         *
         * See {@link com.android.server.policy.PolicyControl} for value format.
         *
         * @hide
         */
        public static final String POLICY_CONTROL = "policy_control";

        /**
         * Defines global runtime overrides to window policy style.
         *
         * See {@link android.view.WindowManagerPolicyControl} for value definitions.
         *
         * @hide
         */
        public static final String POLICY_CONTROL_STYLE = "policy_control_style";

        /**
         * Defines global runtime overrides to window policy.
         *
         * See {@link android.view.WindowManagerPolicyControl} for value format.
         *
         * @hide
         */
        public static final String POLICY_CONTROL_SELECTED = "policy_control_selected";

        /**
         * Defines global zen mode.  ZEN_MODE_OFF, ZEN_MODE_IMPORTANT_INTERRUPTIONS,
         * or ZEN_MODE_NO_INTERRUPTIONS.
         *
         * @hide
         */
        public static final String ZEN_MODE = "zen_mode";

        /** @hide */ public static final int ZEN_MODE_OFF = 0;
        /** @hide */ public static final int ZEN_MODE_IMPORTANT_INTERRUPTIONS = 1;
        /** @hide */ public static final int ZEN_MODE_NO_INTERRUPTIONS = 2;
        /** @hide */ public static final int ZEN_MODE_ALARMS = 3;

        /** @hide */ public static String zenModeToString(int mode) {
            if (mode == ZEN_MODE_IMPORTANT_INTERRUPTIONS) return "ZEN_MODE_IMPORTANT_INTERRUPTIONS";
            if (mode == ZEN_MODE_ALARMS) return "ZEN_MODE_ALARMS";
            if (mode == ZEN_MODE_NO_INTERRUPTIONS) return "ZEN_MODE_NO_INTERRUPTIONS";
            return "ZEN_MODE_OFF";
        }

        /** @hide */ public static boolean isValidZenMode(int value) {
            switch (value) {
                case Global.ZEN_MODE_OFF:
                case Global.ZEN_MODE_IMPORTANT_INTERRUPTIONS:
                case Global.ZEN_MODE_ALARMS:
                case Global.ZEN_MODE_NO_INTERRUPTIONS:
                    return true;
                default:
                    return false;
            }
        }

        /**
         * Value of the ringer before entering zen mode.
         *
         * @hide
         */
        public static final String ZEN_MODE_RINGER_LEVEL = "zen_mode_ringer_level";

        /**
         * Opaque value, changes when persisted zen mode configuration changes.
         *
         * @hide
         */
        public static final String ZEN_MODE_CONFIG_ETAG = "zen_mode_config_etag";

        /**
         * Defines global heads up toggle.  One of HEADS_UP_OFF, HEADS_UP_ON.
         *
         * @hide
         */
        public static final String HEADS_UP_NOTIFICATIONS_ENABLED =
                "heads_up_notifications_enabled";

        /** @hide */ public static final int HEADS_UP_OFF = 0;
        /** @hide */ public static final int HEADS_UP_ON = 1;

        /**
         * The name of the device
         *
         * @hide
         */
        public static final String DEVICE_NAME = "device_name";

        /**
         * Whether the NetworkScoringService has been first initialized.
         * <p>
         * Type: int (0 for false, 1 for true)
         * @hide
         */
        public static final String NETWORK_SCORING_PROVISIONED = "network_scoring_provisioned";

        /**
         * Whether the user wants to be prompted for password to decrypt the device on boot.
         * This only matters if the storage is encrypted.
         * <p>
         * Type: int (0 for false, 1 for true)
         * @hide
         */
        public static final String REQUIRE_PASSWORD_TO_DECRYPT = "require_password_to_decrypt";

        /**
         * Whether the Volte is enabled
         * <p>
         * Type: int (0 for false, 1 for true)
         * @hide
         */
        public static final String ENHANCED_4G_MODE_ENABLED = "volte_vt_enabled";

        /**
         * Whether VT (Video Telephony over IMS) is enabled
         * <p>
         * Type: int (0 for false, 1 for true)
         *
         * @hide
         */
        public static final String VT_IMS_ENABLED = "vt_ims_enabled";

        /**
         * Whether WFC is enabled
         * <p>
         * Type: int (0 for false, 1 for true)
         *
         * @hide
         */
        public static final String WFC_IMS_ENABLED = "wfc_ims_enabled";

        /**
         * WFC Mode.
         * <p>
         * Type: int - 2=Wi-Fi preferred, 1=Cellular preferred, 0=Wi-Fi only
         *
         * @hide
         */
        public static final String WFC_IMS_MODE = "wfc_ims_mode";

        /**
         * Whether WFC roaming is enabled
         * <p>
         * Type: int (0 for false, 1 for true)
         *
         * @hide
         */
        public static final String WFC_IMS_ROAMING_ENABLED = "wfc_ims_roaming_enabled";

        /**
         * Whether user can enable/disable LTE as a preferred network. A carrier might control
         * this via gservices, OMA-DM, carrier app, etc.
         * <p>
         * Type: int (0 for false, 1 for true)
         * @hide
         */
        public static final String LTE_SERVICE_FORCED = "lte_service_forced";

        /**
         * Ephemeral app cookie max size in bytes.
         * <p>
         * Type: int
         * @hide
         */
        public static final String EPHEMERAL_COOKIE_MAX_SIZE_BYTES =
                "ephemeral_cookie_max_size_bytes";

        /**
         * The duration for caching uninstalled ephemeral apps.
         * <p>
         * Type: long
         * @hide
         */
        public static final String UNINSTALLED_EPHEMERAL_APP_CACHE_DURATION_MILLIS =
                "uninstalled_ephemeral_app_cache_duration_millis";

        /**
         * Allows switching users when system user is locked.
         * <p>
         * Type: int
         * @hide
         */
        public static final String ALLOW_USER_SWITCHING_WHEN_SYSTEM_USER_LOCKED =
                "allow_user_switching_when_system_user_locked";

        /**
         * Boot count since the device starts running APK level 24.
         * <p>
         * Type: int
         */
        public static final String BOOT_COUNT = "boot_count";

        /**
         * Whether the safe boot is disallowed.
         *
         * <p>This setting should have the identical value as the corresponding user restriction.
         * The purpose of the setting is to make the restriction available in early boot stages
         * before the user restrictions are loaded.
         * @hide
         */
        public static final String SAFE_BOOT_DISALLOWED = "safe_boot_disallowed";

        /**
         * Settings to backup. This is here so that it's in the same place as the settings
         * keys and easy to update.
         *
         * These keys may be mentioned in the SETTINGS_TO_BACKUP arrays in System
         * and Secure as well.  This is because those tables drive both backup and
         * restore, and restore needs to properly whitelist keys that used to live
         * in those namespaces.  The keys will only actually be backed up / restored
         * if they are also mentioned in this table (Global.SETTINGS_TO_BACKUP).
         *
         * NOTE: Settings are backed up and restored in the order they appear
         *       in this array. If you have one setting depending on another,
         *       make sure that they are ordered appropriately.
         *
         * @hide
         */
        public static final String[] SETTINGS_TO_BACKUP = {
            BUGREPORT_IN_POWER_MENU,
            STAY_ON_WHILE_PLUGGED_IN,
            AUTO_TIME,
            AUTO_TIME_ZONE,
            POWER_SOUNDS_ENABLED,
            DOCK_SOUNDS_ENABLED,
            CHARGING_SOUNDS_ENABLED,
            USB_MASS_STORAGE_ENABLED,
            ENABLE_ACCESSIBILITY_GLOBAL_GESTURE_ENABLED,
            WIFI_NETWORKS_AVAILABLE_NOTIFICATION_ON,
            WIFI_NETWORKS_AVAILABLE_REPEAT_DELAY,
            WIFI_WATCHDOG_POOR_NETWORK_TEST_ENABLED,
            WIFI_NUM_OPEN_NETWORKS_KEPT,
            EMERGENCY_TONE,
            CALL_AUTO_RETRY,
            DOCK_AUDIO_MEDIA_ENABLED,
            ENCODED_SURROUND_OUTPUT,
            LOW_POWER_MODE_TRIGGER_LEVEL
        };

        // Populated lazily, guarded by class object:
        private static NameValueCache sNameValueCache = new NameValueCache(
                    CONTENT_URI,
                    CALL_METHOD_GET_GLOBAL,
                    CALL_METHOD_PUT_GLOBAL);

        // Certain settings have been moved from global to the per-user secure namespace
        private static final HashSet<String> MOVED_TO_SECURE;
        static {
            MOVED_TO_SECURE = new HashSet<String>(1);
            MOVED_TO_SECURE.add(Settings.Global.INSTALL_NON_MARKET_APPS);
        }

        /** @hide */
        public static void getMovedToSecureSettings(Set<String> outKeySet) {
            outKeySet.addAll(MOVED_TO_SECURE);
        }

        /**
         * Put a delimited list as a string
         * @param resolver to access the database with
         * @param name to store
         * @param delimiter to split
         * @param list to join and store
         * @hide
         */
        public static void putListAsDelimitedString(ContentResolver resolver, String name,
                                                    String delimiter, List<String> list) {
            String store = TextUtils.join(delimiter, list);
            putString(resolver, name, store);
        }

        /**
         * Get a delimited string returned as a list
         * @param resolver to access the database with
         * @param name to store
         * @param delimiter to split the list with
         * @return list of strings for a specific Settings.Secure item
         * @hide
         */
        public static List<String> getDelimitedStringAsList(ContentResolver resolver, String name,
                                                            String delimiter) {
            String baseString = getString(resolver, name);
            List<String> list = new ArrayList<String>();
            if (!TextUtils.isEmpty(baseString)) {
                final String[] array = TextUtils.split(baseString, Pattern.quote(delimiter));
                for (String item : array) {
                    if (TextUtils.isEmpty(item)) {
                        continue;
                    }
                    list.add(item);
                }
            }
            return list;
        }

        /**
         * Look up a name in the database.
         * @param resolver to access the database with
         * @param name to look up in the table
         * @return the corresponding value, or null if not present
         */
        public static String getString(ContentResolver resolver, String name) {
            return getStringForUser(resolver, name, UserHandle.myUserId());
        }

        /** @hide */
        public static String getStringForUser(ContentResolver resolver, String name,
                int userHandle) {
            if (MOVED_TO_SECURE.contains(name)) {
                Log.w(TAG, "Setting " + name + " has moved from android.provider.Settings.Global"
                        + " to android.provider.Settings.Secure, returning read-only value.");
                return Secure.getStringForUser(resolver, name, userHandle);
            }
            return sNameValueCache.getStringForUser(resolver, name, userHandle);
        }

        /**
         * Store a name/value pair into the database.
         * @param resolver to access the database with
         * @param name to store
         * @param value to associate with the name
         * @return true if the value was set, false on database errors
         */
        public static boolean putString(ContentResolver resolver,
                String name, String value) {
            return putStringForUser(resolver, name, value, UserHandle.myUserId());
        }

        /** @hide */
        public static boolean putStringForUser(ContentResolver resolver,
                String name, String value, int userHandle) {
            if (LOCAL_LOGV) {
                Log.v(TAG, "Global.putString(name=" + name + ", value=" + value
                        + " for " + userHandle);
            }
            // Global and Secure have the same access policy so we can forward writes
            if (MOVED_TO_SECURE.contains(name)) {
                Log.w(TAG, "Setting " + name + " has moved from android.provider.Settings.Global"
                        + " to android.provider.Settings.Secure, value is unchanged.");
                return Secure.putStringForUser(resolver, name, value, userHandle);
            }
            return sNameValueCache.putStringForUser(resolver, name, value, userHandle);
        }

        /**
         * Construct the content URI for a particular name/value pair,
         * useful for monitoring changes with a ContentObserver.
         * @param name to look up in the table
         * @return the corresponding content URI, or null if not present
         */
        public static Uri getUriFor(String name) {
            return getUriFor(CONTENT_URI, name);
        }

        /**
         * Convenience function for retrieving a single secure settings value
         * as an integer.  Note that internally setting values are always
         * stored as strings; this function converts the string to an integer
         * for you.  The default value will be returned if the setting is
         * not defined or not an integer.
         *
         * @param cr The ContentResolver to access.
         * @param name The name of the setting to retrieve.
         * @param def Value to return if the setting is not defined.
         *
         * @return The setting's current value, or 'def' if it is not defined
         * or not a valid integer.
         */
        public static int getInt(ContentResolver cr, String name, int def) {
            String v = getString(cr, name);
            try {
                return v != null ? Integer.parseInt(v) : def;
            } catch (NumberFormatException e) {
                return def;
            }
        }

        /**
         * Convenience function for retrieving a single secure settings value
         * as an integer.  Note that internally setting values are always
         * stored as strings; this function converts the string to an integer
         * for you.
         * <p>
         * This version does not take a default value.  If the setting has not
         * been set, or the string value is not a number,
         * it throws {@link SettingNotFoundException}.
         *
         * @param cr The ContentResolver to access.
         * @param name The name of the setting to retrieve.
         *
         * @throws SettingNotFoundException Thrown if a setting by the given
         * name can't be found or the setting value is not an integer.
         *
         * @return The setting's current value.
         */
        public static int getInt(ContentResolver cr, String name)
                throws SettingNotFoundException {
            String v = getString(cr, name);
            try {
                return Integer.parseInt(v);
            } catch (NumberFormatException e) {
                throw new SettingNotFoundException(name);
            }
        }

        /**
         * Convenience function for updating a single settings value as an
         * integer. This will either create a new entry in the table if the
         * given name does not exist, or modify the value of the existing row
         * with that name.  Note that internally setting values are always
         * stored as strings, so this function converts the given value to a
         * string before storing it.
         *
         * @param cr The ContentResolver to access.
         * @param name The name of the setting to modify.
         * @param value The new value for the setting.
         * @return true if the value was set, false on database errors
         */
        public static boolean putInt(ContentResolver cr, String name, int value) {
            return putString(cr, name, Integer.toString(value));
        }

        /**
         * Convenience function for retrieving a single secure settings value
         * as a {@code long}.  Note that internally setting values are always
         * stored as strings; this function converts the string to a {@code long}
         * for you.  The default value will be returned if the setting is
         * not defined or not a {@code long}.
         *
         * @param cr The ContentResolver to access.
         * @param name The name of the setting to retrieve.
         * @param def Value to return if the setting is not defined.
         *
         * @return The setting's current value, or 'def' if it is not defined
         * or not a valid {@code long}.
         */
        public static long getLong(ContentResolver cr, String name, long def) {
            String valString = getString(cr, name);
            long value;
            try {
                value = valString != null ? Long.parseLong(valString) : def;
            } catch (NumberFormatException e) {
                value = def;
            }
            return value;
        }

        /**
         * Convenience function for retrieving a single secure settings value
         * as a {@code long}.  Note that internally setting values are always
         * stored as strings; this function converts the string to a {@code long}
         * for you.
         * <p>
         * This version does not take a default value.  If the setting has not
         * been set, or the string value is not a number,
         * it throws {@link SettingNotFoundException}.
         *
         * @param cr The ContentResolver to access.
         * @param name The name of the setting to retrieve.
         *
         * @return The setting's current value.
         * @throws SettingNotFoundException Thrown if a setting by the given
         * name can't be found or the setting value is not an integer.
         */
        public static long getLong(ContentResolver cr, String name)
                throws SettingNotFoundException {
            String valString = getString(cr, name);
            try {
                return Long.parseLong(valString);
            } catch (NumberFormatException e) {
                throw new SettingNotFoundException(name);
            }
        }

        /**
         * Convenience function for updating a secure settings value as a long
         * integer. This will either create a new entry in the table if the
         * given name does not exist, or modify the value of the existing row
         * with that name.  Note that internally setting values are always
         * stored as strings, so this function converts the given value to a
         * string before storing it.
         *
         * @param cr The ContentResolver to access.
         * @param name The name of the setting to modify.
         * @param value The new value for the setting.
         * @return true if the value was set, false on database errors
         */
        public static boolean putLong(ContentResolver cr, String name, long value) {
            return putString(cr, name, Long.toString(value));
        }

        /**
         * Convenience function for retrieving a single secure settings value
         * as a floating point number.  Note that internally setting values are
         * always stored as strings; this function converts the string to an
         * float for you. The default value will be returned if the setting
         * is not defined or not a valid float.
         *
         * @param cr The ContentResolver to access.
         * @param name The name of the setting to retrieve.
         * @param def Value to return if the setting is not defined.
         *
         * @return The setting's current value, or 'def' if it is not defined
         * or not a valid float.
         */
        public static float getFloat(ContentResolver cr, String name, float def) {
            String v = getString(cr, name);
            try {
                return v != null ? Float.parseFloat(v) : def;
            } catch (NumberFormatException e) {
                return def;
            }
        }

        /**
         * Convenience function for retrieving a single secure settings value
         * as a float.  Note that internally setting values are always
         * stored as strings; this function converts the string to a float
         * for you.
         * <p>
         * This version does not take a default value.  If the setting has not
         * been set, or the string value is not a number,
         * it throws {@link SettingNotFoundException}.
         *
         * @param cr The ContentResolver to access.
         * @param name The name of the setting to retrieve.
         *
         * @throws SettingNotFoundException Thrown if a setting by the given
         * name can't be found or the setting value is not a float.
         *
         * @return The setting's current value.
         */
        public static float getFloat(ContentResolver cr, String name)
                throws SettingNotFoundException {
            String v = getString(cr, name);
            if (v == null) {
                throw new SettingNotFoundException(name);
            }
            try {
                return Float.parseFloat(v);
            } catch (NumberFormatException e) {
                throw new SettingNotFoundException(name);
            }
        }

        /**
         * Convenience function for updating a single settings value as a
         * floating point number. This will either create a new entry in the
         * table if the given name does not exist, or modify the value of the
         * existing row with that name.  Note that internally setting values
         * are always stored as strings, so this function converts the given
         * value to a string before storing it.
         *
         * @param cr The ContentResolver to access.
         * @param name The name of the setting to modify.
         * @param value The new value for the setting.
         * @return true if the value was set, false on database errors
         */
        public static boolean putFloat(ContentResolver cr, String name, float value) {
            return putString(cr, name, Float.toString(value));
        }


        /**
          * Subscription to be used for voice call on a multi sim device. The supported values
          * are 0 = SUB1, 1 = SUB2 and etc.
          * @hide
          */
        public static final String MULTI_SIM_VOICE_CALL_SUBSCRIPTION = "multi_sim_voice_call";

        /**
          * Used to provide option to user to select subscription during dial.
          * The supported values are 0 = disable or 1 = enable prompt.
          * @hide
          */
        public static final String MULTI_SIM_VOICE_PROMPT = "multi_sim_voice_prompt";

        /**
          * Subscription to be used for data call on a multi sim device. The supported values
          * are 0 = SUB1, 1 = SUB2 and etc.
          * @hide
          */
        public static final String MULTI_SIM_DATA_CALL_SUBSCRIPTION = "multi_sim_data_call";

        /**
          * Subscription to be used for SMS on a multi sim device. The supported values
          * are 0 = SUB1, 1 = SUB2 and etc.
          * @hide
          */
        public static final String MULTI_SIM_SMS_SUBSCRIPTION = "multi_sim_sms";

       /**
          * Used to provide option to user to select subscription during send SMS.
          * The value 1 - enable, 0 - disable
          * @hide
          */
        public static final String MULTI_SIM_SMS_PROMPT = "multi_sim_sms_prompt";



        /** User preferred subscriptions setting.
          * This holds the details of the user selected subscription from the card and
          * the activation status. Each settings string have the coma separated values
          * iccId,appType,appId,activationStatus,3gppIndex,3gpp2Index
          * @hide
         */
        public static final String[] MULTI_SIM_USER_PREFERRED_SUBS = {"user_preferred_sub1",
                "user_preferred_sub2","user_preferred_sub3"};

        /**
         * Whether to enable new contacts aggregator or not.
         * The value 1 - enable, 0 - disable
         * @hide
         */
        public static final String NEW_CONTACT_AGGREGATOR = "new_contact_aggregator";

        /**
         * Whether to enable contacts metadata syncing or not
         * The value 1 - enable, 0 - disable
         *
         * @removed
         */
        @Deprecated
        public static final String CONTACT_METADATA_SYNC = "contact_metadata_sync";

        /**
         * Whether to enable contacts metadata syncing or not
         * The value 1 - enable, 0 - disable
         */
        public static final String CONTACT_METADATA_SYNC_ENABLED = "contact_metadata_sync_enabled";

        /**
         * Whether to enable cellular on boot.
         * The value 1 - enable, 0 - disable
         * @hide
         */
        public static final String ENABLE_CELLULAR_ON_BOOT = "enable_cellular_on_boot";

        /**
         * The maximum allowed notification enqueue rate in Hertz.
         *
         * Should be a float, and includes both posts and updates.
         * @hide
         */
        public static final String MAX_NOTIFICATION_ENQUEUE_RATE = "max_notification_enqueue_rate";
    }

    /**
     * User-defined bookmarks and shortcuts.  The target of each bookmark is an
     * Intent URL, allowing it to be either a web page or a particular
     * application activity.
     *
     * @hide
     */
    public static final class Bookmarks implements BaseColumns
    {
        private static final String TAG = "Bookmarks";

        /**
         * The content:// style URL for this table
         */
        public static final Uri CONTENT_URI =
            Uri.parse("content://" + AUTHORITY + "/bookmarks");

        /**
         * The row ID.
         * <p>Type: INTEGER</p>
         */
        public static final String ID = "_id";

        /**
         * Descriptive name of the bookmark that can be displayed to the user.
         * If this is empty, the title should be resolved at display time (use
         * {@link #getTitle(Context, Cursor)} any time you want to display the
         * title of a bookmark.)
         * <P>
         * Type: TEXT
         * </P>
         */
        public static final String TITLE = "title";

        /**
         * Arbitrary string (displayed to the user) that allows bookmarks to be
         * organized into categories.  There are some special names for
         * standard folders, which all start with '@'.  The label displayed for
         * the folder changes with the locale (via {@link #getLabelForFolder}) but
         * the folder name does not change so you can consistently query for
         * the folder regardless of the current locale.
         *
         * <P>Type: TEXT</P>
         *
         */
        public static final String FOLDER = "folder";

        /**
         * The Intent URL of the bookmark, describing what it points to.  This
         * value is given to {@link android.content.Intent#getIntent} to create
         * an Intent that can be launched.
         * <P>Type: TEXT</P>
         */
        public static final String INTENT = "intent";

        /**
         * Optional shortcut character associated with this bookmark.
         * <P>Type: INTEGER</P>
         */
        public static final String SHORTCUT = "shortcut";

        /**
         * The order in which the bookmark should be displayed
         * <P>Type: INTEGER</P>
         */
        public static final String ORDERING = "ordering";

        private static final String[] sIntentProjection = { INTENT };
        private static final String[] sShortcutProjection = { ID, SHORTCUT };
        private static final String sShortcutSelection = SHORTCUT + "=?";

        /**
         * Convenience function to retrieve the bookmarked Intent for a
         * particular shortcut key.
         *
         * @param cr The ContentResolver to query.
         * @param shortcut The shortcut key.
         *
         * @return Intent The bookmarked URL, or null if there is no bookmark
         *         matching the given shortcut.
         */
        public static Intent getIntentForShortcut(ContentResolver cr, char shortcut)
        {
            Intent intent = null;

            Cursor c = cr.query(CONTENT_URI,
                    sIntentProjection, sShortcutSelection,
                    new String[] { String.valueOf((int) shortcut) }, ORDERING);
            // Keep trying until we find a valid shortcut
            try {
                while (intent == null && c.moveToNext()) {
                    try {
                        String intentURI = c.getString(c.getColumnIndexOrThrow(INTENT));
                        intent = Intent.parseUri(intentURI, 0);
                    } catch (java.net.URISyntaxException e) {
                        // The stored URL is bad...  ignore it.
                    } catch (IllegalArgumentException e) {
                        // Column not found
                        Log.w(TAG, "Intent column not found", e);
                    }
                }
            } finally {
                if (c != null) c.close();
            }

            return intent;
        }

        /**
         * Add a new bookmark to the system.
         *
         * @param cr The ContentResolver to query.
         * @param intent The desired target of the bookmark.
         * @param title Bookmark title that is shown to the user; null if none
         *            or it should be resolved to the intent's title.
         * @param folder Folder in which to place the bookmark; null if none.
         * @param shortcut Shortcut that will invoke the bookmark; 0 if none. If
         *            this is non-zero and there is an existing bookmark entry
         *            with this same shortcut, then that existing shortcut is
         *            cleared (the bookmark is not removed).
         * @return The unique content URL for the new bookmark entry.
         */
        public static Uri add(ContentResolver cr,
                                           Intent intent,
                                           String title,
                                           String folder,
                                           char shortcut,
                                           int ordering)
        {
            // If a shortcut is supplied, and it is already defined for
            // another bookmark, then remove the old definition.
            if (shortcut != 0) {
                cr.delete(CONTENT_URI, sShortcutSelection,
                        new String[] { String.valueOf((int) shortcut) });
            }

            ContentValues values = new ContentValues();
            if (title != null) values.put(TITLE, title);
            if (folder != null) values.put(FOLDER, folder);
            values.put(INTENT, intent.toUri(0));
            if (shortcut != 0) values.put(SHORTCUT, (int) shortcut);
            values.put(ORDERING, ordering);
            return cr.insert(CONTENT_URI, values);
        }

        /**
         * Return the folder name as it should be displayed to the user.  This
         * takes care of localizing special folders.
         *
         * @param r Resources object for current locale; only need access to
         *          system resources.
         * @param folder The value found in the {@link #FOLDER} column.
         *
         * @return CharSequence The label for this folder that should be shown
         *         to the user.
         */
        public static CharSequence getLabelForFolder(Resources r, String folder) {
            return folder;
        }

        /**
         * Return the title as it should be displayed to the user. This takes
         * care of localizing bookmarks that point to activities.
         *
         * @param context A context.
         * @param cursor A cursor pointing to the row whose title should be
         *        returned. The cursor must contain at least the {@link #TITLE}
         *        and {@link #INTENT} columns.
         * @return A title that is localized and can be displayed to the user,
         *         or the empty string if one could not be found.
         */
        public static CharSequence getTitle(Context context, Cursor cursor) {
            int titleColumn = cursor.getColumnIndex(TITLE);
            int intentColumn = cursor.getColumnIndex(INTENT);
            if (titleColumn == -1 || intentColumn == -1) {
                throw new IllegalArgumentException(
                        "The cursor must contain the TITLE and INTENT columns.");
            }

            String title = cursor.getString(titleColumn);
            if (!TextUtils.isEmpty(title)) {
                return title;
            }

            String intentUri = cursor.getString(intentColumn);
            if (TextUtils.isEmpty(intentUri)) {
                return "";
            }

            Intent intent;
            try {
                intent = Intent.parseUri(intentUri, 0);
            } catch (URISyntaxException e) {
                return "";
            }

            PackageManager packageManager = context.getPackageManager();
            ResolveInfo info = packageManager.resolveActivity(intent, 0);
            return info != null ? info.loadLabel(packageManager) : "";
        }
    }

    /**
     * Returns the device ID that we should use when connecting to the mobile gtalk server.
     * This is a string like "android-0x1242", where the hex string is the Android ID obtained
     * from the GoogleLoginService.
     *
     * @param androidId The Android ID for this device.
     * @return The device ID that should be used when connecting to the mobile gtalk server.
     * @hide
     */
    public static String getGTalkDeviceId(long androidId) {
        return "android-" + Long.toHexString(androidId);
    }

    private static final String[] PM_WRITE_SETTINGS = {
        android.Manifest.permission.WRITE_SETTINGS
    };
    private static final String[] PM_CHANGE_NETWORK_STATE = {
        android.Manifest.permission.CHANGE_NETWORK_STATE,
        android.Manifest.permission.WRITE_SETTINGS
    };
    private static final String[] PM_SYSTEM_ALERT_WINDOW = {
        android.Manifest.permission.SYSTEM_ALERT_WINDOW
    };

    /**
     * Performs a strict and comprehensive check of whether a calling package is allowed to
     * write/modify system settings, as the condition differs for pre-M, M+, and
     * privileged/preinstalled apps. If the provided uid does not match the
     * callingPackage, a negative result will be returned.
     * @hide
     */
    public static boolean isCallingPackageAllowedToWriteSettings(Context context, int uid,
            String callingPackage, boolean throwException) {
        return isCallingPackageAllowedToPerformAppOpsProtectedOperation(context, uid,
                callingPackage, throwException, AppOpsManager.OP_WRITE_SETTINGS,
                PM_WRITE_SETTINGS, false);
    }

    /**
     * Performs a strict and comprehensive check of whether a calling package is allowed to
     * write/modify system settings, as the condition differs for pre-M, M+, and
     * privileged/preinstalled apps. If the provided uid does not match the
     * callingPackage, a negative result will be returned. The caller is expected to have
     * the WRITE_SETTINGS permission declared.
     *
     * Note: if the check is successful, the operation of this app will be updated to the
     * current time.
     * @hide
     */
    public static boolean checkAndNoteWriteSettingsOperation(Context context, int uid,
            String callingPackage, boolean throwException) {
        return isCallingPackageAllowedToPerformAppOpsProtectedOperation(context, uid,
                callingPackage, throwException, AppOpsManager.OP_WRITE_SETTINGS,
                PM_WRITE_SETTINGS, true);
    }

    /**
     * Performs a strict and comprehensive check of whether a calling package is allowed to
     * change the state of network, as the condition differs for pre-M, M+, and
     * privileged/preinstalled apps. The caller is expected to have either the
     * CHANGE_NETWORK_STATE or the WRITE_SETTINGS permission declared. Either of these
     * permissions allow changing network state; WRITE_SETTINGS is a runtime permission and
     * can be revoked, but (except in M, excluding M MRs), CHANGE_NETWORK_STATE is a normal
     * permission and cannot be revoked. See http://b/23597341
     *
     * Note: if the check succeeds because the application holds WRITE_SETTINGS, the operation
     * of this app will be updated to the current time.
     * @hide
     */
    public static boolean checkAndNoteChangeNetworkStateOperation(Context context, int uid,
            String callingPackage, boolean throwException) {
        if (context.checkCallingOrSelfPermission(android.Manifest.permission.CHANGE_NETWORK_STATE)
                == PackageManager.PERMISSION_GRANTED) {
            return true;
        }
        return isCallingPackageAllowedToPerformAppOpsProtectedOperation(context, uid,
                callingPackage, throwException, AppOpsManager.OP_WRITE_SETTINGS,
                PM_CHANGE_NETWORK_STATE, true);
    }

    /**
     * Performs a strict and comprehensive check of whether a calling package is allowed to
     * draw on top of other apps, as the conditions differs for pre-M, M+, and
     * privileged/preinstalled apps. If the provided uid does not match the callingPackage,
     * a negative result will be returned.
     * @hide
     */
    public static boolean isCallingPackageAllowedToDrawOverlays(Context context, int uid,
            String callingPackage, boolean throwException) {
        return isCallingPackageAllowedToPerformAppOpsProtectedOperation(context, uid,
                callingPackage, throwException, AppOpsManager.OP_SYSTEM_ALERT_WINDOW,
                PM_SYSTEM_ALERT_WINDOW, false);
    }

    /**
     * Performs a strict and comprehensive check of whether a calling package is allowed to
     * draw on top of other apps, as the conditions differs for pre-M, M+, and
     * privileged/preinstalled apps. If the provided uid does not match the callingPackage,
     * a negative result will be returned.
     *
     * Note: if the check is successful, the operation of this app will be updated to the
     * current time.
     * @hide
     */
    public static boolean checkAndNoteDrawOverlaysOperation(Context context, int uid, String
            callingPackage, boolean throwException) {
        return isCallingPackageAllowedToPerformAppOpsProtectedOperation(context, uid,
                callingPackage, throwException, AppOpsManager.OP_SYSTEM_ALERT_WINDOW,
                PM_SYSTEM_ALERT_WINDOW, true);
    }

    /**
     * Helper method to perform a general and comprehensive check of whether an operation that is
     * protected by appops can be performed by a caller or not. e.g. OP_SYSTEM_ALERT_WINDOW and
     * OP_WRITE_SETTINGS
     * @hide
     */
    public static boolean isCallingPackageAllowedToPerformAppOpsProtectedOperation(Context context,
            int uid, String callingPackage, boolean throwException, int appOpsOpCode, String[]
            permissions, boolean makeNote) {
        if (callingPackage == null) {
            return false;
        }

        AppOpsManager appOpsMgr = (AppOpsManager)context.getSystemService(Context.APP_OPS_SERVICE);
        int mode = AppOpsManager.MODE_DEFAULT;
        if (makeNote) {
            mode = appOpsMgr.noteOpNoThrow(appOpsOpCode, uid, callingPackage);
        } else {
            mode = appOpsMgr.checkOpNoThrow(appOpsOpCode, uid, callingPackage);
        }

        switch (mode) {
            case AppOpsManager.MODE_ALLOWED:
                return true;

            case AppOpsManager.MODE_DEFAULT:
                // this is the default operating mode after an app's installation
                // In this case we will check all associated static permission to see
                // if it is granted during install time.
                for (String permission : permissions) {
                    if (context.checkCallingOrSelfPermission(permission) == PackageManager
                            .PERMISSION_GRANTED) {
                        // if either of the permissions are granted, we will allow it
                        return true;
                    }
                }

            default:
                // this is for all other cases trickled down here...
                if (!throwException) {
                    return false;
                }
        }

        // prepare string to throw SecurityException
        StringBuilder exceptionMessage = new StringBuilder();
        exceptionMessage.append(callingPackage);
        exceptionMessage.append(" was not granted ");
        if (permissions.length > 1) {
            exceptionMessage.append(" either of these permissions: ");
        } else {
            exceptionMessage.append(" this permission: ");
        }
        for (int i = 0; i < permissions.length; i++) {
            exceptionMessage.append(permissions[i]);
            exceptionMessage.append((i == permissions.length - 1) ? "." : ", ");
        }

        throw new SecurityException(exceptionMessage.toString());
    }

    /**
     * Retrieves a correponding package name for a given uid. It will query all
     * packages that are associated with the given uid, but it will return only
     * the zeroth result.
     * Note: If package could not be found, a null is returned.
     * @hide
     */
    public static String getPackageNameForUid(Context context, int uid) {
        String[] packages = context.getPackageManager().getPackagesForUid(uid);
        if (packages == null) {
            return null;
        }
        return packages[0];
    }
}<|MERGE_RESOLUTION|>--- conflicted
+++ resolved
@@ -6933,7 +6933,6 @@
                 "managed_profile_contact_remote_search";
 
         /**
-<<<<<<< HEAD
          * Beginning of PureNexus Secure Settings Additions
          * @hide
          */
@@ -6949,12 +6948,12 @@
          * @hide
          */
         public static final String ADB_PORT = "adb_port";
-=======
+
+        /**
          * Holds comma separated list of ordering of QS tiles.
          * @hide
          */
         public static final String QS_TILES = "sysui_qs_tiles";
->>>>>>> 81a0e13e
 
         /**
          * This are the settings to be backed up.
@@ -7030,11 +7029,8 @@
             ENHANCED_VOICE_PRIVACY_ENABLED,
             TTY_MODE_ENABLED,
             INCALL_POWER_BUTTON_BEHAVIOR,
-<<<<<<< HEAD
-            WIFI_DISCONNECT_DELAY_DURATION
-=======
+            WIFI_DISCONNECT_DELAY_DURATION,
             QS_TILES,
->>>>>>> 81a0e13e
         };
 
         /**
