<?xml version="1.0" encoding="UTF-8"?>
<!-- 
/* //device/apps/common/assets/res/any/strings.xml
**
** Copyright 2006, The Android Open Source Project
**
** Licensed under the Apache License, Version 2.0 (the "License");
** you may not use this file except in compliance with the License.
** You may obtain a copy of the License at
**
**     http://www.apache.org/licenses/LICENSE-2.0
**
** Unless required by applicable law or agreed to in writing, software
** distributed under the License is distributed on an "AS IS" BASIS,
** WITHOUT WARRANTIES OR CONDITIONS OF ANY KIND, either express or implied.
** See the License for the specific language governing permissions and
** limitations under the License.
*/
 -->

<resources xmlns:android="http://schemas.android.com/apk/res/android"
    xmlns:xliff="urn:oasis:names:tc:xliff:document:1.2">
    <string name="byteShort" msgid="8340973892742019101">"B"</string>
    <string name="kilobyteShort" msgid="5973789783504771878">"KB"</string>
    <string name="megabyteShort" msgid="6355851576770428922">"MB"</string>
    <string name="gigabyteShort" msgid="3259882455212193214">"GB"</string>
    <string name="terabyteShort" msgid="231613018159186962">"TB"</string>
    <string name="petabyteShort" msgid="5637816680144990219">"PB"</string>
    <string name="fileSizeSuffix" msgid="9164292791500531949">"<xliff:g id="NUMBER">%1$s</xliff:g><xliff:g id="UNIT">%2$s</xliff:g>"</string>
    <string name="untitled" msgid="4638956954852782576">"&lt;शीर्षक-रहित&gt;"</string>
    <string name="ellipsis" msgid="7899829516048813237">"…"</string>
    <string name="ellipsis_two_dots" msgid="1228078994866030736">"‥"</string>
    <string name="emptyPhoneNumber" msgid="7694063042079676517">"(कोई फ़ोन नंबर नहीं)"</string>
    <string name="unknownName" msgid="2277556546742746522">"(अज्ञात)"</string>
    <string name="defaultVoiceMailAlphaTag" msgid="2660020990097733077">"ध्वनिमेल"</string>
    <string name="defaultMsisdnAlphaTag" msgid="2850889754919584674">"MSISDN1"</string>
    <string name="mmiError" msgid="5154499457739052907">"कनेक्‍शन समस्‍या या अमान्‍य MMI कोड."</string>
    <string name="mmiFdnError" msgid="5224398216385316471">"कार्रवाई केवल फ़िक्‍स्‍ड डायलिंग नंबर के लिए प्रतिबंधित है."</string>
    <string name="serviceEnabled" msgid="8147278346414714315">"सेवा अक्षम थी."</string>
    <string name="serviceEnabledFor" msgid="6856228140453471041">"सेवा इसके लिए सक्षम की गई थी:"</string>
    <string name="serviceDisabled" msgid="1937553226592516411">"सेवा अक्षम कर दी गई है."</string>
    <string name="serviceRegistered" msgid="6275019082598102493">"पंजीकरण सफल था."</string>
    <string name="serviceErased" msgid="1288584695297200972">"मिटाना सफल था."</string>
    <string name="passwordIncorrect" msgid="7612208839450128715">"गलत पासवर्ड"</string>
    <string name="mmiComplete" msgid="8232527495411698359">"MMI पूर्ण."</string>
    <string name="badPin" msgid="9015277645546710014">"आपके द्वारा लिखा गया पुराना पिन सही नहीं है."</string>
    <string name="badPuk" msgid="5487257647081132201">"आपके द्वारा लिखा गया PUK सही नहीं है."</string>
    <string name="mismatchPin" msgid="609379054496863419">"आपके द्वारा लिखे गए पिन का मिलान नहीं होता."</string>
    <string name="invalidPin" msgid="3850018445187475377">"कोई ऐसा पिन लिखें, जिसमें 4 से 8 अंक हों."</string>
    <string name="invalidPuk" msgid="8761456210898036513">"ऐसा PUK लिखें जो 8 अंकों या अधिक का हो."</string>
    <string name="needPuk" msgid="919668385956251611">"आपका सिम कार्ड PUK लॉक किया गया है. इसे अनलॉक करने के लिए PUK कोड लिखें."</string>
    <string name="needPuk2" msgid="4526033371987193070">"सिम कार्ड अनब्‍लॉक करने के लिए PUK2 लिखें."</string>
    <string name="enablePin" msgid="209412020907207950">"असफल, सिम//RUIM लॉक सक्षम करें."</string>
  <plurals name="pinpuk_attempts">
    <item quantity="one" msgid="6596245285809790142">"सिम के लॉक हो जाने से पहले आपके पास <xliff:g id="NUMBER">%d</xliff:g> प्रयास शेष है."</item>
    <item quantity="other" msgid="7530597808358774740">"सिम के लॉक हो जाने से पहले आपके पास <xliff:g id="NUMBER">%d</xliff:g> प्रयास शेष हैं."</item>
  </plurals>
    <string name="imei" msgid="2625429890869005782">"IMEI"</string>
    <string name="meid" msgid="4841221237681254195">"MEID"</string>
    <string name="ClipMmi" msgid="6952821216480289285">"इनकमिंग कॉलर ID"</string>
    <string name="ClirMmi" msgid="7784673673446833091">"आउटगोइंग कॉलर ID"</string>
    <string name="CfMmi" msgid="5123218989141573515">"कॉल अग्रेषण"</string>
    <string name="CwMmi" msgid="9129678056795016867">"कॉल प्रतीक्षा"</string>
    <string name="BaMmi" msgid="455193067926770581">"कॉल बाधित करना"</string>
    <string name="PwdMmi" msgid="7043715687905254199">"पासवर्ड बदलें"</string>
    <string name="PinMmi" msgid="3113117780361190304">"पिन परिवर्तन"</string>
    <string name="CnipMmi" msgid="3110534680557857162">"कॉलिंग नंबर उपस्‍थित"</string>
    <string name="CnirMmi" msgid="3062102121430548731">"कॉलिंग नंबर प्रतिबंधित"</string>
    <string name="ThreeWCMmi" msgid="9051047170321190368">"त्रिमार्गी कॉलिंग"</string>
    <string name="RuacMmi" msgid="7827887459138308886">"अवांछित कष्टप्रद कॉल की अस्वीकृति"</string>
    <string name="CndMmi" msgid="3116446237081575808">"कॉलिंग नंबर वितरण"</string>
    <string name="DndMmi" msgid="1265478932418334331">"परेशान न करें"</string>
    <string name="CLIRDefaultOnNextCallOn" msgid="429415409145781923">"कॉलर आईडी प्रतिबंधित पर डिफ़ॉल्‍ट है. अगली कॉल: प्रतिबंधित"</string>
    <string name="CLIRDefaultOnNextCallOff" msgid="3092918006077864624">"कॉलर ID प्रतिबंधित पर डिफ़ॉल्‍ट है. अगला कॉल: प्रतिबंधित नहीं"</string>
    <string name="CLIRDefaultOffNextCallOn" msgid="6179425182856418465">"कॉलर ID प्रतिबंधित नहीं पर डिफ़ॉल्‍ट है. अगला कॉल: प्रतिबंधित"</string>
    <string name="CLIRDefaultOffNextCallOff" msgid="2567998633124408552">"कॉलर ID प्रतिबंधित नहीं पर डिफ़ॉल्‍ट है. अगली कॉल: प्रतिबंधित नहीं"</string>
    <string name="serviceNotProvisioned" msgid="8614830180508686666">"सेवा प्रावधान की हुई नहीं है."</string>
    <string name="CLIRPermanent" msgid="3377371145926835671">"आप कॉलर आईडी सेटिंग नहीं बदल सकते."</string>
    <string name="RestrictedChangedTitle" msgid="5592189398956187498">"प्रतिबंधित पहुंच बदली गई"</string>
    <string name="RestrictedOnData" msgid="8653794784690065540">"डेटा सेवा अवरोधित है."</string>
    <string name="RestrictedOnEmergency" msgid="6581163779072833665">"आपातकालीन सेवा अवरोधित है."</string>
    <string name="RestrictedOnNormal" msgid="4953867011389750673">"ध्‍वनि सेवा अवरोधित है."</string>
    <string name="RestrictedOnAllVoice" msgid="3396963652108151260">"सभी ध्‍वनि सेवाएं अवरोधित हैं."</string>
    <string name="RestrictedOnSms" msgid="8314352327461638897">"SMS सेवा अवरोधित है."</string>
    <string name="RestrictedOnVoiceData" msgid="996636487106171320">"ध्‍वनि/डेटा सेवाएं अवरोधित हैं."</string>
    <string name="RestrictedOnVoiceSms" msgid="1888588152792023873">"ध्‍वनि/SMS सेवाएं अवरोधित हैं."</string>
    <string name="RestrictedOnAll" msgid="5643028264466092821">"सभी ध्‍वनि/डेटा/SMS सेवाएं अवरोधित हैं."</string>
    <string name="serviceClassVoice" msgid="1258393812335258019">"ध्‍वनि"</string>
    <string name="serviceClassData" msgid="872456782077937893">"डेटा"</string>
    <string name="serviceClassFAX" msgid="5566624998840486475">"फ़ैक्स"</string>
    <string name="serviceClassSMS" msgid="2015460373701527489">"SMS"</string>
    <string name="serviceClassDataAsync" msgid="4523454783498551468">"Async"</string>
    <string name="serviceClassDataSync" msgid="7530000519646054776">"समन्वयन"</string>
    <string name="serviceClassPacket" msgid="6991006557993423453">"पैकेट"</string>
    <string name="serviceClassPAD" msgid="3235259085648271037">"PAD"</string>
    <string name="roamingText0" msgid="7170335472198694945">"रोमिंग संकेतक चालू"</string>
    <string name="roamingText1" msgid="5314861519752538922">"रोमिंग संकेतक बंद"</string>
    <string name="roamingText2" msgid="8969929049081268115">"रोमिंग संकेतक चमक रहा है"</string>
    <string name="roamingText3" msgid="5148255027043943317">"मोहल्‍ले से बाहर"</string>
    <string name="roamingText4" msgid="8808456682550796530">"भवन से बाहर"</string>
    <string name="roamingText5" msgid="7604063252850354350">"रोमिंग - पसंदीदा सिस्‍टम"</string>
    <string name="roamingText6" msgid="2059440825782871513">"रोमिंग - उपलब्‍ध सिस्‍टम"</string>
    <string name="roamingText7" msgid="7112078724097233605">"रोमिंग - गठबंधन सहयोगी"</string>
    <string name="roamingText8" msgid="5989569778604089291">"रोमिंग - प्रीमियम सहयोगी"</string>
    <string name="roamingText9" msgid="7969296811355152491">"रोमिंग - पूर्ण सेवा कार्यक्षमता"</string>
    <string name="roamingText10" msgid="3992906999815316417">"रोमिंग - आंशिक सेवा कार्यक्षमता"</string>
    <string name="roamingText11" msgid="4154476854426920970">"रोमिंग बैनर चालू"</string>
    <string name="roamingText12" msgid="1189071119992726320">"रोमिंग बैनर बंद"</string>
    <string name="roamingTextSearching" msgid="8360141885972279963">"सेवा खोज रहा है"</string>
    <string name="cfTemplateNotForwarded" msgid="1683685883841272560">"<xliff:g id="BEARER_SERVICE_CODE">{0}</xliff:g>: अग्रेषित नहीं किया गया"</string>
    <string name="cfTemplateForwarded" msgid="1302922117498590521">"<xliff:g id="BEARER_SERVICE_CODE">{0}</xliff:g>: <xliff:g id="DIALING_NUMBER">{1}</xliff:g>"</string>
    <string name="cfTemplateForwardedTime" msgid="9206251736527085256">"<xliff:g id="BEARER_SERVICE_CODE">{0}</xliff:g>: <xliff:g id="DIALING_NUMBER">{1}</xliff:g> <xliff:g id="TIME_DELAY">{2}</xliff:g> सेकंड के बाद"</string>
    <string name="cfTemplateRegistered" msgid="5073237827620166285">"<xliff:g id="BEARER_SERVICE_CODE">{0}</xliff:g>: अग्रेषित नहीं किया गया"</string>
    <string name="cfTemplateRegisteredTime" msgid="6781621964320635172">"<xliff:g id="BEARER_SERVICE_CODE">{0}</xliff:g>: अग्रेषित नहीं किया गया"</string>
    <string name="fcComplete" msgid="3118848230966886575">"सुविधा कोड पूर्ण."</string>
    <string name="fcError" msgid="3327560126588500777">"कनेक्‍शन समस्‍या या अमान्‍य सुविधा कोड."</string>
    <string name="httpErrorOk" msgid="1191919378083472204">"ठीक है"</string>
    <string name="httpError" msgid="7956392511146698522">"कोई नेटवर्क त्रुटि हुई थी."</string>
    <string name="httpErrorLookup" msgid="4711687456111963163">"URL नहीं मिल सका."</string>
    <string name="httpErrorUnsupportedAuthScheme" msgid="6299980280442076799">"साइट प्रमाणीकरण योजना समर्थित नहीं है."</string>
    <string name="httpErrorAuth" msgid="1435065629438044534">"प्रमाणीकृत नहीं किया जा सका."</string>
    <string name="httpErrorProxyAuth" msgid="1788207010559081331">"प्रॉक्‍सी सर्वर द्वारा प्रमाणीकरण असफल था."</string>
    <string name="httpErrorConnect" msgid="8714273236364640549">"सर्वर से कनेक्ट नहीं किया जा सका."</string>
    <string name="httpErrorIO" msgid="2340558197489302188">"सर्वर से संचार नहीं किया जा सका. बाद में पुन: प्रयास करें."</string>
    <string name="httpErrorTimeout" msgid="4743403703762883954">"सर्वर से कनेक्‍शन का समय समाप्त हुआ."</string>
    <string name="httpErrorRedirectLoop" msgid="8679596090392779516">"पृष्ठ में कई सर्वर रीडायरेक्‍ट हैं."</string>
    <string name="httpErrorUnsupportedScheme" msgid="5015730812906192208">"प्रोटोकॉल समर्थित नहीं है."</string>
    <string name="httpErrorFailedSslHandshake" msgid="96549606000658641">"सुरक्षित कनेक्शन स्थापित नहीं किया जा सका."</string>
    <string name="httpErrorBadUrl" msgid="3636929722728881972">"URL अमान्‍य होने के कारण पृष्ठ नहीं खोला जा सका."</string>
    <string name="httpErrorFile" msgid="2170788515052558676">"फ़ाइल पर नहीं पहुंचा जा सका."</string>
    <string name="httpErrorFileNotFound" msgid="6203856612042655084">"अनुरोधित फ़ाइल नहीं मिल सकी."</string>
    <string name="httpErrorTooManyRequests" msgid="1235396927087188253">"बहुत सारे अनुरोधों का संसाधन हो रहा है. बाद में पुन: प्रयास करें."</string>
    <string name="notification_title" msgid="8967710025036163822">"<xliff:g id="ACCOUNT">%1$s</xliff:g> के लिए प्रवेश त्रुटि"</string>
    <string name="contentServiceSync" msgid="8353523060269335667">"समन्वयन"</string>
    <string name="contentServiceSyncNotificationTitle" msgid="397743349191901458">"समन्वयन"</string>
    <string name="contentServiceTooManyDeletesNotificationDesc" msgid="8100981435080696431">"बहुत से <xliff:g id="CONTENT_TYPE">%s</xliff:g> हटाए जाते हैं."</string>
    <string name="low_memory" product="tablet" msgid="6494019234102154896">"टेबलेट संग्रहण भर गया है. स्‍थान रिक्त करने के लिए कुछ फ़ाइलें हटाएं."</string>
    <string name="low_memory" product="default" msgid="3475999286680000541">"फ़ोन संग्रहण भर गया है. स्‍थान रिक्त करने के लिए कुछ फ़ाइलें हटाएं."</string>
    <string name="ssl_ca_cert_warning" msgid="5848402127455021714">"नेटवर्क को मॉनिटर किया जा सकता है"</string>
    <string name="ssl_ca_cert_noti_by_unknown" msgid="4475437862189850602">"किसी अज्ञात तृतीय पक्ष के द्वारा"</string>
    <string name="ssl_ca_cert_noti_managed" msgid="4030263497686867141">"<xliff:g id="MANAGING_DOMAIN">%s</xliff:g> के द्वारा"</string>
    <string name="me" msgid="6545696007631404292">"मैं"</string>
    <string name="power_dialog" product="tablet" msgid="8545351420865202853">"टेबलेट विकल्‍प"</string>
    <string name="power_dialog" product="default" msgid="1319919075463988638">"फ़ोन विकल्‍प"</string>
    <string name="silent_mode" msgid="7167703389802618663">"मौन मोड"</string>
    <string name="turn_on_radio" msgid="3912793092339962371">"वायरलेस चालू करें"</string>
    <string name="turn_off_radio" msgid="8198784949987062346">"वायरलेस बंद करें"</string>
    <string name="screen_lock" msgid="799094655496098153">"स्‍क्रीन लॉक"</string>
    <string name="power_off" msgid="4266614107412865048">"पावर बंद"</string>
    <string name="silent_mode_silent" msgid="319298163018473078">"रिंगर बंद"</string>
    <string name="silent_mode_vibrate" msgid="7072043388581551395">"रिंगर कंपन"</string>
    <string name="silent_mode_ring" msgid="8592241816194074353">"रिंगर चालू"</string>
    <string name="shutdown_progress" msgid="2281079257329981203">"शट डाउन हो रहा है..."</string>
    <string name="shutdown_confirm" product="tablet" msgid="3385745179555731470">"आपकी टेबलेट शट डाउन हो जाएगी."</string>
    <string name="shutdown_confirm" product="default" msgid="649792175242821353">"आपका फ़ोन शट डाउन हो जाएगा."</string>
    <string name="shutdown_confirm_question" msgid="2906544768881136183">"क्‍या आप शट डाउन करना चाहते हैं?"</string>
    <string name="reboot_safemode_title" msgid="7054509914500140361">"सुरक्षित मोड में रीबूट करें"</string>
    <string name="reboot_safemode_confirm" msgid="55293944502784668">"क्या आप सुरक्षित मोड में रीबूट करना चाहते हैं? इससे आपके इंस्टॉल किए हुए सभी तृतीय पक्ष ऐप्स  अक्षम हो जाएंगे. जब आप फिर से रीबूट करेंगे तो वे पुनर्स्थापित हो जाएंगे."</string>
    <string name="recent_tasks_title" msgid="3691764623638127888">"हाल के"</string>
    <string name="no_recent_tasks" msgid="8794906658732193473">"कोई हाल ही के ऐप्स  नहीं."</string>
    <string name="global_actions" product="tablet" msgid="408477140088053665">"टेबलेट विकल्‍प"</string>
    <string name="global_actions" product="default" msgid="2406416831541615258">"फ़ोन विकल्‍प"</string>
    <string name="global_action_lock" msgid="2844945191792119712">"स्‍क्रीन लॉक"</string>
    <string name="global_action_power_off" msgid="4471879440839879722">"पावर बंद"</string>
    <string name="global_action_bug_report" msgid="7934010578922304799">"बग रिपोर्ट"</string>
    <string name="bugreport_title" msgid="2667494803742548533">"बग रिपोर्ट प्राप्त करें"</string>
    <string name="bugreport_message" msgid="398447048750350456">"ईमेल संदेश के रूप में भेजने के लिए, इसके द्वारा आपके उपकरण की वर्तमान स्थिति के बारे में जानकारी एकत्र की जाएगी. बग रिपोर्ट प्रारंभ करने से लेकर भेजने के लिए तैयार होने तक कुछ समय लगेगा; कृपया धैर्य रखें."</string>
    <string name="global_action_toggle_silent_mode" msgid="8219525344246810925">"मौन मोड"</string>
    <string name="global_action_silent_mode_on_status" msgid="3289841937003758806">"ध्‍वनि बंद है"</string>
    <string name="global_action_silent_mode_off_status" msgid="1506046579177066419">"ध्‍वनि चालू है"</string>
    <string name="global_actions_toggle_airplane_mode" msgid="5884330306926307456">"हवाई जहाज मोड"</string>
    <string name="global_actions_airplane_mode_on_status" msgid="2719557982608919750">"हवाई जहाज मोड चालू है"</string>
    <string name="global_actions_airplane_mode_off_status" msgid="5075070442854490296">"हवाई जहाज मोड बंद है"</string>
    <string name="status_bar_notification_info_overflow" msgid="5301981741705354993">"999+"</string>
    <string name="safeMode" msgid="2788228061547930246">"सुरक्षित मोड"</string>
    <string name="android_system_label" msgid="6577375335728551336">"Android सिस्‍टम"</string>
    <string name="permgrouplab_costMoney" msgid="5429808217861460401">"वे सेवाएं जिन पर आप खर्चा करते हैं"</string>
    <string name="permgroupdesc_costMoney" msgid="3293301903409869495">"ऐसे कार्य करें जिससे आपका धन खर्च हो सकता है."</string>
    <string name="permgrouplab_messages" msgid="7521249148445456662">"आपके संदेश"</string>
    <string name="permgroupdesc_messages" msgid="7821999071003699236">"अपने SMS, ईमेल, और अन्य संदेशों को पढ़ें और लिखें."</string>
    <string name="permgrouplab_personalInfo" msgid="3519163141070533474">"आपकी निजी जानकारी"</string>
    <string name="permgroupdesc_personalInfo" msgid="8426453129788861338">"अपने संपर्क कार्ड में संग्रहीत, अपनी जानकारी पर सीधी पहुंच."</string>
    <string name="permgrouplab_socialInfo" msgid="5799096623412043791">"आपकी सामाजिक जानकारी"</string>
    <string name="permgroupdesc_socialInfo" msgid="7129842457611643493">"अपने संपर्कों और सामाजिक कनेक्‍शन के बारे में जानकारी पर सीधी पहुंच."</string>
    <string name="permgrouplab_location" msgid="635149742436692049">"आपका स्‍थान"</string>
    <string name="permgroupdesc_location" msgid="5704679763124170100">"अपने भौतिक स्‍थान पर नज़र रखें."</string>
    <string name="permgrouplab_network" msgid="5808983377727109831">"नेटवर्क संचार"</string>
    <string name="permgroupdesc_network" msgid="4478299413241861987">"विभिन्‍न नेटवर्क सुविधाओं पर पहुंचें."</string>
    <string name="permgrouplab_bluetoothNetwork" msgid="1585403544162128109">"Bluetooth"</string>
    <string name="permgroupdesc_bluetoothNetwork" msgid="5625288577164282391">"Bluetooth के माध्‍यम से उपकरणों और नेटवर्क पर पहुंचें."</string>
    <string name="permgrouplab_audioSettings" msgid="8329261670151871235">"ऑडियो सेटिंग"</string>
    <string name="permgroupdesc_audioSettings" msgid="2641515403347568130">"ऑडियो सेटिंग बदलें."</string>
    <string name="permgrouplab_affectsBattery" msgid="6209246653424798033">"बैटरी प्रभावित होती है"</string>
    <string name="permgroupdesc_affectsBattery" msgid="6441275320638916947">"उन सुविधाओं का उपयोग करें जो बैटरी की खपत तेज़ी से कर सकती हैं."</string>
    <string name="permgrouplab_calendar" msgid="5863508437783683902">"कैलेंडर"</string>
    <string name="permgroupdesc_calendar" msgid="5777534316982184416">"कैलेंडर और ईवेंट पर सीधी पहुंच."</string>
    <string name="permgrouplab_dictionary" msgid="4148597128843641379">"उपयोगकर्ता डिक्‍शनरी पढ़ें"</string>
    <string name="permgroupdesc_dictionary" msgid="7921166355964764490">"उपयोगकर्ता डिक्‍शनरी में शब्‍द पढ़ें."</string>
    <string name="permgrouplab_writeDictionary" msgid="8090237702432576788">"उपयोगकर्ता डिक्‍शनरी में लिखें"</string>
    <string name="permgroupdesc_writeDictionary" msgid="2711561994497361646">"उपयोगकर्ता डिक्‍शनरी में शब्‍द जोड़ें."</string>
    <string name="permgrouplab_bookmarks" msgid="1949519673103968229">"बुकमार्क और इतिहास"</string>
    <string name="permgroupdesc_bookmarks" msgid="4169771606257963028">"बुकमार्क और ब्राउज़र इतिहास पर सीधी पहुंच."</string>
    <string name="permgrouplab_deviceAlarms" msgid="6117704629728824101">"अलार्म"</string>
    <string name="permgroupdesc_deviceAlarms" msgid="4769356362251641175">"अलार्म घड़ी सेट करें."</string>
    <string name="permgrouplab_voicemail" msgid="4162237145027592133">"ध्वनिमेल"</string>
    <string name="permgroupdesc_voicemail" msgid="2498403969862951393">"ध्‍वनिमेल पर सीधी पहुंच."</string>
    <string name="permgrouplab_microphone" msgid="171539900250043464">"माइक्रोफ़ोन"</string>
    <string name="permgroupdesc_microphone" msgid="7106618286905738408">"ऑडियो रिकॉर्ड करने के लिए माइक्रोफ़ोन पर सीधी पहुंच."</string>
    <string name="permgrouplab_camera" msgid="4820372495894586615">"कैमरा"</string>
    <string name="permgroupdesc_camera" msgid="2933667372289567714">"चित्र या वीडियो कैप्‍चर के लिए कैमरे पर सीधी पहुंच."</string>
    <string name="permgrouplab_screenlock" msgid="8275500173330718168">"स्‍क्रीन लॉक करें"</string>
    <string name="permgroupdesc_screenlock" msgid="7067497128925499401">"आपके उपकरण की लॉक स्क्रीन का व्यवहार प्रभावित करने की क्षमता."</string>
    <string name="permgrouplab_appInfo" msgid="8028789762634147725">"आपके ऐप्स की जानकारी"</string>
    <string name="permgroupdesc_appInfo" msgid="3950378538049625907">"अपने उपकरण पर अन्‍य ऐप्स के व्‍यवहार को प्रभावित करने की क्षमता."</string>
    <string name="permgrouplab_wallpaper" msgid="3850280158041175998">"वॉलपेपर"</string>
    <string name="permgroupdesc_wallpaper" msgid="5630417854750540154">"उपकरण की वॉलपेपर सेटिंग बदलें."</string>
    <string name="permgrouplab_systemClock" msgid="406535759236612992">"घड़ी"</string>
    <string name="permgroupdesc_systemClock" msgid="3944359833624094992">"उपकरण का समय या समय क्षेत्र बदलें."</string>
    <string name="permgrouplab_statusBar" msgid="2095862568113945398">"स्थिति बार"</string>
    <string name="permgroupdesc_statusBar" msgid="6242593432226807171">"उपकरण के स्‍थिति बार की सेटिंग बदलें."</string>
    <string name="permgrouplab_syncSettings" msgid="3341990986147826541">"समन्वयन सेटिंग"</string>
    <string name="permgroupdesc_syncSettings" msgid="7603195265129031797">"समन्‍वयन सेटिंग पर पहुंचें."</string>
    <string name="permgrouplab_accounts" msgid="3359646291125325519">"आपके खाते"</string>
    <string name="permgroupdesc_accounts" msgid="4948732641827091312">"उपलब्‍ध खातों में पहुंचें."</string>
    <string name="permgrouplab_hardwareControls" msgid="7998214968791599326">"हार्डवेयर नियंत्रण"</string>
    <string name="permgroupdesc_hardwareControls" msgid="4357057861225462702">"हैंडसेट पर हार्डवेयर में सीधे पहुंचाता है."</string>
    <string name="permgrouplab_phoneCalls" msgid="9067173988325865923">"फ़ोन कॉल"</string>
    <string name="permgroupdesc_phoneCalls" msgid="7489701620446183770">"फ़ोन कॉल पर नज़र रखें, रिकॉर्ड करें और संसाधित करें."</string>
    <string name="permgrouplab_systemTools" msgid="4652191644082714048">"सिस्‍टम टूल"</string>
    <string name="permgroupdesc_systemTools" msgid="8162102602190734305">"सिस्‍टम का निम्‍न-स्‍तर पहुंच और नियंत्रण."</string>
    <string name="permgrouplab_developmentTools" msgid="3446164584710596513">"डेवलपमेंट टूल"</string>
    <string name="permgroupdesc_developmentTools" msgid="7058828032358142018">"सुविधाएं जो केवल ऐप्स  डेवलपर के लिए आवश्यक हैं."</string>
    <string name="permgrouplab_display" msgid="4279909676036402636">"अन्‍य ऐप्स UI"</string>
    <string name="permgroupdesc_display" msgid="6051002031933013714">"अन्‍य ऐप्स के UI को प्रभावित करें."</string>
    <string name="permgrouplab_storage" msgid="1971118770546336966">"संग्रहण"</string>
    <string name="permgroupdesc_storage" product="nosdcard" msgid="7442318502446874999">"USB संग्रहण में पहुंचें."</string>
    <string name="permgroupdesc_storage" product="default" msgid="9203302214915355774">"SD कार्ड में पहुंचें."</string>
    <string name="permgrouplab_accessibilityFeatures" msgid="7919025602283593907">"आसान तरीका सुविधाएं"</string>
    <string name="permgroupdesc_accessibilityFeatures" msgid="4205196881678144335">"सहायक प्रौद्योगिकी के द्वारा अनुरोध की जा सकने वाली सुविधाएं."</string>
    <string name="capability_title_canRetrieveWindowContent" msgid="3901717936930170320">"विंडो सामग्री प्राप्त करें"</string>
    <string name="capability_desc_canRetrieveWindowContent" msgid="3772225008605310672">"उस विंडो की सामग्री का निरीक्षण करें जिससे आप सहभागिता कर रहे हैं."</string>
    <string name="capability_title_canRequestTouchExploration" msgid="3108723364676667320">"स्पर्श द्वारा एक्सप्लोर करें को चालू करें"</string>
    <string name="capability_desc_canRequestTouchExploration" msgid="5800552516779249356">"स्पर्श किए गए आइटम ज़ोर से बोले जाएंगे और स्क्रीन को जेस्चर के उपयोग से एक्सप्लोर किया जा सकेगा."</string>
    <string name="capability_title_canRequestEnhancedWebAccessibility" msgid="1739881766522594073">"एन्हांस की गई वेब आसान तरीका चालू करें"</string>
    <string name="capability_desc_canRequestEnhancedWebAccessibility" msgid="7881063961507511765">"ऐप्स  सामग्री को अधिक पहुंच-योग्य बनाने के लिए स्क्रिप्ट इंस्टॉल किए जा सकते हैं."</string>
    <string name="capability_title_canRequestFilterKeyEvents" msgid="2103440391902412174">"आपके द्वारा लिखे हुए पाठ को ध्यान से देखें"</string>
    <string name="capability_desc_canRequestFilterKeyEvents" msgid="7463135292204152818">"क्रेडिट कार्ड नंबर और पासवर्ड जैसा व्यक्तिगत डेटा शामिल होता है."</string>
    <string name="permlab_statusBar" msgid="7417192629601890791">"स्‍थिति बार अक्षम या बदलें"</string>
    <string name="permdesc_statusBar" msgid="8434669549504290975">"ऐप्स  को स्थिति बार अक्षम करने या सिस्‍टम आइकन को जोड़ने या निकालने देता है."</string>
    <string name="permlab_statusBarService" msgid="7247281911387931485">"स्‍थिति बार"</string>
    <string name="permdesc_statusBarService" msgid="716113660795976060">"ऐप्स को स्‍थिति बार होने देता है."</string>
    <string name="permlab_expandStatusBar" msgid="1148198785937489264">"स्‍थिति बार विस्‍तृत/संक्षिप्त करें"</string>
    <string name="permdesc_expandStatusBar" msgid="6917549437129401132">"ऐप्स  को स्थिति बार को विस्तृत या संक्षिप्त करने देता है."</string>
    <string name="permlab_install_shortcut" msgid="4279070216371564234">"शॉर्टकट इंस्‍टॉल करें"</string>
    <string name="permdesc_install_shortcut" msgid="8341295916286736996">"एप्‍लिकेशन को उपयोगकर्ता के हस्‍तक्षेप के बिना होमस्‍क्रीन शॉर्टकट जोड़ने की अनुमति देता है."</string>
    <string name="permlab_uninstall_shortcut" msgid="4729634524044003699">"शॉर्टकट अनइंस्टॉल करें"</string>
    <string name="permdesc_uninstall_shortcut" msgid="6745743474265057975">"एप्‍लिकेशन को उपयोगकर्ता के हस्‍तक्षेप के बिना होमस्‍क्रीन शॉर्टकट निकालने की अनुमति देता है."</string>
    <string name="permlab_processOutgoingCalls" msgid="3906007831192990946">"आउटगोइंग कॉल को कहीं और भेजें"</string>
    <string name="permdesc_processOutgoingCalls" msgid="5331318931937402040">"ऐप्स को आउटगोइंग कॉल संसाधित करने और डायल किए जाने वाला नंबर बदलने देता है. यह अनुमति ऐप्स को आउटगोइंग कॉल की निगरानी करने, रीडायरेक्‍ट करने, या उन्‍हें रोकने देती है."</string>
    <string name="permlab_receiveSms" msgid="8673471768947895082">"पाठ संदेश (SMS) प्राप्त करें"</string>
    <string name="permdesc_receiveSms" msgid="6424387754228766939">"ऐप्स  को SMS संदेशों को प्राप्‍त और संसाधित करने देता है. इसका अर्थ है कि ऐप्स  आपके उपकरण पर भेजे गए संदेशों की निगरानी आपको दिखाए बिना कर सकता है और उन्‍हें हटा सकता है."</string>
    <string name="permlab_receiveMms" msgid="1821317344668257098">"पाठ संदेश (MMS) प्राप्त करें"</string>
    <string name="permdesc_receiveMms" msgid="533019437263212260">"ऐप्स  को MMS संदेशों को प्राप्‍त और संसाधित करने देता है. इसका अर्थ है कि ऐप्स  आपके उपकरण पर भेजे गए संदेशों की निगरानी आपको दिखाए बिना कर सकता है और उन्‍हें हटा सकता है."</string>
    <string name="permlab_receiveEmergencyBroadcast" msgid="1803477660846288089">"आपातकालीन प्रसारण प्राप्त करें"</string>
    <string name="permdesc_receiveEmergencyBroadcast" msgid="848524070262431974">"ऐप्स  को आपातकालीन प्रसारण संदेशों को प्राप्त करने और संसाधित करने देता है. यह अनुमति केवल सिस्टम ऐप्स  में उपलब्ध है."</string>
    <string name="permlab_readCellBroadcasts" msgid="1598328843619646166">"सेल प्रसारण संदेश पढ़ें"</string>
    <string name="permdesc_readCellBroadcasts" msgid="6361972776080458979">"ऐप्स को आपके उपकरण द्वारा प्राप्त सेल प्रसारण संदेशों को पढ़ने देता है. कुछ स्‍थानों पर आपको आपातकालीन स्‍थितियों की चेतावनी देने के लिए सेल प्रसारण अलर्ट वितरित किए जाते हैं. आपातकालीन सेल प्रसारण प्राप्त होने पर दुर्भावनापूर्ण ऐप्स आपके उपकरण के निष्‍पादन या संचालन में हस्‍तक्षेप कर सकते हैं."</string>
    <string name="permlab_sendSms" msgid="5600830612147671529">"SMS संदेश भेजें"</string>
    <string name="permdesc_sendSms" msgid="7094729298204937667">"ऐप्स  को SMS संदेशों को भेजने देता है. इसके परिणामस्वरूप अप्रत्‍याशित शुल्‍क लागू हो सकते हैं. दुर्भावनापूर्ण ऐप्स  आपकी पुष्टि के बिना संदेश भेजकर आपका धन व्‍यय कर सकते हैं."</string>
    <string name="permlab_sendRespondViaMessageRequest" msgid="8713889105305943200">"संदेश-द्वारा-जवाब भेजें ईवेंट"</string>
    <string name="permdesc_sendRespondViaMessageRequest" msgid="7107648548468778734">"इनकमिंग कॉल के संदेश-द्वारा-जवाब देने के ईवेंट प्रबंधित करने के लिए, ऐप्स  को अन्य संदेश सेवा ऐप्स  को अनुरोध भेजने देती है."</string>
    <string name="permlab_readSms" msgid="8745086572213270480">"अपने पाठ संदेश (SMS या MMS) पढ़ें"</string>
    <string name="permdesc_readSms" product="tablet" msgid="2467981548684735522">"ऐप्स  को आपके टेबलेट या SIM कार्ड में संग्रहीत SMS संदेश पढ़ने देता है. इससे सामग्री या गोपनीयता पर ध्यान दिए बिना, ऐप्स  सभी SMS संदेश पढ़ सकता है."</string>
    <string name="permdesc_readSms" product="default" msgid="3695967533457240550">"ऐप्स  को आपके फ़ोन या SIM कार्ड में संग्रहीत SMS संदेश पढ़ने देता है. इससे सामग्री या गोपनीयता पर ध्यान दिए बिना, ऐप्स  सभी SMS संदेश पढ़ सकता है."</string>
    <string name="permlab_writeSms" msgid="3216950472636214774">"अपने पाठ संदेश (SMS या MMS) संपादित करें"</string>
    <string name="permdesc_writeSms" product="tablet" msgid="5160413947794501538">"ऐप्स  को आपके टेबलेट या सिम कार्ड में संग्रहीत SMS संदेशों में लिखने देता है. दुर्भावनापूर्ण ऐप्स  आपके संदेशों को हटा सकते हैं."</string>
    <string name="permdesc_writeSms" product="default" msgid="7268668709052328567">"ऐप्स  को आपके फ़ोन या सिम कार्ड में संग्रहीत SMS संदेशों को लिखने देता है.  दुर्भावनापूर्ण ऐप्स  आपके संदेशों को हटा सकते हैं."</string>
    <string name="permlab_receiveWapPush" msgid="5991398711936590410">"पाठ संदेश (WAP) प्राप्त करें"</string>
    <string name="permdesc_receiveWapPush" msgid="748232190220583385">"ऐप्स  को WAP संदेशों को प्राप्‍त और संसाधित करने देता है. इस अनुमति में आपको भेजे गए संदेशों की निगरानी आपको दिखाए बिना करने और हटाने की क्षमता शामिल है."</string>
    <string name="permlab_getTasks" msgid="6466095396623933906">"चल रहे ऐप्स पुनर्प्राप्त करें"</string>
    <string name="permdesc_getTasks" msgid="7454215995847658102">"ऐप्स  को वर्तमान में और हाल ही में चल रहे कार्यों के बारे में जानकारी को पुन: प्राप्‍त करने देता है. इससे ऐप्स  उपकरण पर उपयोग किए गए ऐप्स  के बारे में जानकारी खोज सकता है."</string>
    <string name="permlab_interactAcrossUsers" msgid="7114255281944211682">"उपयोगकर्ताओं के बीच सहभागिता करें"</string>
    <string name="permdesc_interactAcrossUsers" msgid="364670963623385786">"ऐप्स  को उपकरण पर भिन्न उपयोगकर्ताओं के बीच कार्य निष्पादित करने देता है. दुर्भावनापूर्ण ऐप्स  उपयोगकर्ताओं के बीच सुरक्षा का उल्लंघन करने के लिए इसका उपयोग कर सकते हैं."</string>
    <string name="permlab_interactAcrossUsersFull" msgid="2567734285545074105">"उपयोगकर्ताओं के बीच सहभागिता करने के लिए पूर्ण लाइसेंस"</string>
    <string name="permdesc_interactAcrossUsersFull" msgid="376841368395502366">"उपयोगकर्ताओं के बीच सभी संभव सहभागिता करने देता है."</string>
    <string name="permlab_manageUsers" msgid="1676150911672282428">"उपयोगकर्ता प्रबंधित करें"</string>
    <string name="permdesc_manageUsers" msgid="8409306667645355638">"ऐप्स  को उपकरण पर क्वेरी, निर्माण और हटाने सहित उपयोगकर्ताओं को प्रबंधित करने की सुविधा देता है."</string>
    <string name="permlab_getDetailedTasks" msgid="6229468674753529501">"चल रहे ऐप्स के विवरण प्राप्त करें"</string>
    <string name="permdesc_getDetailedTasks" msgid="153824741440717599">"ऐप्स  को वर्तमान में और हाल ही में चल रहे कार्यों की जानकारी प्राप्त करने देता है. दुर्भावनापूर्ण ऐप्स  अन्य ऐप्स  के बारे में निजी जानकारी खोज सकते हैं."</string>
    <string name="permlab_reorderTasks" msgid="2018575526934422779">"चल रहे ऐप्स पुन: क्रमित करें"</string>
    <string name="permdesc_reorderTasks" msgid="7734217754877439351">"ऐप्स  को कार्यों को अग्रभूमि और पृष्‍ठभूमि पर ले जाने देता है. ऐप्स  आपके इनपुट के बिना यह कर सकता है."</string>
    <string name="permlab_removeTasks" msgid="6821513401870377403">"चलने वाले ऐप्स  रोकें"</string>
    <string name="permdesc_removeTasks" msgid="1394714352062635493">"किसी ऐप्स को कार्यों को निकालने और उनके ऐप्स समाप्त करने देता है. दुर्भावनापूर्ण ऐप्स अन्‍य ऐप्स का व्‍यवहार बाधित कर सकते हैं."</string>
    <string name="permlab_manageActivityStacks" msgid="7391191384027303065">"गतिविधि स्टैक प्रबंधित करें"</string>
    <string name="permdesc_manageActivityStacks" msgid="1615881933034084440">"ऐप्स  को ऐसे गतिविधि स्टैक जोड़ने, निकालने, और बदलने देता है जिनमें अन्य ऐप्स  चलते हों. दुर्भावनापूर्ण ऐप्स  अन्य ऐप्स  के व्यवहार में बाधा डाल सकते हैं."</string>
    <string name="permlab_startAnyActivity" msgid="2918768238045206456">"कोई गतिविधि प्रारंभ करें"</string>
    <string name="permdesc_startAnyActivity" msgid="997823695343584001">"अनुमति सुरक्षा या निर्यात की स्‍थिति पर ध्‍यान दिए बिना, ऐप्स को कोई गतिविधि प्रारंभ करने देता है."</string>
    <string name="permlab_setScreenCompatibility" msgid="6975387118861842061">"स्‍क्रीन संगतता सेट करें"</string>
    <string name="permdesc_setScreenCompatibility" msgid="692043618693917374">"ऐप्स को अन्‍य ऐप्स के स्‍क्रीन संगतता मोड को नियंत्रित करने देता है. दुर्भावनापूर्ण ऐप्स अन्‍य ऐप्स का व्‍यवहार बाधित कर सकते हैं."</string>
    <string name="permlab_setDebugApp" msgid="3022107198686584052">"ऐप्स डीबग करना सक्षम करें"</string>
    <string name="permdesc_setDebugApp" msgid="4474512416299013256">"ऐप्स  को अन्य ऐप्स  के लिए डीबग किया जाना चालू करने देता है. दुर्भावनापूर्ण ऐप्स  इसका उपयोग अन्य ऐप्स  को समाप्त करने के लिए कर सकते हैं."</string>
    <string name="permlab_changeConfiguration" msgid="4162092185124234480">"सिस्‍टम प्रदर्शन सेटिंग बदलें"</string>
    <string name="permdesc_changeConfiguration" msgid="4372223873154296076">"ऐप्स  को वर्तमान कॉन्फ़िगरेशन, जैसे स्थान या समग्र अक्षरों का आकार, बदलने देता है."</string>
    <string name="permlab_enableCarMode" msgid="5684504058192921098">"कार मोड सक्षम करें"</string>
    <string name="permdesc_enableCarMode" msgid="4853187425751419467">"ऐप्स  को कार मोड सक्षम करने देता है."</string>
    <string name="permlab_killBackgroundProcesses" msgid="3914026687420177202">"अन्‍य ऐप्स बंद करें"</string>
    <string name="permdesc_killBackgroundProcesses" msgid="4593353235959733119">"ऐप्स  को अन्‍य ऐप्स की पृष्ठभूमि प्रक्रियाओं को समाप्त करने देता है. यह अन्य ऐप्स  का चलना रोक सकता है."</string>
    <string name="permlab_forceStopPackages" msgid="2329627428832067700">"अन्‍य ऐप्स बलपूर्वक बंद करें"</string>
    <string name="permdesc_forceStopPackages" msgid="5253157296183940812">"ऐप्स  को अन्य ऐप्स  बलपूर्वक बंद करने देता है."</string>
    <string name="permlab_forceBack" msgid="652935204072584616">"ऐप्स को बलपूर्वक बंद करें"</string>
    <string name="permdesc_forceBack" msgid="3892295830419513623">"ऐप्स  को अग्रभूमि में चल रही कोई भी गतिविधि बलपूर्वक बंद करने और वापस जाने देता है. सामान्‍य ऐप्स के लिए कभी भी आवश्‍यक नहीं होना चाहिए."</string>
    <string name="permlab_dump" msgid="1681799862438954752">"सिस्‍टम की आंतरिक स्‍थिति पुनर्प्राप्त करें"</string>
    <string name="permdesc_dump" msgid="1778299088692290329">"ऐप्स को सिस्‍टम की आंतरिक स्‍थिति पुनर्प्राप्त करने देता है. दुर्भावनापूर्ण ऐप्स विभिन्‍न प्रकार की निजी और सुरक्षा जानकारी प्राप्त कर सकते हैं जिनकी उन्‍हें सामान्‍यत: आवश्‍यकता नहीं होती."</string>
    <string name="permlab_retrieve_window_content" msgid="8022588608994589938">"स्‍क्रीन सामग्री पुनर्प्राप्त करें"</string>
    <string name="permdesc_retrieve_window_content" msgid="3193269069469700265">"ऐप्स को सक्रिय विंडो की सामग्री पुनर्प्राप्त करने देता है. दुर्भावनापूर्ण ऐप्स विंडो की संपूर्ण सामग्री प्राप्त कर सकते हैं और पासवर्ड को छोड़कर इसके सभी पाठ जांच सकते हैं."</string>
    <string name="permlab_temporary_enable_accessibility" msgid="2312612135127310254">"आसान तरीका को अस्थायी रूप से सक्षम करें"</string>
    <string name="permdesc_temporary_enable_accessibility" msgid="8079456293182975464">"ऐप्स  को उपकरण पर आसान तरीका को अस्थायी रूप से सक्षम करने देता है. दुर्भावनापूर्ण ऐप्स  उपयोगकर्ता की सहमति के बिना आसान तरीका को सक्षम कर सकते हैं."</string>
    <string name="permlab_retrieve_window_info" msgid="8532295199112519378">"विंडो जानकारी प्राप्त करें"</string>
    <string name="permdesc_retrieve_window_info" msgid="4998836370424186849">"ऐप्स को विंडो प्रबंधक से windows के बारे में जानकारी प्राप्त करने देता है. दुर्भावनापूर्ण ऐप्स आंतरिक सिस्टम उपयोग के लिए अभिप्रेत जानकारी को प्राप्त कर सकते हैं."</string>
    <string name="permlab_filter_events" msgid="8675535648807427389">"ईवेंट फ़िल्टर करें"</string>
    <string name="permdesc_filter_events" msgid="8006236315888347680">"ऐप्स को इनपुट फ़िल्‍टर पंजीकृत करने देता है, जो सभी उपयोगकर्ता ईवेंट के स्‍ट्रीम को भेजे जाने से पहले फ़िल्‍टर करता है. दुर्भावनापूर्ण ऐप्स उपयोगकर्ता के हस्‍तक्षेप के बिना सिस्‍टम UI को नियंत्रित कर सकता है."</string>
    <string name="permlab_magnify_display" msgid="5973626738170618775">"डिस्प्ले को आवर्धित करें"</string>
    <string name="permdesc_magnify_display" msgid="7121235684515003792">"ऐप्स  को डिस्प्ले की सामग्री आवर्धित करने देता है. दुर्भावनापूर्ण ऐप्स  डिस्प्ले सामग्री को इस तरह से बदल सकते हैं कि उपकरण अनुपयोगी रेंडर होता है."</string>
    <string name="permlab_shutdown" msgid="7185747824038909016">"आंशिक शटडाउन"</string>
    <string name="permdesc_shutdown" msgid="7046500838746291775">"गतिविधि प्रबंधक को शटडाउन स्‍थिति में रखता है. पूर्ण शटडाउन निष्‍पादित नहीं करता है."</string>
    <string name="permlab_stopAppSwitches" msgid="4138608610717425573">"ऐप्स स्‍विच करने से रोकता है"</string>
    <string name="permdesc_stopAppSwitches" msgid="8262195802582255021">"उपयोगकर्ता को दूसरे ऐप्स पर स्‍विच करने से रोकता है."</string>
    <string name="permlab_getTopActivityInfo" msgid="2537922311411546016">"वर्तमान ऐप्स  की जानकारी प्राप्त करें"</string>
    <string name="permdesc_getTopActivityInfo" msgid="2512448855496067131">"धारक को स्क्रीन के अग्रभाग में स्थित वर्तमान ऐप्स  के बारे में निजी जानकारी प्राप्त करने देती है."</string>
    <string name="permlab_runSetActivityWatcher" msgid="892239094867182656">"सभी ऐप्स की लॉन्‍चिंग की निगरानी करें और उसे नियंत्रित करें"</string>
    <string name="permdesc_runSetActivityWatcher" msgid="6003603162578577406">"ऐप्स  को यह निगरानी और नियंत्रित करने देता है कि सिस्टम कैसे गतिविधियां लॉन्च करता है. दुर्भावनापूर्ण ऐप्स  सिस्टम को पूरी तरह से जोखिम में डाल सकते हैं. इस अनुमति की आवश्यकता केवल विकास के लिए है, सामान्य उपयोग के लिए कभी नहीं."</string>
    <string name="permlab_broadcastPackageRemoved" msgid="2576333434893532475">"पैकेज निकाले गए प्रसारण भेजें"</string>
    <string name="permdesc_broadcastPackageRemoved" msgid="6621901216207931089">"ऐप्स  को कोई ऐसी सूचना प्रसारित करने देता है जिसे किसी ऐप्स  पैकेज ने निकाल दिया गया हो. दुर्भावनापूर्ण ऐप्स  इसका उपयोग चल रहे अन्य ऐप्स  को समाप्त करने के लिए कर सकते हैं."</string>
    <string name="permlab_broadcastSmsReceived" msgid="5689095009030336593">"SMS-प्राप्त प्रसार भेजें"</string>
    <string name="permdesc_broadcastSmsReceived" msgid="4152037720034365492">"ऐप्स  को वह सूचना प्रसारित करने देता है जो SMS संदेश ने प्राप्त की है. दुर्भावनापूर्ण ऐप्स  इसका उपयोग नकली इनकमिंग संदेश गढ़ने के लिए कर सकते हैं."</string>
    <string name="permlab_broadcastWapPush" msgid="3145347413028582371">"WAP-PUSH-प्राप्त प्रसारण भेजें"</string>
    <string name="permdesc_broadcastWapPush" msgid="4783402525039442729">"ऐप्स  को वह सूचना प्रसारित करने देता है जो WAP PUSH संदेश को प्राप्त हुआ है. दुर्भावनापूर्ण ऐप्स  इसका उपयोग नकली MMS संदेश प्राप्त करने या किसी वेबपृष्ठ की सामग्री को दुर्भावनापूर्ण दूसरे रूप से चुपचाप प्रतिस्थापित करने के लिए कर सकते हैं."</string>
    <string name="permlab_setProcessLimit" msgid="2451873664363662666">"चल रही प्रक्रियाओं की संख्‍या सीमित करें"</string>
    <string name="permdesc_setProcessLimit" msgid="7318061314040879542">"ऐप्स  को चलाई जाने वाली अधिकतम प्रक्रियाओं को नियंत्रित करने देता है. सामान्य ऐप्स  के लिए कभी आवश्यक नहीं होती."</string>
    <string name="permlab_setAlwaysFinish" msgid="550958507798796965">"पृष्ठभूमि ऐप्स को बलपूर्वक बंद करें"</string>
    <string name="permdesc_setAlwaysFinish" msgid="7471310652868841499">"ऐप्स  को यह नियंत्रित करने देता है कि पृष्ठभूमि में जाते ही गतिविधियां पूर्ण हो जाती है या नही. सामान्य ऐप्स  के लिए कभी आवश्यकता नहीं होती."</string>
    <string name="permlab_batteryStats" msgid="2789610673514103364">"बैटरी के आंकड़े पढ़ें"</string>
    <string name="permdesc_batteryStats" msgid="5897346582882915114">"ऐप्स  को वर्तमान निम्न-स्तरीय बैटरी उपयोग डेटा पढ़ने देती है. ऐप्स  को आपके द्वारा उपयोग किए जाने वाले ऐप्स  के बारे में विस्तृत जानकारी ढूंढने दे सकती है."</string>
    <string name="permlab_updateBatteryStats" msgid="3719689764536379557">"बैटरी के आंकड़े संशोधित करें"</string>
    <string name="permdesc_updateBatteryStats" msgid="6862817857178025002">"ऐप्स को बैटरी के संकलित आंकड़ों को संशोधित करने देती है. सामान्‍य ऐप्स के द्वारा उपयोग करने के लिए नहीं."</string>
    <string name="permlab_getAppOpsStats" msgid="1508779687436585744">"ऐप्स  संचालन आंकड़े प्राप्त करें"</string>
    <string name="permdesc_getAppOpsStats" msgid="6243887041577912877">"ऐप्स  को संकलित ऐप्स  संचालन आंकड़े प्राप्त करने देता है. सामान्य ऐप्स  के द्वारा उपयोग के लिए नहीं."</string>
    <string name="permlab_updateAppOpsStats" msgid="8829097373851521505">"ऐप्स  कार्यवाही के आंकड़े बदलें"</string>
    <string name="permdesc_updateAppOpsStats" msgid="50784596594403483">"ऐप्स  को ऐप्स  कार्यवाही के एकत्रित आंकड़े बदलने देता है. सामान्य ऐप्स  के द्वारा उपयोग करने के लिए नहीं."</string>
    <string name="permlab_backup" msgid="470013022865453920">"सिस्‍टम सुरक्षा नियंत्रित और पुनर्स्‍थापित करें"</string>
    <string name="permdesc_backup" msgid="6912230525140589891">"ऐप्स  को सिस्टम के बैकअप को नियंत्रित और क्रियाविधि को पुर्नस्थापित करने देता है. सामान्‍य ऐप्स द्वारा उपयोग करने के लिए नहीं."</string>
    <string name="permlab_confirm_full_backup" msgid="5557071325804469102">"पूर्ण सुरक्षा या पुनर्स्‍थापना कार्यवाही की पुष्टि करें"</string>
    <string name="permdesc_confirm_full_backup" msgid="1748762171637699562">"ऐप्स को पूर्ण बैकअप पुष्टिकरण UI लॉन्‍च करने देता है. किसी ऐप्स द्वारा उपयोग के लिए नहीं."</string>
    <string name="permlab_internalSystemWindow" msgid="2148563628140193231">"अनधिकृत विंडो दिखाएं"</string>
    <string name="permdesc_internalSystemWindow" msgid="7458387759461466397">"किसी ऐप्स को ऐसी विंडो बनाने देता है जिनका उपयोग आंतरिक सिस्‍टम उपयोगकर्ता इंटरफ़ेस द्वारा किया जाना है. सामान्‍य ऐप्स द्वारा उपयोग करने के लिए नहीं."</string>
    <string name="permlab_systemAlertWindow" msgid="3543347980839518613">"अन्‍य ऐप्स पर खींचें"</string>
    <string name="permdesc_systemAlertWindow" msgid="8584678381972820118">"ऐप्स  को अन्य ऐप्स  के शीर्ष पर या उपयोगकर्ता इंटरफ़ेस के हिस्सों पर आने देती है. वे किसी भी ऐप्स  में इंटरफ़ेस के आपके उपयोग में हस्तक्षेप कर सकते हैं, या उस चीज को बदल सकती है जिसके बारे में आपको लगता है कि आप उसे अन्य ऐप्स  में देख रहे हैं."</string>
    <string name="permlab_setAnimationScale" msgid="2805103241153907174">"वैश्विक एनिमेशन गति बदलें"</string>
    <string name="permdesc_setAnimationScale" msgid="7690063428924343571">"ऐप्स को किसी भी समय वैश्विक एनिमेशन गति (तेज़ या धीमे एनिमेशन) बदलने देता है."</string>
    <string name="permlab_manageAppTokens" msgid="1286505717050121370">"ऐप्स टोकन प्रबंधित करें"</string>
    <string name="permdesc_manageAppTokens" msgid="8043431713014395671">"ऐप्स  को उनके सामान्य Z-क्रमों पर न पहुंचते हुए उनके स्वयं के टोकन बनाने और प्रबंधित करने देता है. सामान्‍य ऐप्स के लिए कभी भी आवश्‍यक नहीं होना चाहिए."</string>
    <string name="permlab_freezeScreen" msgid="4708181184441880175">"स्क्रीन को स्थिर करें"</string>
    <string name="permdesc_freezeScreen" msgid="8558923789222670064">"पूर्ण-स्क्रीन संक्रमण के लिए ऐप्स  को अस्थायी रूप से स्क्रीन को स्थिर करने देता है."</string>
    <string name="permlab_injectEvents" msgid="1378746584023586600">"कुंजियों और नियंत्रण बटन को दबाएं"</string>
    <string name="permdesc_injectEvents" product="tablet" msgid="206352565599968632">"ऐप्स को स्‍वयं के इनपुट ईवेंट (कुंजी दबाना, आदि) को अन्‍य ऐप्स को वितरित करने देता है. दुर्भावनापूर्ण ऐप्स टेबलेट को टेक ओवर करने में इसका उपयोग कर सकते हैं."</string>
    <string name="permdesc_injectEvents" product="default" msgid="653128057572326253">"ऐप्स को स्‍वयं के इनपुट ईवेंट (कुंजी दबाना, आदि) अन्‍य ऐप्स को वितरित करने देता है. दुर्भावनापूर्ण ऐप्स इसका उपयोग फ़ोन को टेक ओवर करने में कर सकते हैं."</string>
    <string name="permlab_readInputState" msgid="469428900041249234">"आप जो भी लिखते हैं और जो कार्यवाहियां करते हैं उन्‍हें रिकॉर्ड करें"</string>
    <string name="permdesc_readInputState" msgid="8387754901688728043">"ऐप्स  को अन्य ऐप्स  के साथ सहभागिता करते समय भी आपके द्वारा दबाई जाने वाली कुंजियां देखने देता है (जैसे कोई पासवर्ड लिखना). सामान्‍य ऐप्स के लिए कभी भी आवश्‍यक नहीं होना चाहिए."</string>
    <string name="permlab_bindInputMethod" msgid="3360064620230515776">"किसी इनपुट विधि से आबद्ध करें"</string>
    <string name="permdesc_bindInputMethod" msgid="3250440322807286331">"धारक को किसी इनपुट विधि के शीर्ष-स्‍तर इंटरफ़ेस से आबद्ध होने देता है. सामान्‍य ऐप्स के लिए कभी भी आवश्‍यक नहीं होना चाहिए."</string>
    <string name="permlab_bindAccessibilityService" msgid="5357733942556031593">"आसान तरीका सेवा से आबद्ध करें"</string>
    <string name="permdesc_bindAccessibilityService" msgid="7034615928609331368">"धारक को किसी आसान तरीका सेवा के शीर्ष-स्‍तर इंटरफ़ेस से आबद्ध होने देता है. सामान्‍य ऐप्स के लिए कभी भी आवश्‍यक नहीं होना चाहिए."</string>
    <string name="permlab_bindPrintService" msgid="8462815179572748761">"प्रिंट सेवा से आबद्ध करें"</string>
    <string name="permdesc_bindPrintService" msgid="7960067623209111135">"धारक को किसी प्रिंट सेवा के शीर्ष-स्‍तर इंटरफ़ेस से आबद्ध होने देता है. सामान्‍य ऐप्स के लिए कभी भी आवश्‍यक नहीं होना चाहिए."</string>
    <string name="permlab_bindPrintSpoolerService" msgid="6807762783744125954">"प्रिंट स्पूलर सेवा से आबद्ध करें"</string>
    <string name="permdesc_bindPrintSpoolerService" msgid="3680552285933318372">"धारक को प्रिंट स्पूलर सेवा के शीर्ष-स्‍तर इंटरफ़ेस से आबद्ध होने देता है. सामान्‍य ऐप्स के लिए कभी भी आवश्‍यक नहीं होना चाहिए."</string>
    <string name="permlab_bindNfcService" msgid="2752731300419410724">"NFC सेवा से आबद्ध रहें"</string>
    <string name="permdesc_bindNfcService" msgid="6120647629174066862">"धारक को ऐसे ऐप्स  से आबद्ध रहने देता है जो NFC कार्ड का अनुकरण कर रहे हैं. सामान्य ऐप्स  के लिए कभी भी आवश्यक नहीं होना चाहिए."</string>
    <string name="permlab_bindTextService" msgid="7358378401915287938">"किसी पाठ सेवा पर बने रहें"</string>
    <string name="permdesc_bindTextService" msgid="8151968910973998670">"धारक को किसी पाठ सेवा (उदा. SpellCheckerService) के शीर्ष-स्‍तर इंटरफ़ेस पर आबद्ध होने देता है. सामान्‍य ऐप्स के लिए कभी भी आवश्‍यक नहीं होना चाहिए."</string>
    <string name="permlab_bindVpnService" msgid="4708596021161473255">"किसी VPN सेवा से आबद्ध करें"</string>
    <string name="permdesc_bindVpnService" msgid="2067845564581693905">"धारक को किसी Vpn सेवा के शीर्ष-स्‍तर इंटरफ़ेस से आबद्ध होने देता है. सामान्‍य ऐप्स के लिए कभी भी आवश्‍यक नहीं होना चाहिए."</string>
    <string name="permlab_bindWallpaper" msgid="8716400279937856462">"वॉलपेपर से आबद्ध करें"</string>
    <string name="permdesc_bindWallpaper" msgid="7108428692595491668">"धारक को किसी वॉलपेपर के शीर्ष-स्‍तर इंटरफ़ेस से आबद्ध होने देता है. सामान्‍य ऐप्स के लिए कभी भी आवश्‍यक नहीं होना चाहिए."</string>
    <string name="permlab_bindRemoteDisplay" msgid="1782923938029941960">"रिमोट डिस्प्ले से आबद्ध करें"</string>
    <string name="permdesc_bindRemoteDisplay" msgid="1261242718727295981">"धारक को किसी रिमोट डिस्प्ले के शीर्ष-स्‍तरीय इंटरफ़ेस से आबद्ध होने देती है. सामान्‍य ऐप्स के लिए कभी भी आवश्‍यक नहीं होना चाहिए."</string>
    <string name="permlab_bindRemoteViews" msgid="5697987759897367099">"किसी विजेट सेवा से आबद्ध करें"</string>
    <string name="permdesc_bindRemoteViews" msgid="4717987810137692572">"धारक को किसी विजेट सेवा के शीर्ष-स्‍तर इंटरफ़ेस से आबद्ध होने देता है. सामान्‍य ऐप्स के लिए कभी भी आवश्‍यक नहीं होना चाहिए."</string>
    <string name="permlab_bindDeviceAdmin" msgid="8704986163711455010">"किसी उपकरण व्‍यवस्‍थापक के साथ सहभागिता करें"</string>
    <string name="permdesc_bindDeviceAdmin" msgid="569715419543907930">"धारक को किसी उपकरण व्‍यवस्‍थापक को उद्देश्य भेजने देता है. सामान्‍य ऐप्स के लिए कभी भी आवश्‍यक नहीं होना चाहिए."</string>
<<<<<<< HEAD
=======
    <string name="permlab_bindTvInput" msgid="5601264742478168987">"टीवी इनपुट से आबद्ध करें"</string>
    <string name="permdesc_bindTvInput" msgid="2371008331852001924">"धारक को किसी टीवी इनपुट के शीर्ष-स्‍तर इंटरफ़ेस से आबद्ध होने देती है. सामान्‍य ऐप्स के लिए कभी भी आवश्‍यक नहीं होना चाहिए."</string>
>>>>>>> 352e1082
    <string name="permlab_manageDeviceAdmins" msgid="4248828900045808722">"उपकरण उपकरण सुचारू ढ़ंग से चलाने वाले को जोड़ें या निकालें"</string>
    <string name="permdesc_manageDeviceAdmins" msgid="5025608167709942485">"धारक को सक्रिय डिवाइस व्यवस्थापकों को जोड़ने या निकालने देता है. सामान्य ऐप्स  के लिए कभी भी आवश्यक नहीं होना चाहिए."</string>
    <string name="permlab_setOrientation" msgid="3365947717163866844">"स्‍क्रीन अभिविन्‍यास बदलें"</string>
    <string name="permdesc_setOrientation" msgid="3046126619316671476">"ऐप्स को किसी भी समय स्‍क्रीन का रोटेशन बदलने देता है. सामान्‍य ऐप्स के लिए कभी भी आवश्‍यक नहीं होना चाहिए."</string>
    <string name="permlab_setPointerSpeed" msgid="9175371613322562934">"सूचक गति बदलें"</string>
    <string name="permdesc_setPointerSpeed" msgid="6866563234274104233">"ऐप्स  को माउस या ट्रैकपैड सूचक गति को किसी भी समय बदलने देता है. सामान्‍य ऐप्स के लिए कभी भी आवश्‍यक नहीं होना चाहिए."</string>
    <string name="permlab_setKeyboardLayout" msgid="4778731703600909340">"कीबोर्ड लेआउट बदलें"</string>
    <string name="permdesc_setKeyboardLayout" msgid="8480016771134175879">"ऐप्स को कीबोर्ड लेआउट बदलने देता है. सामान्‍य ऐप्स के लिए कभी आवश्‍यक नहीं है."</string>
    <string name="permlab_signalPersistentProcesses" msgid="4539002991947376659">"ऐप्स  को Linux सिग्नल भेजें"</string>
    <string name="permdesc_signalPersistentProcesses" msgid="4896992079182649141">"ऐप्स को यह अनुरोध करने देता है कि दिया गया सिग्नल सभी जारी प्रक्रियाओं को भेजा जाए."</string>
    <string name="permlab_persistentActivity" msgid="8841113627955563938">"ऐप्स को हमेशा चलने वाला बनाएं"</string>
    <string name="permdesc_persistentActivity" product="tablet" msgid="8525189272329086137">"ऐप्स को स्मृति में स्‍वयं के कुछ हिस्सों को लगातार बनाने की अनुमति देता है. यह अन्‍य ऐप्स  के लिए उपलब्‍ध स्‍मृति को सीमित कर टेबलेट को धीमा कर सकता है."</string>
    <string name="permdesc_persistentActivity" product="default" msgid="4384760047508278272">"ऐप्स को स्मृति में स्‍वयं के कुछ हिस्सों को लगातार बनाने देता है. यह अन्‍य ऐप्स  के लिए उपलब्‍ध स्‍मृति को सीमित कर फ़ोन को धीमा कर सकता है."</string>
    <string name="permlab_deletePackages" msgid="184385129537705938">"ऐप्स हटाएं"</string>
    <string name="permdesc_deletePackages" msgid="7411480275167205081">"ऐप्स  को Android पैकेज हटाने देता है. दुर्भावनापूर्ण ऐप्स  इसका उपयोग महत्वपूर्ण ऐप्स  हटाने के लिए कर सकते हैं."</string>
    <string name="permlab_clearAppUserData" msgid="274109191845842756">"अन्‍य ऐप्स का डेटा हटाएं"</string>
    <string name="permdesc_clearAppUserData" msgid="4625323684125459488">"ऐप्स  को उपयोगकर्ता डेटा साफ़ करने देता है."</string>
    <string name="permlab_deleteCacheFiles" msgid="3128665571837408675">"अन्‍य ऐप्स के संचय हटाएं"</string>
    <string name="permdesc_deleteCacheFiles" msgid="3812998599006730196">"ऐप्स  को संचय फ़ाइलें हटाने देता है."</string>
    <string name="permlab_getPackageSize" msgid="7472921768357981986">"ऐप्स  संग्रहण स्थान मापें"</string>
    <string name="permdesc_getPackageSize" msgid="3921068154420738296">"ऐप्स  को उसका कोड, डेटा, और संचय आकारों को प्राप्त करने देता है"</string>
    <string name="permlab_installPackages" msgid="2199128482820306924">"सीधे ऐप्स इंस्‍टॉल करें"</string>
    <string name="permdesc_installPackages" msgid="5628530972548071284">"एप को नए या नई जानकारी वाले Android पैकेज इंस्टॉल करने देता है. दुर्भावनापूर्ण ऐप्स  इसका उपयोग अनियंत्रित रूप से सशक्त अनुमतियों वाले नए ऐप्स  जोड़ने में कर सकते हैं."</string>
    <string name="permlab_clearAppCache" msgid="7487279391723526815">"सभी ऐप्स  संचय डेटा हटाएं"</string>
    <string name="permdesc_clearAppCache" product="tablet" msgid="8974640871945434565">"ऐप्स  को अन्य ऐप्स  की संचय निर्देशिकाओं में से फ़ाइलें हटाकर टेबलेट संग्रहण को खाली करने देती है. इससे अन्य ऐप्स  अधिक धीमे प्रारंभ हो सकते हैं क्योंकि उन्हें अपना डेटा पुनर्प्राप्त करने की आवश्यकता होती है."</string>
    <string name="permdesc_clearAppCache" product="default" msgid="2459441021956436779">"ऐप्स  को अन्य ऐप्स  की संचय निर्देशिकाओं में से फ़ाइलें हटाकर फ़ोन संग्रहण को खाली करने देती है. इससे अन्य ऐप्स  अधिक धीमे प्रारंभ हो सकते हैं क्योंकि उन्हें अपना डेटा पुनर्प्राप्त करने की आवश्यकता होती है."</string>
    <string name="permlab_movePackage" msgid="3289890271645921411">"ऐप्स संसाधनों को ले जाएं"</string>
    <string name="permdesc_movePackage" msgid="319562217778244524">"ऐप्स को ऐप्स संसाधनों को आंतरिक से बाहरी मीडिया में और इसके विपरीत ले जाने देता है."</string>
    <string name="permlab_readLogs" msgid="6615778543198967614">"संवेदनशील लॉग डेटा पढ़ें"</string>
    <string name="permdesc_readLogs" product="tablet" msgid="82061313293455151">"किसी ऐप्स को सिस्‍टम की विभिन्‍न लॉग फ़ाइलों से पढ़ने देता है. संभावित रूप से व्यक्तिगत या निजी जानकारी शामिल करते हुए, टेबलेट के साथ आप क्‍या कर रहे हैं इस बारे में सामान्‍य जानकारी खोजने देता है."</string>
    <string name="permdesc_readLogs" product="default" msgid="2063438140241560443">"ऐप्स को सिस्‍टम की विभिन्‍न लॉग फ़ाइलें पढ़ने देता है. संभावित रूप से व्यक्तिगत या निजी जानकारी सहित, यह इसे इस बारे में सामान्य जानकारी खोजने देता है कि आप फ़ोन से क्‍या कर रहे हैं."</string>
    <string name="permlab_anyCodecForPlayback" msgid="715805555823881818">"प्लेबैक के लिए किसी भी मीडिया डीकोडर का उपयोग करें"</string>
    <string name="permdesc_anyCodecForPlayback" msgid="8283912488433189010">"ऐप्स  को प्लेबैक डीकोड करने के लिए किसी भी इंस्टॉल किए गए डीकोडर का उपयोग करने देता है."</string>
    <string name="permlab_manageCaCertificates" msgid="1678391896786882014">"विश्वसनीय क्रेडेंशियल प्रबंधित करें"</string>
    <string name="permdesc_manageCaCertificates" msgid="4015644047196937014">"ऐप्स  को CA प्रमाणपत्रों को विश्वसनीय क्रेडेंशियल के रूप में इंस्टॉल और अनइंस्टॉल करने दें"</string>
    <string name="permlab_bindIdleService" msgid="7521398788076342815">"निष्क्रिय सेवाओं से आबद्ध करें"</string>
    <string name="permdesc_bindIdleService" msgid="7747505810143356528">"यह अनुमति Android सिस्टम को किसी एप्लिकेशन की निष्क्रिय सेवाओं से आबद्ध होने देती है."</string>
    <string name="permlab_diagnostic" msgid="8076743953908000342">"निदान के स्‍वामित्‍व वाले संसाधनों को पढ़ें/लिखें"</string>
    <string name="permdesc_diagnostic" msgid="6608295692002452283">"ऐप्स को diag समूह के स्‍वामित्‍व वाले किसी संसाधन को पढ़ने और उसमें लिखने देता है; उदाहरण के लिए, /dev की फ़ाइलें. यह सिस्‍टम की स्‍थिरता और सुरक्षा को संभावित रूप से प्रभावित कर सकता है. इसका उपयोग निर्माता या ऑपरेटर द्वारा केवल हार्डवेयर-विशिष्ट निदान के लिए किया जाना चाहिए."</string>
    <string name="permlab_changeComponentState" msgid="6335576775711095931">"ऐप्स घटकों को सक्षम या अक्षम करें"</string>
    <string name="permdesc_changeComponentState" product="tablet" msgid="8887435740982237294">"ऐप्स को यह बदलने देता है कि किसी अन्‍य ऐप्स का घटक सक्षम है या नहीं. दुर्भावनापूर्ण ऐप्स महत्‍वपूर्ण फ़ोन क्षमताओं को अक्षम करने में इसका उपयोग कर सकते हैं. इस अनुमति का उपयोग सावधानी के साथ करना चाहिए, क्योंकि इससे ऐप्स घटकों के अनुपयोगी, असंगत, या अस्‍थिर स्‍थिति में जाने की संभावना है."</string>
    <string name="permdesc_changeComponentState" product="default" msgid="1827232484416505615">"ऐप्स को यह बदलने देता है कि किसी अन्‍य ऐप्स का घटक सक्षम है या नहीं. दुर्भावनापूर्ण ऐप्स महत्‍वपूर्ण फ़ोन क्षमताओं को अक्षम करने में इसका उपयोग कर सकते हैं. इस अनुमति का उपयोग सावधानी के साथ करना चाहिए, क्योंकि इससे ऐप्स घटकों के अनुपयोगी, असंगत, या अस्‍थिर स्‍थिति में जाने की संभावना है."</string>
    <string name="permlab_grantRevokePermissions" msgid="4627315351093508795">"अनुमति दें या रद्द करें"</string>
    <string name="permdesc_grantRevokePermissions" msgid="4088642654085850662">"ऐप्स  को उसके या अन्य ऐप्स  के लिए विशेष अनुमतियां देने या रद्द करने देता है. दुर्भावनापूर्ण ऐप्स  इसका उपयोग उन सुविधाओं तक पहुंचने के लिए कर सकते हैं जो आपने उन्हें नहीं दी हैं."</string>
    <string name="permlab_setPreferredApplications" msgid="8463181628695396391">"पसंदीदा ऐप्स सेट करें"</string>
    <string name="permdesc_setPreferredApplications" msgid="4973986762241783712">"ऐप्स  को आपके पसंदीदा ऐप्स  को संशोधित करने देता है. दुर्भावनापूर्ण ऐप्स  आपसे निजी डेटा एकत्रित करने के लिए आपके मौजूदा ऐप्स  को स्पूफ़ करके, चलाए जाने वाले ऐप्स  को चुपचाप बदल सकते हैं."</string>
    <string name="permlab_writeSettings" msgid="2226195290955224730">"सिस्‍टम सेटिंग बदलें"</string>
    <string name="permdesc_writeSettings" msgid="7775723441558907181">"ऐप्स  को सिस्टम सेटिंग डेटा संशोधित करने देता है. दुर्भावनापूर्ण ऐप्स  आपके सिस्टम के कॉन्फ़िगरेशन को दूषित कर सकते हैं."</string>
    <string name="permlab_writeSecureSettings" msgid="204676251876718288">"सुरक्षित सिस्‍टम सेटिंग बदलें"</string>
    <string name="permdesc_writeSecureSettings" msgid="8159535613020137391">"ऐप्स  को सिस्टम के सुरक्षित सेटिंग डेटा को संशोधित करने देता है. सामान्‍य ऐप्स द्वारा उपयोग करने के लिए नहीं."</string>
    <string name="permlab_writeGservices" msgid="2149426664226152185">"Google सेवाएं नक्शा बदलें"</string>
    <string name="permdesc_writeGservices" msgid="1287309437638380229">"ऐप्स को Google सेवाओं का नक्शे संशोधित करने देता है. सामान्‍य ऐप्स द्वारा उपयोग करने के लिए नहीं."</string>
    <string name="permlab_receiveBootCompleted" msgid="5312965565987800025">"प्रारंभ होने पर चलाएं"</string>
    <string name="permdesc_receiveBootCompleted" product="tablet" msgid="7390304664116880704">"ऐप्स  को सिस्टम द्वारा बूटिंग पूर्ण करते ही स्वतः आरंभ करने देता है. इससे टेबलेट को आरंभ होने में अधिक समय लग सकता है और ऐप्स  को निरंतर चलाकर संपूर्ण टेबलेट को धीमा करने देता है."</string>
    <string name="permdesc_receiveBootCompleted" product="default" msgid="513950589102617504">"ऐप्स  को सिस्टम द्वारा बूटिंग पूर्ण करते ही स्वतः प्रारंभ होने देता है. इससे फ़ोन को प्रारंभ होने में अधिक समय लग सकता है और ऐप्स  के निरंतर चलते रहने से संपूर्ण फ़ोन प्रक्रियाएं धीमी हो सकती हैं."</string>
    <string name="permlab_broadcastSticky" msgid="7919126372606881614">"स्टिकी प्रसारण भेजें"</string>
    <string name="permdesc_broadcastSticky" product="tablet" msgid="7749760494399915651">"ऐप्स को स्‍टिकी प्रसारण भेजने देता है, जो प्रसारण समाप्त होने के बाद भी बने रहते हैं. अत्यधिक उपयोग, टेबलेट की बहुत अधिक स्मृति का उपयोग करके उसे धीमा या अस्‍थिर कर सकता है."</string>
    <string name="permdesc_broadcastSticky" product="default" msgid="2825803764232445091">"ऐप्स को स्‍टिकी प्रसारण भेजने देता है, जो प्रसारण समाप्त होने के बाद भी बने रहते हैं. अत्यधिक उपयोग, फ़ोन की बहुत अधिक स्मृति का उपयोग करके उसे धीमा या अस्‍थिर कर सकता है."</string>
    <string name="permlab_readContacts" msgid="8348481131899886131">"अपने संपर्क पढ़ें"</string>
    <string name="permdesc_readContacts" product="tablet" msgid="5294866856941149639">"ऐप्स  को आपके टेबलेट में संग्रहीत संपर्कों के डेटा को, साथ ही आपके द्वारा विशिष्ट व्यक्तियों को कॉल करने, ईमेल करने, या अन्‍य तरीके से संवाद करने की आवृत्ति को पढ़ने देता है. यह अनुमति ऐप्स  को आपके संपर्क डेटा को सहेजने देती है, और दुर्भावनापूर्ण ऐप्स  आपकी जानकारी के बिना संपर्क डेटा को साझा कर सकते हैं."</string>
    <string name="permdesc_readContacts" product="default" msgid="8440654152457300662">"ऐप्स  को आपके फ़ोन में संग्रहीत संपर्कों के डेटा को, साथ ही आपके द्वारा विशिष्ट व्यक्तियों को कॉल करने, ईमेल करने, या अन्‍य तरीके से संवाद करने की आवृत्ति को पढ़ने देता है. यह अनुमति ऐप्स  को आपके संपर्क डेटा को सहेजने देती है, और दुर्भावनापूर्ण ऐप्स  आपकी जानकारी के बिना संपर्क डेटा को साझा कर सकते हैं."</string>
    <string name="permlab_writeContacts" msgid="5107492086416793544">"अपने संपर्क बदलें"</string>
    <string name="permdesc_writeContacts" product="tablet" msgid="897243932521953602">"ऐप्स  को आपके टेबलेट में संग्रहीत संपर्कों के डेटा को, साथ ही आपके द्वारा विशिष्ट व्यक्तियों को कॉल करने, ईमेल करने, या अन्‍य तरीके से संवाद करने की आवृत्ति को संशोधित करने देता है. यह अनुमति ऐप्स  को आपके संपर्क डेटा को हटाने देती है."</string>
    <string name="permdesc_writeContacts" product="default" msgid="589869224625163558">"ऐप्स  को आपके फ़ोन में संग्रहीत संपर्कों के डेटा को, साथ ही आपके द्वारा विशिष्ट व्यक्तियों को कॉल करने, ईमेल करने, या अन्‍य तरीके से संवाद करने की आवृत्ति को संशोधित करने देता है. यह अनुमति ऐप्स  को आपके संपर्क डेटा को हटाने देती है."</string>
    <string name="permlab_readCallLog" msgid="3478133184624102739">"कॉल लॉग पढ़ें"</string>
    <string name="permdesc_readCallLog" product="tablet" msgid="3700645184870760285">"ऐप्स  को आपके फ़ोन का कॉल लॉग पढ़ने देता है, जिसमें इनकमिंग और आउटगोइंग कॉल का डेटा शामिल है. यह अनुमति ऐप्स  को आपके कॉल लॉग डेटा को सहेजने देती है, और दुर्भावनापूर्ण ऐप्स  आपकी जानकारी के बिना कॉल लॉग डेटा को साझा कर सकते हैं."</string>
    <string name="permdesc_readCallLog" product="default" msgid="5777725796813217244">"ऐप्स  को आपके फ़ोन का कॉल लॉग पढ़ने देता है, जिसमें इनकमिंग और आउटगोइंग कॉल का डेटा शामिल है. यह अनुमति ऐप्स  को आपके कॉल लॉग डेटा को सहेजने देती है, और दुर्भावनापूर्ण ऐप्स  आपकी जानकारी के बिना कॉल लॉग डेटा को साझा कर सकते हैं."</string>
    <string name="permlab_writeCallLog" msgid="8552045664743499354">"कॉल लॉग लिखें"</string>
    <string name="permdesc_writeCallLog" product="tablet" msgid="6661806062274119245">"ऐप्स को इनकमिंग और आउटगोइंग कॉल के डेटा सहित, आपके टेबलेट का कॉल लॉग संशोधित करने देता है. दुर्भावनापूर्ण ऐप्स आपके कॉल लॉग को मिटाने या संशोधित करने के लिए इसका उपयोग कर सकते हैं."</string>
    <string name="permdesc_writeCallLog" product="default" msgid="683941736352787842">"ऐप्स को इनकमिंग और आउटगोइंग कॉल के डेटा सहित, आपके फ़ोन का कॉल लॉग संशोधित करने देता है. दुर्भावनापूर्ण ऐप्स आपके कॉल लॉग को मिटाने या संशोधित करने के लिए इसका उपयोग कर सकते हैं."</string>
    <string name="permlab_readProfile" msgid="4701889852612716678">"स्‍वयं का संपर्क कार्ड पढ़ें"</string>
    <string name="permdesc_readProfile" product="default" msgid="5462475151849888848">"ऐप्स  को आपके उपकरण में संग्रहीत व्यक्तिगत प्रोफ़ाइल जानकारी, जैसे आपका नाम और संपर्क जानकारी, पढ़ने देता है. इसका अर्थ है कि ऐप्स  आपको पहचान सकता है और आपकी प्रोफ़ाइल जानकारी अन्य लोगों को भेज सकता है."</string>
    <string name="permlab_writeProfile" msgid="907793628777397643">"स्‍वयं का संपर्क कार्ड बदलें"</string>
    <string name="permdesc_writeProfile" product="default" msgid="5552084294598465899">"ऐप्स  को आपके उपकरण में संग्रहीत निजी प्रोफ़ाइल जानकारी, जैसे आपका नाम और संपर्क जानकारी को बदलने या उसमें कुछ जोड़ने देता है. इसका अर्थ है कि ऐप्स  आपको पहचान सकता है और आपकी प्रोफ़ाइल जानकारी अन्य लोगों को भेज सकता है."</string>
    <string name="permlab_readSocialStream" product="default" msgid="1268920956152419170">"अपनी सामाजिक स्‍ट्रीम पढ़ें"</string>
    <string name="permdesc_readSocialStream" product="default" msgid="4255706027172050872">"एप को आपके और आपके मित्रों की नई सामाजिक जानकारी तक पहुंचने और उन्हें समन्‍वयित करने देता है. जानकारी साझा करते समय सावधान रहें - इससे गोपनीयता पर ध्यान दिए बिना, एप सामाजिक नेटवर्क पर आपके और आपके मित्रों के बीच संचारों को पढ़ सकता है. ध्‍यान दें: यह अनुमति सभी सामाजिक नेटवर्क पर लागू नहीं की जा सकती."</string>
    <string name="permlab_writeSocialStream" product="default" msgid="3504179222493235645">"सामाजिक स्‍ट्रीम में लिखें"</string>
    <string name="permdesc_writeSocialStream" product="default" msgid="3086557552204114849">"एप को आपके मित्रों की नई सामाजिक जानकारी प्रदर्शित करने देता है. जानकारी साझा करते समय सावधान रहें - इससे ऐप्स  ऐसे संदेश बना सकता है जो किसी मित्र की ओर से आते दिखाई देते हैं. ध्‍यान दें: यह अनुमति सभी सामाजिक नेटवर्क पर लागू नहीं की जा सकती."</string>
    <string name="permlab_readCalendar" msgid="5972727560257612398">"केलैंडर ईवेंट के साथ-साथ गोपनीय जानकारी पढ़ें"</string>
    <string name="permdesc_readCalendar" product="tablet" msgid="4216462049057658723">"ऐप्स  को मित्रों या सहकर्मियों के कैलेंडर इवेंट सहित, आपके टेबलेट पर संग्रहीत कैलेंडर इवेंट पढ़ने देता है. इससे गोपनीयता या संवेदनशीलता पर ध्यान दिए बिना, ऐप्स  आपके कैलेंडर डेटा को साझा कर सकता है या सहेज सकता है."</string>
    <string name="permdesc_readCalendar" product="default" msgid="7434548682470851583">"ऐप्स  को मित्रों या सहकर्मियों के कैलेंडर इवेंट सहित, आपके फ़ोन पर संग्रहीत कैलेंडर इवेंट पढ़ने देता है. इससे गोपनीयता या संवेदनशीलता पर ध्यान दिए बिना, ऐप्स  आपके कैलेंडर डेटा को साझा कर सकता है या सहेज सकता है."</string>
    <string name="permlab_writeCalendar" msgid="8438874755193825647">"अपनी जानकारी के बि‍ना कैलेंडर ईवेंट जोड़ें या संशोधि‍त करें और अति‍थि‍यों को ईमेल भेजें"</string>
    <string name="permdesc_writeCalendar" product="tablet" msgid="6679035520113668528">"ऐप्स  को मित्रों या सहकर्मियों के ईवेंट के साथ ही वे ईवेंट जोड़ने, निकालने, बदलने देता है जिन्हें आप अपने टेबलेट पर संशोधित कर सकते हैं. इससे ऐप्स ,अपनी जानकारी के बिना उन संदेशों को भेज सकता है जो कैलेंडर स्वामियों की ओर से आते दिखाई देते हैं, या ईवेंट संशोधित कर सकता है."</string>
    <string name="permdesc_writeCalendar" product="default" msgid="2324469496327249376">"ऐप्स  को मित्रों या सहकर्मियों के ईवेंट के साथ ही वे ईवेंट जोड़ने, निकालने, बदलने देता है जिन्हें आप अपने फ़ोन पर संशोधित कर सकते हैं. इससे ऐप्स , अपनी जानकारी के बिना उन संदेशों को भेज सकता है जो कैलेंडर स्वामियों की ओर से आते दिखाई देते हैं, या ईवेंट संशोधित कर सकता है."</string>
    <string name="permlab_accessMockLocation" msgid="8688334974036823330">"परीक्षण के लिए नकली स्‍थान स्रोत"</string>
    <string name="permdesc_accessMockLocation" msgid="5808711039482051824">"परीक्षण के लिए कृत्रिम स्थान स्रोत बनाएं या एक नया स्थान प्रदाता इंस्‍टॉल करें. यह ऐप्स  को स्‍थान और/या अन्‍य स्थान स्रोतों जैसे GPS या स्‍थान प्रदाताओं द्वारा लौटाई गई स्थिति को ओवरराइड करने देता है."</string>
    <string name="permlab_accessLocationExtraCommands" msgid="2836308076720553837">"अतिरिक्त स्‍थान प्रदाता आदेशों में पहुंचे"</string>
    <string name="permdesc_accessLocationExtraCommands" msgid="5945166642335800763">"ऐप्स  को अतिरिक्त स्थान प्रदाता आदेशों पर पहुंचने देता है. यह ऐप्स  को GPS या अन्य स्थान स्रोतों के संचालन में बाधा पहुंचाने दे सकता है."</string>
    <string name="permlab_installLocationProvider" msgid="6578101199825193873">"किसी स्‍थान प्रदाता को इंस्‍टॉल करने की अनुमति"</string>
    <string name="permdesc_installLocationProvider" msgid="9066146120470591509">"परीक्षण के लिए कृत्रिम स्थान स्रोत बनाएं या एक नए स्थान प्रदाता को इंस्‍टॉल करें. यह ऐप्स  को स्‍थान और/या अन्‍य स्थान स्रोतों जैसे GPS या स्‍थान प्रदाताओं द्वारा लौटाई गई स्थिति को ओवरराइड करने देता है."</string>
    <string name="permlab_accessFineLocation" msgid="1191898061965273372">"सटीक स्थान (GPS और नेटवर्क-आधारित)"</string>
    <string name="permdesc_accessFineLocation" msgid="5295047563564981250">"ऐप्स  को ग्लोबल पोज़िशनिंग सिस्टम (GPS) या सेल टॉवर और Wi-Fi जैसे नेटवर्क स्थान स्रोतों का उपयोग करके आपका सटीक स्थान प्राप्त करने देती है. ऐप्स  द्वारा इन स्थान सेवाओं का उपयोग किए जाने के लिए इन्हें चालू होना चाहिए और आपके उपकरण पर उपलब्ध होना चाहिए. ऐप्स  इसका उपयोग यह पता करने में कर सकते हैं कि आप कहां पर हैं, और अतिरिक्त बैटरी की खपत कर सकते हैं."</string>
    <string name="permlab_accessCoarseLocation" msgid="4887895362354239628">"अनुमानित स्थान (नेटवर्क-आधारित)"</string>
    <string name="permdesc_accessCoarseLocation" msgid="2538200184373302295">"ऐप्स  को आपका अनुमानित स्थान प्राप्त करने देती है. इस स्थान को सेल टॉवर और Wi-Fi जैसे नेटवर्क स्थान स्रोतों का उपयोग करके स्थान सेवाओं द्वारा प्राप्त किया गया है. ऐप्स  द्वारा इन स्थान सेवाओं का उपयोग करने के लिए इन्हें चालू होना चाहिए और आपके उपकरण में उपलब्ध होना चाहिए. ऐप्स  इसका उपयोग यह पता लगाने में कर सकते हैं कि आप लगभग कहां पर हैं."</string>
    <string name="permlab_accessSurfaceFlinger" msgid="2363969641792388947">"SurfaceFlinger में पहुंचें"</string>
    <string name="permdesc_accessSurfaceFlinger" msgid="1041619516733293551">"ऐप्स को SurfaceFlinger निम्‍न-स्‍तर सुविधाएं उपयोग करने देता है."</string>
    <string name="permlab_readFrameBuffer" msgid="6690504248178498136">"फ़्रेम बफ़र पढ़ें"</string>
    <string name="permdesc_readFrameBuffer" msgid="4937405521809454680">"ऐप्स को फ़्रेम बफ़र की सामग्री पढ़ने देता है."</string>
    <string name="permlab_accessInputFlinger" msgid="5348635270689553857">"InputFlinger एक्सेस करें"</string>
    <string name="permdesc_accessInputFlinger" msgid="2104864941201226616">"ऐप्स को InputFlinger निम्‍न-स्‍तर सुविधाओं का उपयोग करने देता है."</string>
    <string name="permlab_configureWifiDisplay" msgid="5595661694746742168">"Wifi डिस्प्ले को कॉन्फ़िगर करें"</string>
    <string name="permdesc_configureWifiDisplay" msgid="7916815158690218065">"ऐप्स  को कॉन्फ़िगर करने देता है और Wifi डिस्प्ले से कनेक्ट करता है."</string>
    <string name="permlab_controlWifiDisplay" msgid="393641276723695496">"Wifi डिस्प्ले को नियंत्रित करें"</string>
    <string name="permdesc_controlWifiDisplay" msgid="4543912292681826986">"ऐप्स  को Wifi डिस्प्ले की निम्न-स्तर की सुविधाएं नियंत्रित करने देता है."</string>
    <string name="permlab_captureAudioOutput" msgid="6857134498402346708">"ऑडियो आउटपुट को कैप्‍चर करें"</string>
    <string name="permdesc_captureAudioOutput" msgid="6210597754212208853">"ऐप्स को ऑडियो आउटपुट को कैप्‍चर और रीडायरेक्‍ट करने देता है."</string>
    <string name="permlab_captureAudioHotword" msgid="1890553935650349808">"हॉटवर्ड पहचान"</string>
    <string name="permdesc_captureAudioHotword" msgid="9151807958153056810">"एप्लिकेशन को हॉटवर्ड पहचान के लिए ऑडियो कैप्चर करने देती है. कैप्चर पृष्ठभूमि में हो सकता है लेकिन वह अन्य ऑडियो कैप्चर (उदा. कैमकॉर्डर) को नहीं रोकता."</string>
    <string name="permlab_captureVideoOutput" msgid="2246828773589094023">"वीडियो आउटपुट को कैप्‍चर करें"</string>
    <string name="permdesc_captureVideoOutput" msgid="359481658034149860">"ऐप्स को वीडियो आउटपुट को कैप्‍चर और रीडायरेक्‍ट करने देता है."</string>
    <string name="permlab_captureSecureVideoOutput" msgid="7815398969303382016">"सुरक्षित वीडियो आउटपुट को कैप्‍चर करें"</string>
    <string name="permdesc_captureSecureVideoOutput" msgid="2779793064709350289">"ऐप्स को सुरक्षित वीडियो आउटपुट को कैप्‍चर और रीडायरेक्‍ट करने देता है."</string>
    <string name="permlab_mediaContentControl" msgid="8749790560720562511">"मीडिया प्लेबैक और मेटाडेटा एक्सेस नियंत्रित करें"</string>
    <string name="permdesc_mediaContentControl" msgid="1637478200272062">"एप्लिकेशन को मीडिया प्लेबैक नियंत्रित करने देती है और मीडिया जानकारी (शीर्षक, लेखक...) एक्सेस करने देती है."</string>
    <string name="permlab_modifyAudioSettings" msgid="6095859937069146086">"अपनी ऑडियो सेटिंग बदलें"</string>
    <string name="permdesc_modifyAudioSettings" msgid="3522565366806248517">"ऐप्स  को वैश्विक ऑडियो सेटिंग, जैसे वॉल्‍यूम और कौन-सा स्पीकर आउटपुट के लिए उपयोग किया गया, संशोधित करने देता है."</string>
    <string name="permlab_recordAudio" msgid="3876049771427466323">"ऑडियो रिकॉर्ड करें"</string>
    <string name="permdesc_recordAudio" msgid="4906839301087980680">"ऐप्स  को माइक्रोफ़ोन द्वारा ऑडियो रिकार्ड करने देता है. यह अनुमति ऐप्स  को आपकी पुष्टि के बिना किसी भी समय ऑडियो रिकार्ड करने देती है."</string>
    <string name="permlab_sim_communication" msgid="1180265879464893029">"सिम संचार"</string>
    <string name="permdesc_sim_communication" msgid="5725159654279639498">"ऐप्स को सिम में आदेश भेजने देती है. यह बहुत ही खतरनाक है."</string>
    <string name="permlab_camera" msgid="3616391919559751192">"चित्र और वीडियो लें"</string>
    <string name="permdesc_camera" msgid="8497216524735535009">"ऐप्स  को कैमरे से चित्र और वीडियो लेने देता है. यह अनुमति ऐप्स  को किसी भी समय आपकी पुष्टि के बिना कैमरे का उपयोग करने देती है."</string>
    <string name="permlab_cameraDisableTransmitLed" msgid="2651072630501126222">"कैमरा उपयोग में होने पर संचारण संकेतक LED अक्षम करें"</string>
    <string name="permdesc_cameraDisableTransmitLed" msgid="4764585465480295341">"पहले से इंस्टॉल किए गए सिस्टम ऐप्स  को कैमरे को संकेतक LED का उपयोग करने से अक्षम करती है."</string>
    <string name="permlab_brick" product="tablet" msgid="2961292205764488304">"स्‍थायी रूप से टेबलेट अक्षम करें"</string>
    <string name="permlab_brick" product="default" msgid="8337817093326370537">"फ़ोन को स्‍थायी रूप से अक्षम करें"</string>
    <string name="permdesc_brick" product="tablet" msgid="4334818808001699530">"ऐप्स को संपूर्ण टेबलेट को स्‍थायी रूप से अक्षम करने देता है. यह बहुत खतरनाक है."</string>
    <string name="permdesc_brick" product="default" msgid="5788903297627283099">"ऐप्स को संपूर्ण फ़ोन को स्‍थायी रूप से अक्षम करने देता है. यह बहुत खतरनाक है."</string>
    <string name="permlab_reboot" product="tablet" msgid="3436634972561795002">"टेबलेट रीबूट के लिए बाध्‍य करें"</string>
    <string name="permlab_reboot" product="default" msgid="2898560872462638242">"फ़ोन रीबूट के लिए बाध्‍य करें"</string>
    <string name="permdesc_reboot" product="tablet" msgid="8172056180063700741">"ऐप्स को टेबलेट रीबूट करने के लिए बाध्‍य करने देता है."</string>
    <string name="permdesc_reboot" product="default" msgid="5326008124289989969">"ऐप्स को फ़ोन बलपूर्वक रीबूट करने देता है."</string>
    <string name="permlab_mount_unmount_filesystems" product="nosdcard" msgid="2927361537942591841">"USB संग्रहण फ़ाइल सिस्‍टम पर पहुंचें"</string>
    <string name="permlab_mount_unmount_filesystems" product="default" msgid="4402305049890953810">"SD कार्ड फ़ाइल सिस्‍टम पर पहुंचें"</string>
    <string name="permdesc_mount_unmount_filesystems" msgid="1829290701658992347">"ऐप्स को निकाले जाने योग्‍य संग्रहण के लिए फ़ाइल सिस्‍टम माउंट और अनमाउंट करने देता है."</string>
    <string name="permlab_mount_format_filesystems" product="nosdcard" msgid="6227819582624904972">"USB संग्रहण मिटाएं"</string>
    <string name="permlab_mount_format_filesystems" product="default" msgid="262582698639274056">"SD कार्ड मिटाएं"</string>
    <string name="permdesc_mount_format_filesystems" msgid="8784268246779198627">"ऐप्स को निकालने योग्‍य संग्रहण फ़ॉर्मेट करने देता है."</string>
    <string name="permlab_asec_access" msgid="3411338632002193846">"मोबाइल संग्रहण पर जानकारी प्राप्त करें"</string>
    <string name="permdesc_asec_access" msgid="3094563844593878548">"ऐप्स  को मोबाइल संग्रहण की जानकारी प्राप्‍त करने देता है."</string>
    <string name="permlab_asec_create" msgid="6414757234789336327">"मोबाइल संग्रहण बनाएं"</string>
    <string name="permdesc_asec_create" msgid="4558869273585856876">"ऐप्स को मोबाइल संग्रहण बनाने देता है."</string>
    <string name="permlab_asec_destroy" msgid="526928328301618022">"मोबाइल संग्रहण नष्ट करें"</string>
    <string name="permdesc_asec_destroy" msgid="7218749286145526537">"ऐप्स को मोबाइल संग्रहण नष्ट करने देता है."</string>
    <string name="permlab_asec_mount_unmount" msgid="8877998101944999386">"मोबाइल संग्रहण माउंट/अनमाउंट करें"</string>
    <string name="permdesc_asec_mount_unmount" msgid="3451360114902490929">"ऐप्स को मोबाइल संग्रहण माउंट/अनमाउंट करने देता है."</string>
    <string name="permlab_asec_rename" msgid="7496633954080472417">"मोबाइल संग्रहण का नाम बदलें"</string>
    <string name="permdesc_asec_rename" msgid="1794757588472127675">"ऐप्स को मोबाइल संग्रहण का नाम बदलने देता है."</string>
    <string name="permlab_vibrate" msgid="7696427026057705834">"कंपन नियंत्रित करें"</string>
    <string name="permdesc_vibrate" msgid="6284989245902300945">"ऐप्स को कंपनकर्ता नियंत्रित करने देता है."</string>
    <string name="permlab_flashlight" msgid="2155920810121984215">"फ़्लैशलाइट नियंत्रित करें"</string>
    <string name="permdesc_flashlight" msgid="6522284794568368310">"ऐप्स को फ़्लैशलाइट नियंत्रित करने देता है."</string>
    <string name="permlab_manageUsb" msgid="1113453430645402723">"USB उपकरणों की प्राथमिकताएं और अनुमतियां प्रबंधित करें"</string>
    <string name="permdesc_manageUsb" msgid="7776155430218239833">"ऐप्स को USB उपकरणों की प्राथमिकताओं और अनुमतियों को प्रबंधित करने देता है."</string>
    <string name="permlab_accessMtp" msgid="4953468676795917042">"MTP प्रोटोकॉल लागू करें"</string>
    <string name="permdesc_accessMtp" msgid="6532961200486791570">"MTP USB प्रोटोकॉल लागू करने के लिए कर्नेल MTP ड्राइवर में पहुंच की अनुमति देता है."</string>
    <string name="permlab_hardware_test" msgid="4148290860400659146">"परीक्षण हार्डवेयर"</string>
    <string name="permdesc_hardware_test" msgid="6597964191208016605">"ऐप्स को हार्डवेयर परीक्षण के लिए विविध सहायक उपकरणों को नियंत्रित करने देता है."</string>
    <string name="permlab_callPhone" msgid="3925836347681847954">"फ़ोन नंबर पर सीधे कॉल करें"</string>
    <string name="permdesc_callPhone" msgid="3740797576113760827">"ऐप्स  को आपके हस्‍तक्षेप के बिना फ़ोन नंबर पर कॉल करने देता है. इसके परिणाम अप्रत्‍याशित शुल्‍क या कॉल हो सकते हैं. ध्यान दें कि यह ऐप्स  को आपातकालीन नंबर पर कॉल नहीं करने देता. दुर्भावनापूर्ण ऐप्स  आपकी पुष्टि के बिना कॉल करके आपका धन व्‍यय कर सकते हैं."</string>
    <string name="permlab_callPrivileged" msgid="4198349211108497879">"किसी भी फ़ोन नंबर पर सीधे कॉल करें"</string>
    <string name="permdesc_callPrivileged" msgid="1689024901509996810">"ऐप्स को आपके हस्‍तक्षेप के बिना आपातकालीन नंबरों सहित, किसी भी फ़ोन नंबर पर कॉल करने देता है. दुर्भावनापूर्ण ऐप्स आपातकालीन सेवाओं पर अनावश्‍यक और अवैध कॉल कर सकते हैं."</string>
    <string name="permlab_performCdmaProvisioning" product="tablet" msgid="4842576994144604821">"सीधे CDMA टेबलेट सेटअप प्रारंभ करें"</string>
    <string name="permlab_performCdmaProvisioning" product="default" msgid="5604848095315421425">"सीधे CDMA फ़ोन सेटअप प्रारंभ करें"</string>
    <string name="permdesc_performCdmaProvisioning" msgid="1994193538802314186">"ऐप्स को CDMA प्रावधान प्रारंभ करने देता है. दुर्भावनापूर्ण ऐप्स अनावश्‍यक रूप से CDMA प्रावधान प्रारंभ कर सकते हैं."</string>
    <string name="permlab_locationUpdates" msgid="7785408253364335740">"स्‍थान के बारे में नई जानकारी की सूचनाओं को नियंत्रित करें"</string>
    <string name="permdesc_locationUpdates" msgid="1120741557891438876">"एप को रेडियो से स्‍थान के बारे में नई जानकारी की सूचनाएं सक्षम/अक्षम करने देता है. सामान्‍य ऐप्स द्वारा उपयोग करने के लिए नहीं."</string>
    <string name="permlab_checkinProperties" msgid="7855259461268734914">"चेकइन गुणों में पहुंचें"</string>
    <string name="permdesc_checkinProperties" msgid="4024526968630194128">"ऐप्स  को चेकइन सेवा द्वारा अपलोड किए गए गुणों पर पढ़ें/लिखें पहुंच देता है. सामान्‍य ऐप्स द्वारा उपयोग करने के लिए नहीं."</string>
    <string name="permlab_bindGadget" msgid="776905339015863471">"विजेट चुनें"</string>
    <string name="permdesc_bindGadget" msgid="8261326938599049290">"ऐप्स  को सिस्टम को यह बताने देता है कि किस ऐप्स  द्वारा कौन से विजेट का उपयोग किया जा सकता है. कोई ऐप्स , इस अनुमति के साथ अन्य ऐप्स  के निजी डेटा पर पहुंच सकते हैं. सामान्‍य ऐप्स द्वारा उपयोग करने के लिए नहीं."</string>
    <string name="permlab_modifyPhoneState" msgid="8423923777659292228">"फ़ोन स्‍थिति बदलें"</string>
    <string name="permdesc_modifyPhoneState" msgid="1029877529007686732">"ऐप्स को उपकरण की फ़ोन सुविधाएं नियंत्रित करने देता है. इस अनुमति वाला कोई ऐप्स आपको सूचित किए बिना नेटवर्क स्‍विच कर सकता है, फ़ोन का रेडियो चालू और बंद कर सकता है और ऐसे ही अन्य कार्य कर सकता है."</string>
    <string name="permlab_readPhoneState" msgid="9178228524507610486">"फ़ोन की स्‍थिति और पहचान पढ़ें"</string>
    <string name="permdesc_readPhoneState" msgid="1639212771826125528">"ऐप्स  को उपकरण की फ़ोन सुविधाओं तक पहुंचने देता है. यह अनुमति ऐप्स  को फ़ोन नंबर और उपकरण आईडी, कॉल सक्रिय है या नहीं, और कॉल द्वारा कनेक्ट किया गया दूरस्‍थ नंबर निर्धारित करने देती है."</string>
    <string name="permlab_wakeLock" product="tablet" msgid="1531731435011495015">"टेबलेट को निष्‍क्रिय होने से रोकें"</string>
    <string name="permlab_wakeLock" product="default" msgid="573480187941496130">"फ़ोन को निष्‍क्रिय होने से रोकें"</string>
    <string name="permdesc_wakeLock" product="tablet" msgid="7311319824400447868">"ऐप्स  को टेबलेट को प्रयोग में नहीं हो जाने से रोकता है."</string>
    <string name="permdesc_wakeLock" product="default" msgid="8559100677372928754">"ऐप्स  को फ़ोन को प्रयोग में नहीं होने से रोकता है."</string>
    <string name="permlab_transmitIr" msgid="7545858504238530105">"इंफ़्रारेड संचारित करें"</string>
    <string name="permdesc_transmitIr" product="tablet" msgid="5358308854306529170">"एप्लिकेशन को टेबलेट के इंफ़्रारेड ट्रांसमीटर का उपयोग करने देती है."</string>
    <string name="permdesc_transmitIr" product="default" msgid="7957763745020300725">"एप्लिकेशन को फ़ोन के इंफ़्रारेड ट्रांसमीटर का उपयोग करने देती है."</string>
    <string name="permlab_devicePower" product="tablet" msgid="2787034722616350417">"टेबलेट चालू या बंद करें"</string>
    <string name="permlab_devicePower" product="default" msgid="4928622470980943206">"फ़ोन चालू या बंद करें"</string>
    <string name="permdesc_devicePower" product="tablet" msgid="6689862878984631831">"ऐप्स को टेबलेट चालू या बंद करने देता है."</string>
    <string name="permdesc_devicePower" product="default" msgid="6037057348463131032">"ऐप्स को फ़ोन चालू या बंद करने देता है."</string>
    <string name="permlab_factoryTest" msgid="3715225492696416187">"फ़ैक्‍ट्री परीक्षण मोड में चलाएं"</string>
    <string name="permdesc_factoryTest" product="tablet" msgid="3952059318359653091">"टेबलेट हार्डवेयर में पूर्ण पहुंच की अनुमति देते हुए निम्‍न-स्‍तर निर्माता परीक्षण के रूप में चलाएं. केवल तभी उपलब्‍ध जब कोई टेबलेट निर्माता परीक्षण मोड में चल रहा हो."</string>
    <string name="permdesc_factoryTest" product="default" msgid="8136644990319244802">"फ़ोन हार्डवेयर में पूर्ण पहुंच की अनुमति देते हुए निम्‍न-स्‍तर निर्माता परीक्षण के रूप में चलाएं. केवल तभी उपलब्‍ध जब कोई फ़ोन निर्माता परीक्षण मोड में चल रहा हो."</string>
    <string name="permlab_setWallpaper" msgid="6627192333373465143">"वॉलपेपर सेट करें"</string>
    <string name="permdesc_setWallpaper" msgid="7373447920977624745">"ऐप्स को सिस्‍टम वॉलपेपर सेट करने देता है."</string>
    <string name="permlab_setWallpaperHints" msgid="3278608165977736538">"अपने वॉलपेपर का आकार एडजस्ट करें"</string>
    <string name="permdesc_setWallpaperHints" msgid="8235784384223730091">"ऐप्स को सिस्‍टम वॉलपेपर आकार संकेत सेट करने देता है."</string>
    <string name="permlab_masterClear" msgid="2315750423139697397">"फ़ैक्‍ट्री डिफ़ॉल्‍ट पर सिस्‍टम रीसेट करें"</string>
    <string name="permdesc_masterClear" msgid="3665380492633910226">"ऐप्स  को सभी डेटा, कॉन्फ़िगरेशन, और इंस्टॉल ऐप्स  मिटाकर, सिस्टम को पूरी तरह उसकी फ़ैक्टरी सेटिंग पर रीसेट करने देता है."</string>
    <string name="permlab_setTime" msgid="2021614829591775646">"समय सेट करें"</string>
    <string name="permdesc_setTime" product="tablet" msgid="1896341438151152881">"ऐप्स को टेबलेट की घड़ी का समय बदलने देता है."</string>
    <string name="permdesc_setTime" product="default" msgid="1855702730738020">"ऐप्स को फ़ोन की घड़ी का समय बदलने देता है."</string>
    <string name="permlab_setTimeZone" msgid="2945079801013077340">"समय क्षेत्र सेट करें"</string>
    <string name="permdesc_setTimeZone" product="tablet" msgid="1676983712315827645">"ऐप्स को टेबलेट का समय क्षेत्र बदलने देता है."</string>
    <string name="permdesc_setTimeZone" product="default" msgid="4499943488436633398">"ऐप्स को टेबलेट का समय क्षेत्र बदलने देता है."</string>
    <string name="permlab_accountManagerService" msgid="4829262349691386986">"खाता प्रबंधक सेवा के रूप में कार्य करें"</string>
    <string name="permdesc_accountManagerService" msgid="1948455552333615954">"ऐप्स को खाता प्रमाणकों को कॉल करने देता है."</string>
    <string name="permlab_getAccounts" msgid="1086795467760122114">"उपकरण पर खाते ढूंढें"</string>
    <string name="permdesc_getAccounts" product="tablet" msgid="2741496534769660027">"ऐप्स  को टेबलेट द्वारा ज्ञात खातों की सूची प्राप्‍त करने देता है. इसमें वे खाते शामिल हो सकते हैं जिन्‍हें आपके द्वारा इंस्‍टॉल किए गए ऐप्स  ने बनाया है."</string>
    <string name="permdesc_getAccounts" product="default" msgid="3448316822451807382">"ऐप्स  को फ़ोन द्वारा ज्ञात खातों की सूची प्राप्‍त करने देता है. इसमें वे खाते शामिल हो सकते हैं जिन्‍हें आपके द्वारा इंस्‍टॉल किए गए ऐप्स  ने बनाया है."</string>
    <string name="permlab_authenticateAccounts" msgid="5265908481172736933">"खाते बनाएं और पासवर्ड सेट करें"</string>
    <string name="permdesc_authenticateAccounts" msgid="5472124296908977260">"एप्‍िलकेशन को खाता बनाने और उनके पासवर्ड प्राप्त करने और सेट करने सहित, खाता प्रबंधक की खाता प्रमाणक क्षमताओं का उपयोग करने देता है."</string>
    <string name="permlab_manageAccounts" msgid="4983126304757177305">"खाते जोडें या निकालें"</string>
    <string name="permdesc_manageAccounts" msgid="8698295625488292506">"ऐप्स को खाते जोड़ना और निकालना और उनके पासवर्ड हटाने जैसे कार्य करने देता है."</string>
    <string name="permlab_useCredentials" msgid="235481396163877642">"उपकरण पर खातों का उपयोग करें"</string>
    <string name="permdesc_useCredentials" msgid="7984227147403346422">"ऐप्स  को प्रमाणीकरण टोकन का अनुरोध करने देता है."</string>
    <string name="permlab_accessNetworkState" msgid="4951027964348974773">"नेटवर्क कनेक्‍शन देखें"</string>
    <string name="permdesc_accessNetworkState" msgid="8318964424675960975">"ऐप्स  को नेटवर्क कनेक्‍शन के बारे में जानकारी देखने देता है जैसे कौन से नेटवर्क मौजूद हैं और कनेक्‍ट हैं."</string>
    <string name="permlab_createNetworkSockets" msgid="8018758136404323658">"पूर्ण नेटवर्क पहुंच"</string>
    <string name="permdesc_createNetworkSockets" msgid="3403062187779724185">"ऐप्स  को नेटवर्क सॉकेट बनाने और कस्‍टम नेटवर्क प्रोटोकॉल का उपयोग करने देता है. ब्राउज़र और अन्‍य ऐप्स  इंटरनेट को डेटा भेजने के साधन उपलब्‍ध कराते हैं, ताकि इंटरनेट को डेटा भेजने के लिए इस अनुमति की आवश्‍यकता नहीं हो."</string>
    <string name="permlab_writeApnSettings" msgid="505660159675751896">"नेटवर्क सेटिंग और ट्रैफ़िक बदलें/रोकें"</string>
    <string name="permdesc_writeApnSettings" msgid="5333798886412714193">"ऐप्स  को नेटवर्क सेटिंग बदलने और सभी ट्रैफ़िक नेटवर्क को बाधित और निरीक्षण करने देता है, उदाहरण के लिए किसी APN का प्रॉक्सी और पोर्ट बदलना. दुर्भावनापूर्ण ऐप्स  आपकी जानकारी के बिना नेटवर्क पैकेट की निगरानी कर सकते हैं, उन्हें रीडायरेक्ट, या संशोधित कर सकते हैं."</string>
    <string name="permlab_changeNetworkState" msgid="958884291454327309">"नेटवर्क कनेक्‍टिविटी बदलें"</string>
    <string name="permdesc_changeNetworkState" msgid="6789123912476416214">"ऐप्स  को नेटवर्क कनेक्टिविटी की स्थिति बदलने देता है."</string>
    <string name="permlab_changeTetherState" msgid="5952584964373017960">"टेदर की गई कनेक्‍टिविटी बदलें"</string>
    <string name="permdesc_changeTetherState" msgid="1524441344412319780">"ऐप्स को टेदर की गई नेटवर्क कनेक्‍टिविटी की स्‍थिति बदलने देता है."</string>
    <string name="permlab_changeBackgroundDataSetting" msgid="1400666012671648741">"पृष्ठभूमि डेटा उपयोग सेटिंग बदलें"</string>
    <string name="permdesc_changeBackgroundDataSetting" msgid="5347729578468744379">"ऐप्स को पृष्ठभूमि डेटा उपयोग सेटिंग बदलने देता है."</string>
    <string name="permlab_accessWifiState" msgid="5202012949247040011">"Wi-Fi कनेक्‍शन देखें"</string>
    <string name="permdesc_accessWifiState" msgid="5002798077387803726">"ऐप्स  को Wi-Fi नेटवर्क के बारे में जानकारी, जैसे WI-Fi सक्षम है या नहीं और कनेक्‍ट किए गए Wi-Fi उपकरणों के नाम, देखने देता है."</string>
    <string name="permlab_changeWifiState" msgid="6550641188749128035">"Wi-Fi से कनेक्‍ट और डिस्‍कनेक्‍ट करें"</string>
    <string name="permdesc_changeWifiState" msgid="7137950297386127533">"ऐप्स  को Wi-Fi पहुंच बिंदुओं से कनेक्ट और डिस्कनेक्ट करने और Wi-Fi नेटवर्क के लिए उपकरण कॉन्फ़िगरेशन में परिवर्तन करने देता है."</string>
    <string name="permlab_changeWifiMulticastState" msgid="1368253871483254784">"Wi-Fi मल्‍टीकास्‍ट प्राप्ति को अनुमति दें"</string>
    <string name="permdesc_changeWifiMulticastState" product="tablet" msgid="7969774021256336548">"ऐप्स  को Wi-Fi नेटवर्क पर मल्टीकास्ट पते के उपयोग से केवल आपके टेबलेट पर ही नहीं, बल्कि सभी उपकरणों पर भेजे गए पैकेट प्राप्‍त करने देता है. यह गैर-मल्टीकास्ट मोड से अधिक पावर का उपयोग करता है."</string>
    <string name="permdesc_changeWifiMulticastState" product="default" msgid="6851949706025349926">"ऐप्स  को Wi-Fi नेटवर्क पर मल्टीकास्ट पते के उपयोग से केवल आपके फ़ोन पर ही नहीं, बल्कि सभी उपकरणों पर भेजे गए पैकेट प्राप्‍त करने देता है. यह गैर-मल्टीकास्ट मोड से अधिक पावर का उपयोग करता है."</string>
    <string name="permlab_bluetoothAdmin" msgid="6006967373935926659">"Bluetooth सेटिंग पर पहुंचें"</string>
    <string name="permdesc_bluetoothAdmin" product="tablet" msgid="6921177471748882137">"किसी ऐप्स को स्‍थानीय Bluetooth टेबलेट कॉन्‍फ़िगर करने की और रिमोट उपकरणों के साथ खोजने और युग्‍मित करने देता है."</string>
    <string name="permdesc_bluetoothAdmin" product="default" msgid="8931682159331542137">"ऐप्स को स्‍थानीय Bluetooth फ़ोन कॉन्‍फ़िगर करने देता है, और रिमोट उपकरणों के साथ खोजने और युग्‍मित करने देता है."</string>
    <string name="permlab_bluetoothPriv" msgid="4009494246009513828">"एप्‍लिकेशन के द्वारा Bluetooth युग्‍मन करने देती है"</string>
    <string name="permdesc_bluetoothPriv" product="tablet" msgid="8045735193417468857">"एप्‍लिकेशन को उपयोगकर्ता के इंटरैक्शन के बिना दूरस्‍थ उपकरणों के साथ युग्‍मित करने देती है."</string>
    <string name="permdesc_bluetoothPriv" product="default" msgid="8045735193417468857">"एप्‍लिकेशन को उपयोगकर्ता के इंटरैक्शन के बिना दूरस्‍थ उपकरणों के साथ युग्‍मित करने देती है."</string>
    <string name="permlab_accessWimaxState" msgid="4195907010610205703">"WiMAX से कनेक्ट और डिस्कनेक्ट करें"</string>
    <string name="permdesc_accessWimaxState" msgid="6360102877261978887">"ऐप्स  को WiMAX सक्षम है या नहीं और कनेक्‍ट किए गए किसी WiMAX नेटवर्क के बारे में जानकारी निर्धारित करने देता है."</string>
    <string name="permlab_changeWimaxState" msgid="2405042267131496579">"WiMAX स्‍थिति बदलें"</string>
    <string name="permdesc_changeWimaxState" product="tablet" msgid="3156456504084201805">"ऐप्स को WiMAX नेटवर्क से टेबलेट को कनेक्‍ट और डिस्‍कनेक्‍ट करने देता है."</string>
    <string name="permdesc_changeWimaxState" product="default" msgid="697025043004923798">"ऐप्स को WiMAX नेटवर्क से फ़ोन को कनेक्‍ट और डिस्‍कनेक्‍ट करने देता है."</string>
    <string name="permlab_bluetooth" msgid="6127769336339276828">"Bluetooth उपकरणों के साथ युग्मित करें"</string>
    <string name="permdesc_bluetooth" product="tablet" msgid="3480722181852438628">"ऐप्स को टेबलेट पर Bluetooth का कॉन्‍फ़िगरेशन देखने, और युग्‍मित उपकरणों के साथ कनेक्‍शन बनाने और स्‍वीकार करने देता है."</string>
    <string name="permdesc_bluetooth" product="default" msgid="3207106324452312739">"ऐप्स को फ़ोन पर Bluetooth का कॉन्‍फ़िगरेशन देखने, और युग्‍मित उपकरणों के साथ कनेक्‍शन बनाने और स्‍वीकार करने देता है."</string>
    <string name="permlab_nfc" msgid="4423351274757876953">"नियर फ़ील्‍ड कम्‍यूनिकेशन नियंत्रित करें"</string>
    <string name="permdesc_nfc" msgid="7120611819401789907">"ऐप्स  को नियर फ़ील्ड कम्यूनिकेशन (NFC) टैग, कार्ड, और रीडर के साथ संचार करने देता है."</string>
    <string name="permlab_disableKeyguard" msgid="3598496301486439258">"अपना स्‍क्रीन लॉक अक्षम करें"</string>
    <string name="permdesc_disableKeyguard" msgid="6034203065077122992">"ऐप्स को कीलॉक और कोई भी संबद्ध पासवर्ड सुरक्षा अक्षम करने देता है. उदाहरण के लिए, इनकमिंग फ़ोन कॉल प्राप्त करते समय फ़ोन, कीलॉक को अक्षम कर देता है, फिर कॉल समाप्त होने पर कीलॉक को पुन: सक्षम कर देता है."</string>
    <string name="permlab_readSyncSettings" msgid="6201810008230503052">"समन्वयन सेटिंग पढ़ें"</string>
    <string name="permdesc_readSyncSettings" msgid="2706745674569678644">"ऐप्स  को किसी खाते की समन्वयन सेटिंग पढ़ने देता है. उदाहरण के लिए, इससे यह निर्धारित किया जा सकता है कि लोग ऐप्स  किसी खाते के साथ समन्‍वयित है या नहीं."</string>
    <string name="permlab_writeSyncSettings" msgid="5408694875793945314">"समन्‍वयन बंद या चालू टॉगल करें"</string>
    <string name="permdesc_writeSyncSettings" msgid="8956262591306369868">"ऐप्स  को किसी खाते की समन्वयन सेटिंग संशोधित करने देता है. उदाहरण के लिए, इसका उपयोग लोग ऐप्स  का समन्‍वयन किसी खाते से सक्षम करने में हो सकता है."</string>
    <string name="permlab_readSyncStats" msgid="7396577451360202448">"समन्वयन आंकड़े पढ़ें"</string>
    <string name="permdesc_readSyncStats" msgid="1510143761757606156">"ऐप्स  को किसी खाते के समन्वयन आंकड़े, साथ ही समन्‍वयित ईवेंट का इतिहास और समन्‍वयित डेटा की मात्रा पढ़ने देता है."</string>
    <string name="permlab_subscribedFeedsRead" msgid="4756609637053353318">"ग्राहकी-प्राप्त फ़ीड पढ़ें"</string>
    <string name="permdesc_subscribedFeedsRead" msgid="5557058907906144505">"ऐप्स को वर्तमान में समन्वयित फ़ीड के बारे में विवरण प्राप्त करने देता है."</string>
    <string name="permlab_subscribedFeedsWrite" msgid="9015246325408209296">"ग्राहकी-प्राप्त फ़ीड लिखें"</string>
    <string name="permdesc_subscribedFeedsWrite" msgid="6928930188826089413">"ऐप्स  को आपके वर्तमान समन्वयित फ़ीड को संशोधित करने देता है. दुर्भावनापूर्ण ऐप्स  आपके समन्वयित फ़ीड को बदल सकते है."</string>
    <string name="permlab_readDictionary" msgid="4107101525746035718">"शब्दकोश में आपके द्वारा जोड़े गए शब्‍दों को पढ़ें"</string>
    <string name="permdesc_readDictionary" msgid="659614600338904243">"ऐप्स को ऐसे सभी शब्‍दों, नामों और वाक्यांशों को पढ़ने देता है जो संभवत: उपयोगकर्ता द्वारा उपयोगकर्ता ‍शब्दकोश में संग्रहीत किए गए हों."</string>
    <string name="permlab_writeDictionary" msgid="2183110402314441106">"उपयोगकर्ता द्वारा परिभाषित शब्दकोश में शब्द जोड़ें"</string>
    <string name="permdesc_writeDictionary" msgid="8185385716255065291">"ऐप्स  को उपयोगकर्ता शब्दकोश में नए शब्द लिखने देता है."</string>
    <string name="permlab_sdcardRead" product="nosdcard" msgid="367275095159405468">"अपने USB संग्रहण की सामग्री पढ़ें"</string>
    <string name="permlab_sdcardRead" product="default" msgid="2188156462934977940">"अपने SD कार्ड की सामग्री पढ़ें"</string>
    <string name="permdesc_sdcardRead" product="nosdcard" msgid="3446988712598386079">"एप्‍लिकेशन को आपके USB संग्रहण की सामग्री पढ़ने की अनुमति देता है."</string>
    <string name="permdesc_sdcardRead" product="default" msgid="2607362473654975411">"एप्‍लिकेशन को आपके SD कार्ड की सामग्री पढ़ने की अनुमति देता है."</string>
    <string name="permlab_sdcardWrite" product="nosdcard" msgid="8485979062254666748">"अपने USB संग्रहण की सामग्री बदलें या हटाएं"</string>
    <string name="permlab_sdcardWrite" product="default" msgid="8805693630050458763">"अपने SD कार्ड की सामग्री बदलें या हटाएं"</string>
    <string name="permdesc_sdcardWrite" product="nosdcard" msgid="6175406299445710888">"ऐप्स को USB संग्रहण में लिखने देता है."</string>
    <string name="permdesc_sdcardWrite" product="default" msgid="4337417790936632090">"ऐप्स  को SD कार्ड पर लिखने देता है."</string>
    <string name="permlab_mediaStorageWrite" product="default" msgid="6859839199706879015">"आंतरिक मीडिया संग्रहण सामग्रियों को बदलें/हटाएं"</string>
    <string name="permdesc_mediaStorageWrite" product="default" msgid="8189160597698529185">"ऐप्स  को आंतरिक मीडिया संग्रहण की सामग्री को संशोधित करने देता है."</string>
    <string name="permlab_manageDocs" product="default" msgid="5778318598448849829">"दस्तावेज़ संग्रहण प्रबंधित करें"</string>
    <string name="permdesc_manageDocs" product="default" msgid="8704323176914121484">"ऐप्स  को दस्तावेज़ संग्रहण प्रबंधित करने की अनुमति दें."</string>
    <string name="permlab_sdcardAccessAll" msgid="8150613823900460576">"सभी उपयोगकर्ताओं के बाहरी संग्रहण तक पहुंचें"</string>
    <string name="permdesc_sdcardAccessAll" msgid="3215208357415891320">"ऐप्स  को सभी उपयोगकर्ताओं के बाहरी संग्रहण तक पहुंचने दें."</string>
    <string name="permlab_cache_filesystem" msgid="5656487264819669824">"कैश फ़ाइल सिस्‍टम में पहंचे"</string>
    <string name="permdesc_cache_filesystem" msgid="5578967642265550955">"ऐप्स को संचय फ़ाइल सिस्‍टम पढ़ने और लिखने देता है."</string>
    <string name="permlab_use_sip" msgid="5986952362795870502">"इंटरनेट कॉल करें/प्राप्त करें"</string>
    <string name="permdesc_use_sip" msgid="4717632000062674294">"ऐप्स  को इंटरनेट कॉल करने/प्राप्त करने के लिए SIP सेवा का उपयोग करने देता है."</string>
    <string name="permlab_bind_call_service" msgid="6724009726671246551">"इन-कॉल स्क्रीन से सहभागिता करें"</string>
    <string name="permdesc_bind_call_service" msgid="8732547662442572435">"एप्लिकेशन को यह नियंत्रित करने देती है कि उपयोगकर्ता को इन-कॉल स्क्रीन कब और कैसी दिखाई देती है."</string>
    <string name="permlab_readNetworkUsageHistory" msgid="7862593283611493232">"ऐतिहासिक नेटवर्क उपयोग पढें"</string>
    <string name="permdesc_readNetworkUsageHistory" msgid="7689060749819126472">"किसी ऐप्स  को विशिष्ट नेटवर्क और ऐप्स के लिए ऐतिहासिक नेटवर्क उपयोग को पढ़ने देता है."</string>
    <string name="permlab_manageNetworkPolicy" msgid="2562053592339859990">"नेटवर्क नीति प्रबंधित करें"</string>
    <string name="permdesc_manageNetworkPolicy" msgid="7537586771559370668">"ऐप्स को नेटवर्क नीतियां प्रबंधित करने और ऐप्स-विशिष्‍ट नियमों को परिभाषित करने देता है."</string>
    <string name="permlab_modifyNetworkAccounting" msgid="5088217309088729650">"नेटवर्क उपयोग हिसाब बदलें"</string>
    <string name="permdesc_modifyNetworkAccounting" msgid="5443412866746198123">"ऐप्स  को यह संशोधित करने देता है कि ऐप्स की तुलना में नेटवर्क उपयोग का मूल्यांकन कैसे किया जाता है. सामान्‍य ऐप्स द्वारा उपयोग करने के लिए नहीं."</string>
    <string name="permlab_markNetworkSocket" msgid="3658527214914959749">"सॉकेट मार्क बदलें"</string>
    <string name="permdesc_markNetworkSocket" msgid="7655568433696356578">"ऐप्स  को रूटिंग के लिए सॉकेट मार्क बदलने देता है"</string>
    <string name="permlab_accessNotifications" msgid="7673416487873432268">"सूचनाओं तक पहुंचें"</string>
    <string name="permdesc_accessNotifications" msgid="458457742683431387">"ऐप्स  को सूचनाओं को प्राप्त करने, जांच करने, और साफ़ करने देता है, जिनमें अन्य ऐप्स  के द्वारा पोस्ट की गई सूचनाएं भी शामिल हैं."</string>
    <string name="permlab_bindNotificationListenerService" msgid="7057764742211656654">"सूचना श्रवणकर्ता सेवा से जुड़ें"</string>
    <string name="permdesc_bindNotificationListenerService" msgid="985697918576902986">"धारक को सूचना श्रवणकर्ता सेवा के शीर्ष स्तरीय इंटरफ़ेस से जुड़ने देती है. सामान्य ऐप्स  के लिए कभी भी आवश्यक नहीं होनी चाहिए."</string>
    <string name="permlab_invokeCarrierSetup" msgid="3699600833975117478">"वाहक के द्वारा उपलब्ध कराया गया कॉन्फ़िगरेशन ऐप्स  प्रारंभ करें"</string>
    <string name="permdesc_invokeCarrierSetup" msgid="4159549152529111920">"धारक को वाहक के द्वारा उपलब्ध कराया गया कॉन्फ़िगरेशन ऐप्स  प्रारंभ करने देता है. सामान्‍य ऐप्स के लिए कभी भी आवश्‍यक नहीं होना चाहिए."</string>
    <string name="permlab_accessNetworkConditions" msgid="8206077447838909516">"नेटवर्क स्थितियों के अवलोकनों को सुनें"</string>
    <string name="permdesc_accessNetworkConditions" msgid="6899102075825272211">"ऐप्स  को नेटवर्क स्थितियों के अवलोकनों को सुनने देता है. सामान्य ऐप्स  के लिए कभी भी आवश्यक नहीं होना चाहिए."</string>
    <string name="policylab_limitPassword" msgid="4497420728857585791">"पासवर्ड नियम सेट करें"</string>
    <string name="policydesc_limitPassword" msgid="3252114203919510394">"स्‍क्रीन-अनलॉक पासवर्ड में अनुमति प्राप्त लंबाई और वर्णों को नियंत्रित करें."</string>
    <string name="policylab_watchLogin" msgid="914130646942199503">"स्‍क्रीन-अनलॉक के प्रयासों पर निगरानी रखें"</string>
    <string name="policydesc_watchLogin" product="tablet" msgid="3215729294215070072">"स्‍क्रीन को अनलॉक करते समय गलत लिखे गए पासवर्ड की संख्‍या पर निगरानी करें, और बहुत अधिक बार गलत पासवर्ड लिखे जाने पर टेबलेट लॉक करें या टेबलेट का संपूर्ण डेटा मिटाएं."</string>
    <string name="policydesc_watchLogin" product="default" msgid="5712323091846761073">"गलत लिखे गए पासवर्ड की संख्‍या पर निगरानी करें. स्क्रीन अनलॉक करते समय, बहुत अधिक बार गलत पासवर्ड लिखे जाने पर फ़ोन लॉक करें या फ़ोन का संपूर्ण डेटा मिटाएं."</string>
    <string name="policylab_resetPassword" msgid="2620077191242688955">"स्‍क्रीन-अनलॉक पासवर्ड बदलें"</string>
    <string name="policydesc_resetPassword" msgid="605963962301904458">"स्‍क्रीन-अनलॉक पासवर्ड बदलें."</string>
    <string name="policylab_forceLock" msgid="2274085384704248431">"स्‍क्रीन लॉक करें"</string>
    <string name="policydesc_forceLock" msgid="1141797588403827138">"नियंत्रित करें कि स्‍क्रीन कैसे और कब लॉक हो."</string>
    <string name="policylab_wipeData" msgid="3910545446758639713">"सभी डेटा मिटाएं"</string>
    <string name="policydesc_wipeData" product="tablet" msgid="4306184096067756876">"फ़ैक्टरी डेटा रीसेट करके, बिना चेतावनी के टेबलेट का डेटा मिटाएं."</string>
    <string name="policydesc_wipeData" product="default" msgid="5096895604574188391">"फ़ैक्‍टरी डेटा रीसेट करके, बिना चेतावनी के फ़ोन का डेटा मिटाएं."</string>
    <string name="policylab_setGlobalProxy" msgid="2784828293747791446">"उपकरण वैश्विक प्रॉक्‍सी सेट करें"</string>
    <string name="policydesc_setGlobalProxy" msgid="6387497466660154931">"नीति सक्षम होने के दौरान उपकरण वैश्विक प्रॉक्‍सी सेट करें. केवल पहला उपकरण व्‍यवस्‍थापक, प्रभावी वैश्विक प्रॉक्‍सी सेट करता है."</string>
    <string name="policylab_expirePassword" msgid="885279151847254056">"स्‍क्रीन लॉक करें पासवर्ड समाप्ति सेट करें"</string>
    <string name="policydesc_expirePassword" msgid="1729725226314691591">"नियंत्रित करें कि कितने समय में लॉक-स्‍क्रीन पासवर्ड बदला जाना चाहिए."</string>
    <string name="policylab_encryptedStorage" msgid="8901326199909132915">"संग्रहण एन्‍क्रिप्‍शन सेट करें"</string>
    <string name="policydesc_encryptedStorage" msgid="2637732115325316992">"संग्रहीत ऐप्स डेटा को एन्क्रिप्ट किया जाना आवश्‍यक है."</string>
    <string name="policylab_disableCamera" msgid="6395301023152297826">"कैमरों को अक्षम करें"</string>
    <string name="policydesc_disableCamera" msgid="2306349042834754597">"सभी उपकरण कैमरों का उपयोग रोकें."</string>
    <string name="policylab_disableKeyguardFeatures" msgid="266329104542638802">"कीगार्ड में सुविधाएं अक्षम करें"</string>
    <string name="policydesc_disableKeyguardFeatures" msgid="3467082272186534614">"कीगार्ड में कुछ सुविधाओं का उपयोग रोकें."</string>
  <string-array name="phoneTypes">
    <item msgid="8901098336658710359">"घर"</item>
    <item msgid="869923650527136615">"मोबाइल"</item>
    <item msgid="7897544654242874543">"कार्यालय"</item>
    <item msgid="1103601433382158155">"कार्यालय का फ़ैक्स"</item>
    <item msgid="1735177144948329370">"घर का फ़ैक्स"</item>
    <item msgid="603878674477207394">"पेजर"</item>
    <item msgid="1650824275177931637">"अन्य"</item>
    <item msgid="9192514806975898961">"कस्टम"</item>
  </string-array>
  <string-array name="emailAddressTypes">
    <item msgid="8073994352956129127">"घर"</item>
    <item msgid="7084237356602625604">"कार्यालय"</item>
    <item msgid="1112044410659011023">"अन्य"</item>
    <item msgid="2374913952870110618">"कस्टम"</item>
  </string-array>
  <string-array name="postalAddressTypes">
    <item msgid="6880257626740047286">"घर"</item>
    <item msgid="5629153956045109251">"कार्यालय"</item>
    <item msgid="4966604264500343469">"अन्य"</item>
    <item msgid="4932682847595299369">"कस्टम"</item>
  </string-array>
  <string-array name="imAddressTypes">
    <item msgid="1738585194601476694">"घर"</item>
    <item msgid="1359644565647383708">"कार्यालय"</item>
    <item msgid="7868549401053615677">"अन्य"</item>
    <item msgid="3145118944639869809">"कस्टम"</item>
  </string-array>
  <string-array name="organizationTypes">
    <item msgid="7546335612189115615">"कार्यालय"</item>
    <item msgid="4378074129049520373">"अन्य"</item>
    <item msgid="3455047468583965104">"कस्टम"</item>
  </string-array>
  <string-array name="imProtocols">
    <item msgid="8595261363518459565">"AIM"</item>
    <item msgid="7390473628275490700">"Windows Live"</item>
    <item msgid="7882877134931458217">"Yahoo"</item>
    <item msgid="5035376313200585242">"Skype"</item>
    <item msgid="7532363178459444943">"QQ"</item>
    <item msgid="3713441034299660749">"Google टॉक"</item>
    <item msgid="2506857312718630823">"ICQ"</item>
    <item msgid="1648797903785279353">"Jabber"</item>
  </string-array>
    <string name="phoneTypeCustom" msgid="1644738059053355820">"कस्टम"</string>
    <string name="phoneTypeHome" msgid="2570923463033985887">"घर"</string>
    <string name="phoneTypeMobile" msgid="6501463557754751037">"मोबाइल"</string>
    <string name="phoneTypeWork" msgid="8863939667059911633">"कार्यालय"</string>
    <string name="phoneTypeFaxWork" msgid="3517792160008890912">"कार्यालय का फ़ैक्स"</string>
    <string name="phoneTypeFaxHome" msgid="2067265972322971467">"घर का फ़ैक्स"</string>
    <string name="phoneTypePager" msgid="7582359955394921732">"पेजर"</string>
    <string name="phoneTypeOther" msgid="1544425847868765990">"अन्य"</string>
    <string name="phoneTypeCallback" msgid="2712175203065678206">"पुन: कॉल करें"</string>
    <string name="phoneTypeCar" msgid="8738360689616716982">"कार"</string>
    <string name="phoneTypeCompanyMain" msgid="540434356461478916">"कंपनी का मुख्य"</string>
    <string name="phoneTypeIsdn" msgid="8022453193171370337">"ISDN"</string>
    <string name="phoneTypeMain" msgid="6766137010628326916">"मुख्‍य"</string>
    <string name="phoneTypeOtherFax" msgid="8587657145072446565">"अन्य फ़ैक्स"</string>
    <string name="phoneTypeRadio" msgid="4093738079908667513">"रेडियो"</string>
    <string name="phoneTypeTelex" msgid="3367879952476250512">"टेलेक्स"</string>
    <string name="phoneTypeTtyTdd" msgid="8606514378585000044">"TTY TDD"</string>
    <string name="phoneTypeWorkMobile" msgid="1311426989184065709">"कार्यालय का मोबाइल"</string>
    <string name="phoneTypeWorkPager" msgid="649938731231157056">"कार्यालय का पेजर"</string>
    <string name="phoneTypeAssistant" msgid="5596772636128562884">"सहायक"</string>
    <string name="phoneTypeMms" msgid="7254492275502768992">"MMS"</string>
    <string name="eventTypeCustom" msgid="7837586198458073404">"कस्टम"</string>
    <string name="eventTypeBirthday" msgid="2813379844211390740">"जन्‍मदिन"</string>
    <string name="eventTypeAnniversary" msgid="3876779744518284000">"वर्षगांठ"</string>
    <string name="eventTypeOther" msgid="7388178939010143077">"अन्य"</string>
    <string name="emailTypeCustom" msgid="8525960257804213846">"कस्टम"</string>
    <string name="emailTypeHome" msgid="449227236140433919">"घर"</string>
    <string name="emailTypeWork" msgid="3548058059601149973">"कार्यालय"</string>
    <string name="emailTypeOther" msgid="2923008695272639549">"अन्य"</string>
    <string name="emailTypeMobile" msgid="119919005321166205">"मोबाइल"</string>
    <string name="postalTypeCustom" msgid="8903206903060479902">"कस्टम"</string>
    <string name="postalTypeHome" msgid="8165756977184483097">"घर"</string>
    <string name="postalTypeWork" msgid="5268172772387694495">"कार्यालय"</string>
    <string name="postalTypeOther" msgid="2726111966623584341">"अन्य"</string>
    <string name="imTypeCustom" msgid="2074028755527826046">"कस्टम"</string>
    <string name="imTypeHome" msgid="6241181032954263892">"घर"</string>
    <string name="imTypeWork" msgid="1371489290242433090">"कार्यालय"</string>
    <string name="imTypeOther" msgid="5377007495735915478">"अन्य"</string>
    <string name="imProtocolCustom" msgid="6919453836618749992">"कस्टम"</string>
    <string name="imProtocolAim" msgid="7050360612368383417">"AIM"</string>
    <string name="imProtocolMsn" msgid="144556545420769442">"Windows Live"</string>
    <string name="imProtocolYahoo" msgid="8271439408469021273">"Yahoo"</string>
    <string name="imProtocolSkype" msgid="9019296744622832951">"Skype"</string>
    <string name="imProtocolQq" msgid="8887484379494111884">"QQ"</string>
    <string name="imProtocolGoogleTalk" msgid="493902321140277304">"Hangouts"</string>
    <string name="imProtocolIcq" msgid="1574870433606517315">"ICQ"</string>
    <string name="imProtocolJabber" msgid="2279917630875771722">"Jabber"</string>
    <string name="imProtocolNetMeeting" msgid="8287625655986827971">"NetMeeting"</string>
    <string name="orgTypeWork" msgid="29268870505363872">"कार्यालय"</string>
    <string name="orgTypeOther" msgid="3951781131570124082">"अन्य"</string>
    <string name="orgTypeCustom" msgid="225523415372088322">"कस्टम"</string>
    <string name="relationTypeCustom" msgid="3542403679827297300">"कस्टम"</string>
    <string name="relationTypeAssistant" msgid="6274334825195379076">"सहायक"</string>
    <string name="relationTypeBrother" msgid="8757913506784067713">"भाई"</string>
    <string name="relationTypeChild" msgid="1890746277276881626">"बच्चा"</string>
    <string name="relationTypeDomesticPartner" msgid="6904807112121122133">"घरेलू सहयोगी"</string>
    <string name="relationTypeFather" msgid="5228034687082050725">"पिता"</string>
    <string name="relationTypeFriend" msgid="7313106762483391262">"मित्र"</string>
    <string name="relationTypeManager" msgid="6365677861610137895">"प्रबंधक"</string>
    <string name="relationTypeMother" msgid="4578571352962758304">"मां"</string>
    <string name="relationTypeParent" msgid="4755635567562925226">"अभिभावक"</string>
    <string name="relationTypePartner" msgid="7266490285120262781">"सहयोगी"</string>
    <string name="relationTypeReferredBy" msgid="101573059844135524">"इसके द्वारा संदर्भित"</string>
    <string name="relationTypeRelative" msgid="1799819930085610271">"संबंधी"</string>
    <string name="relationTypeSister" msgid="1735983554479076481">"बहन"</string>
    <string name="relationTypeSpouse" msgid="394136939428698117">"पति/पत्नी"</string>
    <string name="sipAddressTypeCustom" msgid="2473580593111590945">"कस्टम"</string>
    <string name="sipAddressTypeHome" msgid="6093598181069359295">"घर"</string>
    <string name="sipAddressTypeWork" msgid="6920725730797099047">"कार्यालय"</string>
    <string name="sipAddressTypeOther" msgid="4408436162950119849">"अन्य"</string>
    <string name="quick_contacts_not_available" msgid="746098007828579688">"इस संपर्क को देखने के लिए कोई एप्लिकेशन नहीं मिला."</string>
    <string name="keyguard_password_enter_pin_code" msgid="3037685796058495017">"पिन कोड लिखें"</string>
    <string name="keyguard_password_enter_puk_code" msgid="4800725266925845333">"PUK और नया पिन कोड लिखें"</string>
    <string name="keyguard_password_enter_puk_prompt" msgid="1341112146710087048">"PUK कोड"</string>
    <string name="keyguard_password_enter_pin_prompt" msgid="8027680321614196258">"नया पिन कोड"</string>
    <string name="keyguard_password_entry_touch_hint" msgid="7858547464982981384"><font size="17">"पासवर्ड लिखने के लिए स्पर्श करें"</font></string>
    <string name="keyguard_password_enter_password_code" msgid="1054721668279049780">"अनलॉक करने के लिए पासवर्ड लिखें"</string>
    <string name="keyguard_password_enter_pin_password_code" msgid="6391755146112503443">"अनलॉक करने के लिए पिन लिखें"</string>
    <string name="keyguard_password_wrong_pin_code" msgid="2422225591006134936">"गलत पिन कोड."</string>
    <string name="keyguard_label_text" msgid="861796461028298424">"अनलॉक करने के लिए, मेनू दबाएं और फिर 0 दबाएं."</string>
    <string name="emergency_call_dialog_number_for_display" msgid="696192103195090970">"आपातकालीन नंबर"</string>
    <string name="lockscreen_carrier_default" msgid="8963839242565653192">"कोई सेवा नहीं."</string>
    <string name="lockscreen_screen_locked" msgid="7288443074806832904">"स्‍क्रीन लॉक की गई है."</string>
    <string name="lockscreen_instructions_when_pattern_enabled" msgid="46154051614126049">"अनलॉक करने के लिए मेनू दबाएं या आपातलकालीन कॉल करें."</string>
    <string name="lockscreen_instructions_when_pattern_disabled" msgid="686260028797158364">"अनलॉक करने के लिए मेनू दबाएं."</string>
    <string name="lockscreen_pattern_instructions" msgid="7478703254964810302">"अनलॉक करने के लिए आकार आरेखित करें"</string>
    <string name="lockscreen_emergency_call" msgid="5347633784401285225">"आपातकालीन कॉल"</string>
    <string name="lockscreen_return_to_call" msgid="5244259785500040021">"कॉल पर वापस लौटें"</string>
    <string name="lockscreen_pattern_correct" msgid="9039008650362261237">"सही!"</string>
    <string name="lockscreen_pattern_wrong" msgid="4317955014948108794">"पुनः प्रयास करें"</string>
    <string name="lockscreen_password_wrong" msgid="5737815393253165301">"पुनः प्रयास करें"</string>
    <string name="faceunlock_multiple_failures" msgid="754137583022792429">"फेस अनलॉक के अधिकतम प्रयासों की सीमा पार हो गई"</string>
    <string name="lockscreen_plugged_in" msgid="8057762828355572315">"चार्ज हो रही है, <xliff:g id="NUMBER">%d</xliff:g><xliff:g id="PERCENT">%%</xliff:g>"</string>
    <string name="lockscreen_charged" msgid="321635745684060624">"चार्ज हो गया"</string>
    <string name="lockscreen_battery_short" msgid="4477264849386850266">"<xliff:g id="NUMBER">%d</xliff:g><xliff:g id="PERCENT">%%</xliff:g>"</string>
    <string name="lockscreen_low_battery" msgid="1482873981919249740">"अपना चार्जर कनेक्‍ट करें."</string>
    <string name="lockscreen_missing_sim_message_short" msgid="5099439277819215399">"कोई सिम कार्ड नहीं है"</string>
    <string name="lockscreen_missing_sim_message" product="tablet" msgid="151659196095791474">"टेबलेट में कोई सिम कार्ड नहीं है."</string>
    <string name="lockscreen_missing_sim_message" product="default" msgid="2186920585695169078">"फ़ोन में कोई सिम कार्ड नहीं है."</string>
    <string name="lockscreen_missing_sim_instructions" msgid="5372787138023272615">"कोई सिमकार्ड डालें."</string>
    <string name="lockscreen_missing_sim_instructions_long" msgid="3526573099019319472">"सिम कार्ड गुम है या पढ़ने योग्‍य नहीं है. कोई सिम कार्ड डालें."</string>
    <string name="lockscreen_permanent_disabled_sim_message_short" msgid="5096149665138916184">"अनुपयोगी SIM कार्ड."</string>
    <string name="lockscreen_permanent_disabled_sim_instructions" msgid="910904643433151371">"आपका सिम कार्ड स्‍थायी रूप से अक्षम कर दिया गया है.\n दूसरे SIM कार्ड के लिए अपने वायरलेस सेवा प्रदाता से संपर्क करें."</string>
    <string name="lockscreen_transport_prev_description" msgid="201594905152746886">"पिछला ट्रैक बटन"</string>
    <string name="lockscreen_transport_next_description" msgid="6089297650481292363">"अगला ट्रैक बटन"</string>
    <string name="lockscreen_transport_pause_description" msgid="7659088786780128001">"पॉज़ करें बटन"</string>
    <string name="lockscreen_transport_play_description" msgid="5888422938351019426">"चलाएं बटन"</string>
    <string name="lockscreen_transport_stop_description" msgid="4562318378766987601">"रोकें बटन"</string>
    <string name="emergency_calls_only" msgid="6733978304386365407">"केवल आपातकालीन कॉल"</string>
    <string name="lockscreen_network_locked_message" msgid="143389224986028501">"नेटवर्क लॉक किया गया"</string>
    <string name="lockscreen_sim_puk_locked_message" msgid="7441797339976230">"सिम कार्ड PUK-लॉक किया हुआ है."</string>
    <string name="lockscreen_sim_puk_locked_instructions" msgid="8127916255245181063">"कृपया उपयोगकर्ता मार्गदर्शिका देखें या ग्राहक सहायता से संपर्क करें."</string>
    <string name="lockscreen_sim_locked_message" msgid="8066660129206001039">"सिम कार्ड लॉक किया गया है."</string>
    <string name="lockscreen_sim_unlock_progress_dialog_message" msgid="595323214052881264">"सिम कार्ड अनलॉक कर रहा है…"</string>
    <string name="lockscreen_too_many_failed_attempts_dialog_message" msgid="6481623830344107222">"आपने अपना अनलॉक आकार <xliff:g id="NUMBER_0">%d</xliff:g> बार गलत बनाया है. \n\n <xliff:g id="NUMBER_1">%d</xliff:g> सेकंड में पुन: प्रयास करें."</string>
    <string name="lockscreen_too_many_failed_password_attempts_dialog_message" msgid="2725973286239344555">"आपने अपना पासवर्ड <xliff:g id="NUMBER_0">%d</xliff:g> बार गलत तरीके से लिखा है. \n\n<xliff:g id="NUMBER_1">%d</xliff:g> सेकंड में पुन: प्रयास करें."</string>
    <string name="lockscreen_too_many_failed_pin_attempts_dialog_message" msgid="6216672706545696955">"आपने अपना पिन <xliff:g id="NUMBER_0">%d</xliff:g> बार गलत तरीके से लिखा है. \n\n<xliff:g id="NUMBER_1">%d</xliff:g> सेकंड में पुनः प्रयास करें."</string>
    <string name="lockscreen_failed_attempts_almost_glogin" product="tablet" msgid="9191611984625460820">"आपने अपना अनलॉक आकार <xliff:g id="NUMBER_0">%d</xliff:g> बार गलत बनाया है. <xliff:g id="NUMBER_1">%d</xliff:g> और असफल प्रयासों के बाद, आपसे अपने Google साइन-इन का उपयोग करके आपके टेबलेट को अनलॉक करने को कहा जाएगा.\n\n <xliff:g id="NUMBER_2">%d</xliff:g> सेकंड में पुन: प्रयास करें."</string>
    <string name="lockscreen_failed_attempts_almost_glogin" product="default" msgid="2590227559763762751">"आपने अपना अनलॉक आकार <xliff:g id="NUMBER_0">%d</xliff:g> बार गलत बनाया है. <xliff:g id="NUMBER_1">%d</xliff:g> और असफल प्रयासों के बाद, आपसे अपने Google साइन-इन का उपयोग करके आपके फ़ोन को अनलॉक करने को कहा जाएगा.\n\n <xliff:g id="NUMBER_2">%d</xliff:g> सेकंड में पुन: प्रयास करें."</string>
    <string name="lockscreen_failed_attempts_almost_at_wipe" product="tablet" msgid="6128106399745755604">"आप गलत तरीके से टेबलेट को अनलॉक करने का प्रयास <xliff:g id="NUMBER_0">%d</xliff:g> बार कर चुके हैं. <xliff:g id="NUMBER_1">%d</xliff:g> और असफल प्रयास के बाद, टेबलेट फ़ैक्‍टरी डिफ़ॉल्‍ट पर रीसेट हो जाएगा और सभी उपयोगकर्ता डेटा खो जाएगा."</string>
    <string name="lockscreen_failed_attempts_almost_at_wipe" product="default" msgid="8603565142156826565">"आप गलत तरीके से फ़ोन को अनलॉक करने का प्रयास <xliff:g id="NUMBER_0">%d</xliff:g> बार कर चुके हैं. <xliff:g id="NUMBER_1">%d</xliff:g> और असफल प्रयास के बाद, फ़ोन फ़ैक्‍टरी डिफ़ॉल्‍ट पर रीसेट हो जाएगा और सभी उपयोगकर्ता डेटा खो जाएगा."</string>
    <string name="lockscreen_failed_attempts_now_wiping" product="tablet" msgid="280873516493934365">"आप टेबलेट को गलत तरीके से <xliff:g id="NUMBER">%d</xliff:g> बार अनलॉक करने का प्रयास कर चुके हैं. टेबलेट अब फ़ैक्‍टरी डिफ़ॉल्‍ट पर रीसेट हो जाएगा."</string>
    <string name="lockscreen_failed_attempts_now_wiping" product="default" msgid="3025504721764922246">"आप फ़ोन को गलत तरीके से <xliff:g id="NUMBER">%d</xliff:g> बार अनलॉक करने का प्रयास कर चुके हैं. फ़ोन अब फ़ैक्‍टरी डिफ़ॉल्‍ट पर रीसेट हो जाएगा."</string>
    <string name="lockscreen_too_many_failed_attempts_countdown" msgid="6251480343394389665">"<xliff:g id="NUMBER">%d</xliff:g> सेकंड में पुन: प्रयास करें."</string>
    <string name="lockscreen_forgot_pattern_button_text" msgid="2626999449610695930">"आकार भूल गए?"</string>
    <string name="lockscreen_glogin_forgot_pattern" msgid="2588521501166032747">"खाता अनलॉक"</string>
    <string name="lockscreen_glogin_too_many_attempts" msgid="2751368605287288808">"बहुत अधिक आकार प्रयास"</string>
    <string name="lockscreen_glogin_instructions" msgid="3931816256100707784">"अनलॉक करने के लिए, अपने Google खाते से प्रवेश करें."</string>
    <string name="lockscreen_glogin_username_hint" msgid="8846881424106484447">"उपयोगकर्ता नाम (ईमेल)"</string>
    <string name="lockscreen_glogin_password_hint" msgid="5958028383954738528">"पासवर्ड"</string>
    <string name="lockscreen_glogin_submit_button" msgid="7130893694795786300">"प्रवेश करें"</string>
    <string name="lockscreen_glogin_invalid_input" msgid="1364051473347485908">"अमान्य उपयोगकर्ता नाम या पासवर्ड."</string>
    <string name="lockscreen_glogin_account_recovery_hint" msgid="1696924763690379073">"अपना उपयोगकर्ता नाम या पासवर्ड भूल गए?\n"<b>"google.com/accounts/recovery"</b>" पर जाएं."</string>
    <string name="lockscreen_glogin_checking_password" msgid="7114627351286933867">"जांच रहा है…"</string>
    <string name="lockscreen_unlock_label" msgid="737440483220667054">"अनलॉक करें"</string>
    <string name="lockscreen_sound_on_label" msgid="9068877576513425970">"ध्‍वनि चालू करें"</string>
    <string name="lockscreen_sound_off_label" msgid="996822825154319026">"ध्वनि बंद"</string>
    <string name="lockscreen_access_pattern_start" msgid="3941045502933142847">"आकार प्रारंभ किया गया"</string>
    <string name="lockscreen_access_pattern_cleared" msgid="5583479721001639579">"आकार साफ़ किया गया"</string>
    <string name="lockscreen_access_pattern_cell_added" msgid="6756031208359292487">"कक्ष जोड़ा गया"</string>
    <string name="lockscreen_access_pattern_detected" msgid="4988730895554057058">"आकार पूरा किया गया"</string>
    <string name="keyguard_accessibility_widget_changed" msgid="5678624624681400191">"%1$s. %3$d विजेट में से %2$d."</string>
    <string name="keyguard_accessibility_add_widget" msgid="8273277058724924654">"विजेट जोड़ें"</string>
    <string name="keyguard_accessibility_widget_empty_slot" msgid="1281505703307930757">"रिक्त"</string>
    <string name="keyguard_accessibility_unlock_area_expanded" msgid="2278106022311170299">"अनलॉक क्षेत्र को विस्तृत कर दिया गया."</string>
    <string name="keyguard_accessibility_unlock_area_collapsed" msgid="6366992066936076396">"अनलॉक क्षेत्र को संक्षिप्त कर दिया गया."</string>
    <string name="keyguard_accessibility_widget" msgid="6527131039741808240">"<xliff:g id="WIDGET_INDEX">%1$s</xliff:g> विजेट."</string>
    <string name="keyguard_accessibility_user_selector" msgid="1226798370913698896">"उपयोगकर्ता चयनकर्ता"</string>
    <string name="keyguard_accessibility_status" msgid="8008264603935930611">"स्थिति"</string>
    <string name="keyguard_accessibility_camera" msgid="8904231194181114603">"कैमरा"</string>
    <string name="keygaurd_accessibility_media_controls" msgid="262209654292161806">"मीडिया नियंत्रण"</string>
    <string name="keyguard_accessibility_widget_reorder_start" msgid="8736853615588828197">"विजेट पुनः क्रमित करना प्रारंभ."</string>
    <string name="keyguard_accessibility_widget_reorder_end" msgid="7170190950870468320">"विजेट पुनः क्रमित करना समाप्त."</string>
    <string name="keyguard_accessibility_widget_deleted" msgid="4426204263929224434">"विजेट <xliff:g id="WIDGET_INDEX">%1$s</xliff:g> को हटा दिया गया."</string>
    <string name="keyguard_accessibility_expand_lock_area" msgid="519859720934178024">"अनलॉक क्षेत्र विस्तृत करें."</string>
    <string name="keyguard_accessibility_slide_unlock" msgid="2959928478764697254">"स्लाइड अनलॉक."</string>
    <string name="keyguard_accessibility_pattern_unlock" msgid="1490840706075246612">"आकार अनलॉक."</string>
    <string name="keyguard_accessibility_face_unlock" msgid="4817282543351718535">"फेस अनलॉक."</string>
    <string name="keyguard_accessibility_pin_unlock" msgid="2469687111784035046">"पिन अनलॉक."</string>
    <string name="keyguard_accessibility_password_unlock" msgid="7675777623912155089">"पासवर्ड अनलॉक."</string>
    <string name="keyguard_accessibility_pattern_area" msgid="7679891324509597904">"आकार क्षेत्र."</string>
    <string name="keyguard_accessibility_slide_area" msgid="6736064494019979544">"स्लाइड क्षेत्र."</string>
    <string name="password_keyboard_label_symbol_key" msgid="992280756256536042">"?123"</string>
    <string name="password_keyboard_label_alpha_key" msgid="8001096175167485649">"ABC"</string>
    <string name="password_keyboard_label_alt_key" msgid="1284820942620288678">"ALT"</string>
    <string name="granularity_label_character" msgid="7336470535385009523">"वर्ण"</string>
    <string name="granularity_label_word" msgid="7075570328374918660">"शब्द"</string>
    <string name="granularity_label_link" msgid="5815508880782488267">"लिंक"</string>
    <string name="granularity_label_line" msgid="5764267235026120888">"पंक्ति"</string>
    <string name="hour_ampm" msgid="4584338083529355982">"<xliff:g id="HOUR">%-l</xliff:g><xliff:g id="AMPM">%P</xliff:g>"</string>
    <string name="hour_cap_ampm" msgid="2083465992940444366">"<xliff:g id="HOUR">%-l</xliff:g><xliff:g id="AMPM">%p</xliff:g>"</string>
    <string name="factorytest_failed" msgid="5410270329114212041">"फ़ैक्‍ट्री परीक्षण विफल"</string>
    <string name="factorytest_not_system" msgid="4435201656767276723">"FACTORY_TEST क्रिया केवल /system/app में इंस्‍टॉल किए गए पैकेज के लिए समर्थित है."</string>
    <string name="factorytest_no_action" msgid="872991874799998561">"ऐसा कोई पैकेज नहीं मिला था जो FACTORY_TEST कार्रवाई प्रदान करता हो."</string>
    <string name="factorytest_reboot" msgid="6320168203050791643">"रीबूट करें"</string>
    <string name="js_dialog_title" msgid="1987483977834603872">"\'<xliff:g id="TITLE">%s</xliff:g>\' पर यह पृष्ठ दर्शाता है:"</string>
    <string name="js_dialog_title_default" msgid="6961903213729667573">"JavaScript"</string>
    <string name="js_dialog_before_unload_title" msgid="2619376555525116593">"मार्गदर्शक की पुष्टि करें"</string>
    <string name="js_dialog_before_unload_positive_button" msgid="3112752010600484130">"इस पृष्ठ को छोड़ें"</string>
    <string name="js_dialog_before_unload_negative_button" msgid="5614861293026099715">"इस पृष्ठ पर बने रहें"</string>
    <string name="js_dialog_before_unload" msgid="3468816357095378590">"<xliff:g id="MESSAGE">%s</xliff:g>\n\nक्या आप वाकई इस पृष्ठ से दूर नेविगेट करना चाहते हैं?"</string>
    <string name="save_password_label" msgid="6860261758665825069">"पुष्टि करें"</string>
    <string name="double_tap_toast" msgid="4595046515400268881">"युक्ति: ज़ूम इन और आउट करने के लिए डबल-टैप करें."</string>
    <string name="autofill_this_form" msgid="4616758841157816676">"स्‍वत: भरण"</string>
    <string name="setup_autofill" msgid="7103495070180590814">"स्वत: भरण सेट करें"</string>
    <string name="autofill_address_name_separator" msgid="6350145154779706772">" "</string>
    <string name="autofill_address_summary_name_format" msgid="3268041054899214945">"$1$2$3"</string>
    <string name="autofill_address_summary_separator" msgid="7483307893170324129">", "</string>
    <string name="autofill_address_summary_format" msgid="4874459455786827344">"$1$2$3"</string>
    <string name="autofill_province" msgid="2231806553863422300">"प्रांत"</string>
    <string name="autofill_postal_code" msgid="4696430407689377108">"डाक कोड"</string>
    <string name="autofill_state" msgid="6988894195520044613">"राज्य"</string>
    <string name="autofill_zip_code" msgid="8697544592627322946">"ज़िप कोड"</string>
    <string name="autofill_county" msgid="237073771020362891">"काउंटी"</string>
    <string name="autofill_island" msgid="4020100875984667025">"द्वीप"</string>
    <string name="autofill_district" msgid="8400735073392267672">"जिला"</string>
    <string name="autofill_department" msgid="5343279462564453309">"विभाग"</string>
    <string name="autofill_prefecture" msgid="2028499485065800419">"प्रशासकीय क्षेत्र"</string>
    <string name="autofill_parish" msgid="8202206105468820057">"मोहल्ला"</string>
    <string name="autofill_area" msgid="3547409050889952423">"क्षेत्र"</string>
    <string name="autofill_emirate" msgid="2893880978835698818">"अमीरात"</string>
    <string name="permlab_readHistoryBookmarks" msgid="3775265775405106983">"अपने वेब बुकमार्क और इतिहास पढ़ें"</string>
    <string name="permdesc_readHistoryBookmarks" msgid="8462378226600439658">"ऐप्स  को ब्राउज़र द्वारा विज़िट किए गए सभी URL के इतिहास, और सभी ब्राउज़र बुकमार्क पढ़ने देता है. ध्‍यान दें: यह अनुमति तृतीय-पक्ष ब्राउज़र या वेब ब्राउज़िंग क्षमताओं वाले अन्‍य ऐप्स  द्वारा लागू नहीं की जा सकती."</string>
    <string name="permlab_writeHistoryBookmarks" msgid="3714785165273314490">"वेब बुकमार्क और इतिहास लिखें"</string>
    <string name="permdesc_writeHistoryBookmarks" product="tablet" msgid="6825527469145760922">"ऐप्स  को आपके टेबलेट में संग्रहीत ब्राउज़र के इतिहास या बुकमार्क को संशोधित करने देता है. इससे ऐप्स  ब्राउज़र डेटा को मिटा सकता है या संशोधित कर सकता है. ध्‍यान दें: यह अनुमति तृतीय-पक्ष ब्राउज़र या वेब ब्राउज़िंग क्षमताओं वाले अन्‍य ऐप्स  द्वारा लागू नहीं की जा सकती."</string>
    <string name="permdesc_writeHistoryBookmarks" product="default" msgid="8497389531014185509">"ऐप्स  को आपके फ़ोन में संग्रहीत ब्राउज़र के इतिहास या बुकमार्क को संशोधित करने देता है. इससे ऐप्स  ब्राउज़र डेटा को मिटा सकता है या संशोधित कर सकता है. ध्‍यान दें: यह अनुमति तृतीय-पक्ष ब्राउज़र या वेब ब्राउज़िंग क्षमताओं वाले अन्‍य ऐप्स  द्वारा लागू नहीं की जा सकती."</string>
    <string name="permlab_setAlarm" msgid="1379294556362091814">"अलार्म सेट करें"</string>
    <string name="permdesc_setAlarm" msgid="316392039157473848">"ऐप्स को इंस्‍टॉल किए गए अलार्म घड़ी ऐप्स में अलार्म सेट करने देता है. हो सकता है कुछ अलार्म घड़ी ऐप्स में यह सुविधा न हो."</string>
    <string name="permlab_addVoicemail" msgid="5525660026090959044">"ध्‍वनिमेल जोड़ें"</string>
    <string name="permdesc_addVoicemail" msgid="6604508651428252437">"ऐप्स  को आपके ध्‍वनिमेल इनबॉक्‍स में संदेश जोड़ने देता है."</string>
    <string name="permlab_writeGeolocationPermissions" msgid="5962224158955273932">"ब्राउज़र भौगोलिक-स्थान अनुमतियों को बदलें"</string>
    <string name="permdesc_writeGeolocationPermissions" msgid="1083743234522638747">"ऐप्स को ब्राउज़र के भौगोलिक-स्‍थान की अनुमतियां संशोधित करने देता है. दुर्भावनापूर्ण ऐप्स इसका उपयोग एकपक्षीय वेबसाइट को स्‍थान जानकारी भेजने में कर सकते हैं."</string>
    <string name="permlab_packageVerificationAgent" msgid="5568139100645829117">"पैकेज सत्‍यापि‍त करें"</string>
    <string name="permdesc_packageVerificationAgent" msgid="8437590190990843381">"एप्‍लि‍केशन को इंस्‍टॉल करने योग्‍य पैकेज सत्‍यापि‍त करने देता है."</string>
    <string name="permlab_bindPackageVerifier" msgid="4187786793360326654">"पैकेज प्रमाणक से आबद्ध करें"</string>
    <string name="permdesc_bindPackageVerifier" msgid="3180741773233862126">"धारक को पैकेज प्रमाणक के अनुरोध की अनुमति‍ देता है. सामान्‍य ऐप्स के लिए कभी भी आवश्‍यक नहीं होना चाहिए."</string>
    <string name="permlab_serialPort" msgid="546083327654631076">"सीरियल पोर्ट पर पहुंचें"</string>
    <string name="permdesc_serialPort" msgid="2991639985224598193">"SerialManager API का उपयोग करके धारक को सीरियल पोर्ट पर पहुंच प्रदान करता है."</string>
    <string name="permlab_accessContentProvidersExternally" msgid="5077774297943409285">"बाह्य रूप से सामग्री प्रदाताओं पर पहुंच"</string>
    <string name="permdesc_accessContentProvidersExternally" msgid="4544346486697853685">"धारक को शेल से सामग्री प्रदाताओं तक पहुंचने देता है. सामान्य ऐप्स  के लिए कभी भी आवश्यकता नहीं होनी चाहिए."</string>
    <string name="permlab_updateLock" msgid="3527558366616680889">"अपनेआप उपकरण की नई जानकारी न लें"</string>
    <string name="permdesc_updateLock" msgid="1655625832166778492">"धारक को उपकरण अपग्रेड करने के लिए, गैर-सहभागी रीबूट के ठीक समय के बारे में सिस्टम पर जानकारी प्रस्तुत करने देता है."</string>
    <string name="save_password_message" msgid="767344687139195790">"क्‍या आप चाहते हैं कि ब्राउज़र पासवर्ड को याद रखे?"</string>
    <string name="save_password_notnow" msgid="6389675316706699758">"अभी नहीं"</string>
    <string name="save_password_remember" msgid="6491879678996749466">"याद रखें"</string>
    <string name="save_password_never" msgid="8274330296785855105">"कभी नहीं"</string>
    <string name="open_permission_deny" msgid="7374036708316629800">"आपके पास इस पृष्ठ को खोलने की अनुमति नहीं है."</string>
    <string name="text_copied" msgid="4985729524670131385">"पाठ की क्‍लिपबोर्ड पर प्रतिलिपि बनाई गई."</string>
    <string name="more_item_label" msgid="4650918923083320495">"अधिक"</string>
    <string name="prepend_shortcut_label" msgid="2572214461676015642">"मेनू+"</string>
    <string name="menu_space_shortcut_label" msgid="2410328639272162537">"space"</string>
    <string name="menu_enter_shortcut_label" msgid="2743362785111309668">"enter"</string>
    <string name="menu_delete_shortcut_label" msgid="3658178007202748164">"हटाएं"</string>
    <string name="search_go" msgid="8298016669822141719">"खोजें"</string>
    <string name="searchview_description_search" msgid="6749826639098512120">"खोजें"</string>
    <string name="searchview_description_query" msgid="5911778593125355124">"खोज क्वेरी"</string>
    <string name="searchview_description_clear" msgid="1330281990951833033">"क्‍वेरी साफ़ करें"</string>
    <string name="searchview_description_submit" msgid="2688450133297983542">"क्वेरी सबमिट करें"</string>
    <string name="searchview_description_voice" msgid="2453203695674994440">"बोलकर खोजें"</string>
    <string name="enable_explore_by_touch_warning_title" msgid="7460694070309730149">"स्‍पर्श के द्वारा अन्‍वेषण करें सक्षम करें?"</string>
    <string name="enable_explore_by_touch_warning_message" product="tablet" msgid="8655887539089910577">"<xliff:g id="ACCESSIBILITY_SERVICE_NAME">%1$s</xliff:g> स्‍पर्श के द्वारा अन्‍वेषण करें सक्षम करना चाहती है. स्‍पर्श के द्वारा अन्‍वेष करें चालू होने पर, आप अपनी अंगुली के नीचे क्या है उसका विवरण सुन सकते हैं या देख सकते हैं या टेबलेट से संवाद करने के लिए जेस्‍चर निष्‍पादित कर सकते हैं."</string>
    <string name="enable_explore_by_touch_warning_message" product="default" msgid="2708199672852373195">"<xliff:g id="ACCESSIBILITY_SERVICE_NAME">%1$s</xliff:g> स्‍पर्श के द्वारा अन्‍वेषण करें सक्षम करना चाहती है. स्‍पर्श के द्वारा अन्‍वेष करें चालू होने पर, आप अपनी अंगुली के नीचे क्या है उसका विवरण सुन सकते हैं या देख सकते हैं या फ़ोन से संवाद करने के लिए जेस्‍चर निष्‍पादित कर सकते हैं."</string>
    <string name="oneMonthDurationPast" msgid="7396384508953779925">"1 माह पहले"</string>
    <string name="beforeOneMonthDurationPast" msgid="909134546836499826">"1 माह से पहले"</string>
  <plurals name="num_seconds_ago">
    <item quantity="one" msgid="4869870056547896011">"1 सेकंड पहले"</item>
    <item quantity="other" msgid="3903706804349556379">"<xliff:g id="COUNT">%d</xliff:g> सेकंड पहले"</item>
  </plurals>
  <plurals name="num_minutes_ago">
    <item quantity="one" msgid="3306787433088810191">"1 मिनट पहले"</item>
    <item quantity="other" msgid="2176942008915455116">"<xliff:g id="COUNT">%d</xliff:g> मिनट पहले"</item>
  </plurals>
  <plurals name="num_hours_ago">
    <item quantity="one" msgid="9150797944610821849">"1 घंटे पहले"</item>
    <item quantity="other" msgid="2467273239587587569">"<xliff:g id="COUNT">%d</xliff:g> घंटे पहले"</item>
  </plurals>
  <plurals name="last_num_days">
    <item quantity="other" msgid="3069992808164318268">"अंतिम <xliff:g id="COUNT">%d</xliff:g> दिन"</item>
  </plurals>
    <string name="last_month" msgid="3959346739979055432">"पिछला माह"</string>
    <string name="older" msgid="5211975022815554840">"इससे पुराना"</string>
  <plurals name="num_days_ago">
    <item quantity="one" msgid="861358534398115820">"बीता कल"</item>
    <item quantity="other" msgid="2479586466153314633">"<xliff:g id="COUNT">%d</xliff:g> दिन पहले"</item>
  </plurals>
  <plurals name="in_num_seconds">
    <item quantity="one" msgid="2729745560954905102">"1 सेकंड में"</item>
    <item quantity="other" msgid="1241926116443974687">"<xliff:g id="COUNT">%d</xliff:g> सेकंड में"</item>
  </plurals>
  <plurals name="in_num_minutes">
    <item quantity="one" msgid="8793095251325200395">"1 मिनट में"</item>
    <item quantity="other" msgid="3330713936399448749">"<xliff:g id="COUNT">%d</xliff:g> मिनट में"</item>
  </plurals>
  <plurals name="in_num_hours">
    <item quantity="one" msgid="7164353342477769999">"1 घंटे में"</item>
    <item quantity="other" msgid="547290677353727389">"<xliff:g id="COUNT">%d</xliff:g> घंटे में"</item>
  </plurals>
  <plurals name="in_num_days">
    <item quantity="one" msgid="5413088743009839518">"आने वाला कल"</item>
    <item quantity="other" msgid="5109449375100953247">"<xliff:g id="COUNT">%d</xliff:g> दिन में"</item>
  </plurals>
  <plurals name="abbrev_num_seconds_ago">
    <item quantity="one" msgid="1849036840200069118">"1 सेकंड पहले"</item>
    <item quantity="other" msgid="3699169366650930415">"<xliff:g id="COUNT">%d</xliff:g> सेकंड पहले"</item>
  </plurals>
  <plurals name="abbrev_num_minutes_ago">
    <item quantity="one" msgid="6361490147113871545">"1 मिनट पहले"</item>
    <item quantity="other" msgid="851164968597150710">"<xliff:g id="COUNT">%d</xliff:g> मिनट पहले"</item>
  </plurals>
  <plurals name="abbrev_num_hours_ago">
    <item quantity="one" msgid="4796212039724722116">"1 घंटे पहले"</item>
    <item quantity="other" msgid="6889970745748538901">"<xliff:g id="COUNT">%d</xliff:g> घंटे पहले"</item>
  </plurals>
  <plurals name="abbrev_num_days_ago">
    <item quantity="one" msgid="8463161711492680309">"बीता कल"</item>
    <item quantity="other" msgid="3453342639616481191">"<xliff:g id="COUNT">%d</xliff:g> दिन पहले"</item>
  </plurals>
  <plurals name="abbrev_in_num_seconds">
    <item quantity="one" msgid="5842225370795066299">"1 सेकंड में"</item>
    <item quantity="other" msgid="5495880108825805108">"<xliff:g id="COUNT">%d</xliff:g> सेकंड में"</item>
  </plurals>
  <plurals name="abbrev_in_num_minutes">
    <item quantity="one" msgid="562786149928284878">"1 मिनट में"</item>
    <item quantity="other" msgid="4216113292706568726">"<xliff:g id="COUNT">%d</xliff:g> मिनट में"</item>
  </plurals>
  <plurals name="abbrev_in_num_hours">
    <item quantity="one" msgid="3274708118124045246">"1 घंटे में"</item>
    <item quantity="other" msgid="3705373766798013406">"<xliff:g id="COUNT">%d</xliff:g> घंटे में"</item>
  </plurals>
  <plurals name="abbrev_in_num_days">
    <item quantity="one" msgid="2178576254385739855">"आने वाला कल"</item>
    <item quantity="other" msgid="2973062968038355991">"<xliff:g id="COUNT">%d</xliff:g> दिन में"</item>
  </plurals>
    <string name="preposition_for_date" msgid="9093949757757445117">"<xliff:g id="DATE">%s</xliff:g> को"</string>
    <string name="preposition_for_time" msgid="5506831244263083793">"<xliff:g id="TIME">%s</xliff:g> पर"</string>
    <string name="preposition_for_year" msgid="5040395640711867177">"<xliff:g id="YEAR">%s</xliff:g> में"</string>
    <string name="day" msgid="8144195776058119424">"दिन"</string>
    <string name="days" msgid="4774547661021344602">"दिन"</string>
    <string name="hour" msgid="2126771916426189481">"घंटा"</string>
    <string name="hours" msgid="894424005266852993">"घंटे"</string>
    <string name="minute" msgid="9148878657703769868">"मिनट"</string>
    <string name="minutes" msgid="5646001005827034509">"मिनट"</string>
    <string name="second" msgid="3184235808021478">"सेकंड"</string>
    <string name="seconds" msgid="3161515347216589235">"सेकंड"</string>
    <string name="week" msgid="5617961537173061583">"सप्ताह"</string>
    <string name="weeks" msgid="6509623834583944518">"सप्ताह"</string>
    <string name="year" msgid="4001118221013892076">"वर्ष"</string>
    <string name="years" msgid="6881577717993213522">"वर्ष"</string>
  <plurals name="duration_seconds">
    <item quantity="one" msgid="6962015528372969481">"1 सेकंड"</item>
    <item quantity="other" msgid="1886107766577166786">"<xliff:g id="COUNT">%d</xliff:g> सेकंड"</item>
  </plurals>
  <plurals name="duration_minutes">
    <item quantity="one" msgid="4915414002546085617">"1 मिनट"</item>
    <item quantity="other" msgid="3165187169224908775">"<xliff:g id="COUNT">%d</xliff:g> मिनट"</item>
  </plurals>
  <plurals name="duration_hours">
    <item quantity="one" msgid="8917467491248809972">"1 घंटा"</item>
    <item quantity="other" msgid="3863962854246773930">"<xliff:g id="COUNT">%d</xliff:g> घंटे"</item>
  </plurals>
    <string name="VideoView_error_title" msgid="3534509135438353077">"वीडियो समस्‍याएं"</string>
    <string name="VideoView_error_text_invalid_progressive_playback" msgid="3186670335938670444">"यह वीडियो इस उपकरण पर स्ट्रीमिंग के लिए मान्‍य नहीं है."</string>
    <string name="VideoView_error_text_unknown" msgid="3450439155187810085">"यह वीडियो नहीं चलाया जा सकता."</string>
    <string name="VideoView_error_button" msgid="2822238215100679592">"ठीक है"</string>
    <string name="relative_time" msgid="1818557177829411417">"<xliff:g id="DATE">%1$s</xliff:g>, <xliff:g id="TIME">%2$s</xliff:g>"</string>
    <string name="noon" msgid="7245353528818587908">"अपराह्न"</string>
    <string name="Noon" msgid="3342127745230013127">"अपराह्न"</string>
    <string name="midnight" msgid="7166259508850457595">"मध्‍यरात्रि"</string>
    <string name="Midnight" msgid="5630806906897892201">"मध्‍यरात्रि"</string>
    <string name="elapsed_time_short_format_mm_ss" msgid="4431555943828711473">"<xliff:g id="MINUTES">%1$02d</xliff:g>:<xliff:g id="SECONDS">%2$02d</xliff:g>"</string>
    <string name="elapsed_time_short_format_h_mm_ss" msgid="1846071997616654124">"<xliff:g id="HOURS">%1$d</xliff:g>:<xliff:g id="MINUTES">%2$02d</xliff:g>:<xliff:g id="SECONDS">%3$02d</xliff:g>"</string>
    <string name="selectAll" msgid="6876518925844129331">"सभी को चुनें"</string>
    <string name="cut" msgid="3092569408438626261">"काटें"</string>
    <string name="copy" msgid="2681946229533511987">"प्रतिलिपि बनाएं"</string>
    <string name="paste" msgid="5629880836805036433">"चिपकाएं"</string>
    <string name="replace" msgid="5781686059063148930">"बदलें•"</string>
    <string name="delete" msgid="6098684844021697789">"हटाएं"</string>
    <string name="copyUrl" msgid="2538211579596067402">"URL की प्रतिलिपि बनाएं"</string>
    <string name="selectTextMode" msgid="1018691815143165326">"पाठ को चुनें"</string>
    <string name="textSelectionCABTitle" msgid="5236850394370820357">"पाठ चयन"</string>
    <string name="addToDictionary" msgid="4352161534510057874">"शब्दकोश में जोड़ें"</string>
    <string name="deleteText" msgid="6979668428458199034">"हटाएं"</string>
    <string name="inputMethod" msgid="1653630062304567879">"इनपुट विधि"</string>
    <string name="editTextMenuTitle" msgid="4909135564941815494">"पाठ क्रियाएं"</string>
    <string name="low_internal_storage_view_title" msgid="5576272496365684834">"संग्रहण स्‍थान समाप्‍त हो रहा है"</string>
    <string name="low_internal_storage_view_text" msgid="6640505817617414371">"हो सकता है कुछ सिस्टम फ़ंक्शन कार्य न करें"</string>
    <string name="app_running_notification_title" msgid="8718335121060787914">"<xliff:g id="APP_NAME">%1$s</xliff:g> चल रहा है"</string>
    <string name="app_running_notification_text" msgid="4653586947747330058">"अधिक जानकारी के लिए या ऐप्स  रोकने के लिए स्पर्श करें."</string>
    <string name="ok" msgid="5970060430562524910">"ठीक है"</string>
    <string name="cancel" msgid="6442560571259935130">"रद्द करें"</string>
    <string name="yes" msgid="5362982303337969312">"ठीक है"</string>
    <string name="no" msgid="5141531044935541497">"रद्द करें"</string>
    <string name="dialog_alert_title" msgid="2049658708609043103">"ध्यानाकर्षण"</string>
    <string name="loading" msgid="7933681260296021180">"लोड हो रहे हैं..."</string>
    <string name="capital_on" msgid="1544682755514494298">"चालू"</string>
    <string name="capital_off" msgid="6815870386972805832">"बंद"</string>
    <string name="whichApplication" msgid="4533185947064773386">"इसका उपयोग करके क्रिया पूर्ण करें"</string>
    <string name="whichHomeApplication" msgid="4616420172727326782">"होम एप्लिकेशन चुनें"</string>
    <string name="alwaysUse" msgid="4583018368000610438">"इस क्रिया के लिए डिफ़ॉल्‍ट रूप से उपयोग करें."</string>
    <string name="clearDefaultHintMsg" msgid="3252584689512077257">"सिस्‍टम सेटिंग &gt; Apps &gt; डाउनलोड किए गए में डिफ़ॉल्‍ट साफ करें."</string>
    <string name="chooseActivity" msgid="7486876147751803333">"कोई क्रिया चुनें"</string>
    <string name="chooseUsbActivity" msgid="6894748416073583509">"USB उपकरण के लिए कोई ऐप्स  चुनें"</string>
    <string name="noApplications" msgid="2991814273936504689">"कोई भी ऐप्स यह कार्यवाही नहीं कर सकता."</string>
    <string name="aerr_title" msgid="1905800560317137752"></string>
    <string name="aerr_application" msgid="932628488013092776">"दुर्भाग्‍यवश, <xliff:g id="APPLICATION">%1$s</xliff:g> रुक गया है."</string>
    <string name="aerr_process" msgid="4507058997035697579">"दुर्भाग्‍यवश, <xliff:g id="PROCESS">%1$s</xliff:g> प्रक्रिया रुक गई है."</string>
    <string name="anr_title" msgid="4351948481459135709"></string>
    <string name="anr_activity_application" msgid="1904477189057199066">"<xliff:g id="APPLICATION">%2$s</xliff:g> प्रतिसाद नहीं दे रहा है.\n\nक्‍या आप इसे बंद करना चाहते हैं?"</string>
    <string name="anr_activity_process" msgid="5776209883299089767">"गतिविधि <xliff:g id="ACTIVITY">%1$s</xliff:g> प्रतिसाद नहीं दे रही है.\n\nक्या आप इसे बंद करना चाहते हैं?"</string>
    <string name="anr_application_process" msgid="8941757607340481057">"<xliff:g id="APPLICATION">%1$s</xliff:g> प्रतिसाद नहीं दे रहा है. क्या आप इसे बंद करना चाहते हैं?"</string>
    <string name="anr_process" msgid="6513209874880517125">"प्रक्रिया <xliff:g id="PROCESS">%1$s</xliff:g> प्रतिसाद नहीं दे रही है.\n\nक्‍या आप इसे बंद करना चाहते हैं?"</string>
    <string name="force_close" msgid="8346072094521265605">"ठीक है"</string>
    <string name="report" msgid="4060218260984795706">"रिपोर्ट करें"</string>
    <string name="wait" msgid="7147118217226317732">"प्रतीक्षा करें"</string>
    <string name="webpage_unresponsive" msgid="3272758351138122503">"पृष्ठ प्रतिसाद नहीं दे रहा है.\n\nक्‍या आप इसे बंद करना चाहते हैं?"</string>
    <string name="launch_warning_title" msgid="1547997780506713581">"एप्‍लि. रीडायरेक्‍ट किया गया"</string>
    <string name="launch_warning_replace" msgid="6202498949970281412">"<xliff:g id="APP_NAME">%1$s</xliff:g> अभी चल रहा है."</string>
    <string name="launch_warning_original" msgid="188102023021668683">"<xliff:g id="APP_NAME">%1$s</xliff:g> को वास्‍तविक रूप से लॉन्‍च किया गया था."</string>
    <string name="screen_compat_mode_scale" msgid="3202955667675944499">"स्केल"</string>
    <string name="screen_compat_mode_show" msgid="4013878876486655892">"हमेशा दिखाएं"</string>
    <string name="screen_compat_mode_hint" msgid="1064524084543304459">"इसे सिस्‍टम सेटिंग &gt; Apps &gt; डाउनलोड किए गए में पुन: सक्षम करें."</string>
    <string name="smv_application" msgid="3307209192155442829">"ऐप्स <xliff:g id="APPLICATION">%1$s</xliff:g> (प्रक्रिया <xliff:g id="PROCESS">%2$s</xliff:g>) ने उसकी स्‍वयं लागू होने वाली StrictMode नीति का उल्‍लंघन किया है."</string>
    <string name="smv_process" msgid="5120397012047462446">"प्रक्रिया <xliff:g id="PROCESS">%1$s</xliff:g> ने उसकी स्‍व-प्रवर्तित StrictMode नीति का उल्‍लंघन किया है."</string>
    <string name="android_upgrading_title" msgid="1584192285441405746">"Android अपग्रेड हो रहा है..."</string>
    <string name="android_upgrading_apk" msgid="7904042682111526169">"<xliff:g id="NUMBER_1">%2$d</xliff:g> में से <xliff:g id="NUMBER_0">%1$d</xliff:g> ऐप्स  अनुकूलित हो रहा है."</string>
    <string name="android_upgrading_starting_apps" msgid="451464516346926713">"ऐप्स  प्रारंभ होने वाले हैं"</string>
    <string name="android_upgrading_complete" msgid="1405954754112999229">"बूट समाप्‍त हो रहा है."</string>
    <string name="heavy_weight_notification" msgid="9087063985776626166">"<xliff:g id="APP">%1$s</xliff:g> चल रही है"</string>
    <string name="heavy_weight_notification_detail" msgid="1721681741617898865">"ऐप्स पर स्‍विच करने के लिए स्‍पर्श करें"</string>
    <string name="heavy_weight_switcher_title" msgid="7153167085403298169">"ऐप्स  स्विच करें?"</string>
    <string name="heavy_weight_switcher_text" msgid="7022631924534406403">"दूसरा ऐप्स  पहले से चल रहा है जिसे किसी नए ऐप्स को प्रारंभ करने के पहले बंद किया जाना आवश्‍यक है."</string>
    <string name="old_app_action" msgid="493129172238566282">"<xliff:g id="OLD_APP">%1$s</xliff:g> पर वापस लौटें"</string>
    <string name="old_app_description" msgid="2082094275580358049">"नया ऐप्स प्रारंभ न करें."</string>
    <string name="new_app_action" msgid="5472756926945440706">"<xliff:g id="OLD_APP">%1$s</xliff:g> प्रारंभ करें"</string>
    <string name="new_app_description" msgid="1932143598371537340">"पुराने ऐप्स को बिना सहेजे बंद करें."</string>
    <string name="sendText" msgid="5209874571959469142">"पाठ के लिए किसी क्रिया को चुनें"</string>
    <string name="volume_ringtone" msgid="6885421406845734650">"रिंगर वॉल्‍यूम"</string>
    <string name="volume_music" msgid="5421651157138628171">"मीडिया वॉल्‍यूम"</string>
    <string name="volume_music_hint_playing_through_bluetooth" msgid="9165984379394601533">"Bluetooth द्वारा चलाया जा रहा है"</string>
    <string name="volume_music_hint_silent_ringtone_selected" msgid="8310739960973156272">"मौन रिंगटोन सेट है"</string>
    <string name="volume_call" msgid="3941680041282788711">"कॉल के दौरान वॉल्‍यूम"</string>
    <string name="volume_bluetooth_call" msgid="2002891926351151534">"Bluetooth कॉल के दौरान वॉल्‍यूम"</string>
    <string name="volume_alarm" msgid="1985191616042689100">"अलार्म आवाज़"</string>
    <string name="volume_notification" msgid="2422265656744276715">"सूचना वॉल्‍यूम"</string>
    <string name="volume_unknown" msgid="1400219669770445902">"आवाज़"</string>
    <string name="volume_icon_description_bluetooth" msgid="6538894177255964340">"Bluetooth वॉल्‍यूम"</string>
    <string name="volume_icon_description_ringer" msgid="3326003847006162496">"रिंगटोन वॉल्‍यूम"</string>
    <string name="volume_icon_description_incall" msgid="8890073218154543397">"कॉल वॉल्‍यूम"</string>
    <string name="volume_icon_description_media" msgid="4217311719665194215">"मीडिया वॉल्‍यूम"</string>
    <string name="volume_icon_description_notification" msgid="7044986546477282274">"सूचना वॉल्‍यूम"</string>
    <string name="ringtone_default" msgid="3789758980357696936">"डिफ़ॉल्‍ट रिंगटोन"</string>
    <string name="ringtone_default_with_actual" msgid="8129563480895990372">"डिफ़ॉल्‍ट रिंगटोन (<xliff:g id="ACTUAL_RINGTONE">%1$s</xliff:g>)"</string>
    <string name="ringtone_silent" msgid="7937634392408977062">"कोई नहीं"</string>
    <string name="ringtone_picker_title" msgid="3515143939175119094">"रिंगटोन"</string>
    <string name="ringtone_unknown" msgid="5477919988701784788">"अज्ञात रिंगटोन"</string>
  <plurals name="wifi_available">
    <item quantity="one" msgid="6654123987418168693">"Wi-Fi नेटवर्क उपलब्‍ध"</item>
    <item quantity="other" msgid="4192424489168397386">"Wi-Fi नेटवर्क उपलब्‍ध"</item>
  </plurals>
  <plurals name="wifi_available_detailed">
    <item quantity="one" msgid="1634101450343277345">"उपलब्‍ध Wi-Fi नेटवर्क खोलें"</item>
    <item quantity="other" msgid="7915895323644292768">"खुले Wi-Fi नेटवर्क उपलब्‍ध है"</item>
  </plurals>
    <string name="wifi_available_sign_in" msgid="4029489716605255386">"Wi-Fi नेटवर्क में प्रवेश करें"</string>
    <string name="network_available_sign_in" msgid="8495155593358054676">"नेटवर्क में प्रवेश करें"</string>
    <!-- no translation found for network_available_sign_in_detailed (8000081941447976118) -->
    <skip />
    <string name="wifi_watchdog_network_disabled" msgid="7904214231651546347">"Wi-Fi से कनेक्‍ट नहीं हो सका"</string>
    <string name="wifi_watchdog_network_disabled_detailed" msgid="5548780776418332675">" के पास एक कमज़ोर इंटरनेट कनेक्‍शन है."</string>
    <string name="wifi_p2p_dialog_title" msgid="97611782659324517">"Wi-Fi प्रत्यक्ष"</string>
    <string name="wifi_p2p_turnon_message" msgid="2909250942299627244">"Wi-Fi डायरेक्ट प्रारंभ करें. इससे Wi-Fi क्‍लाइंट/हॉटस्पॉट कार्यवाही बंद हो जाएगी."</string>
    <string name="wifi_p2p_failed_message" msgid="3763669677935623084">"Wi-Fi डायरेक्ट प्रारंभ नहीं किया जा सका."</string>
    <string name="wifi_p2p_enabled_notification_title" msgid="2068321881673734886">"Wi-Fi प्रत्यक्ष चालू है"</string>
    <string name="wifi_p2p_enabled_notification_message" msgid="1638949953993894335">"सेटिंग के लिए स्‍पर्श करें"</string>
    <string name="accept" msgid="1645267259272829559">"स्वीकार करें"</string>
    <string name="decline" msgid="2112225451706137894">"अस्वीकार करें"</string>
    <string name="wifi_p2p_invitation_sent_title" msgid="1318975185112070734">"आमंत्रण भेजा गया"</string>
    <string name="wifi_p2p_invitation_to_connect_title" msgid="4958803948658533637">"कनेक्‍ट करने का आमंत्रण"</string>
    <string name="wifi_p2p_from_message" msgid="570389174731951769">"प्रेषक:"</string>
    <string name="wifi_p2p_to_message" msgid="248968974522044099">"प्रति:"</string>
    <string name="wifi_p2p_enter_pin_message" msgid="5920929550367828970">"आवश्‍यक पिन लिखें:"</string>
    <string name="wifi_p2p_show_pin_message" msgid="8530563323880921094">"पिन:"</string>
    <string name="wifi_p2p_frequency_conflict_message" product="tablet" msgid="8012981257742232475">"<xliff:g id="DEVICE_NAME">%1$s</xliff:g> से कनेक्ट रहने पर टेबलेट Wi-Fi से अस्थायी रूप से डिस्कनेक्ट हो जाएगा"</string>
    <string name="wifi_p2p_frequency_conflict_message" product="default" msgid="7363907213787469151">"फ़ोन <xliff:g id="DEVICE_NAME">%1$s</xliff:g> से कनेक्ट रहते समय Wi-Fi से अस्थायी रूप से डिस्कनेक्ट हो जाएगा"</string>
    <string name="select_character" msgid="3365550120617701745">"वर्ण सम्‍मिलित करें"</string>
    <string name="sms_control_title" msgid="7296612781128917719">"SMS संदेश भेज रहा है"</string>
    <string name="sms_control_message" msgid="3867899169651496433">"&lt;b&gt;<xliff:g id="APP_NAME">%1$s</xliff:g>&lt;/b&gt; बड़ी संख्या में SMS संदेश भेज रहा है. क्या आप इस ऐप्स  को संदेश भेजना जारी रखने देना चाहते हैं?"</string>
    <string name="sms_control_yes" msgid="3663725993855816807">"अनुमति दें"</string>
    <string name="sms_control_no" msgid="625438561395534982">"अस्वीकार करें"</string>
    <string name="sms_short_code_confirm_message" msgid="1645436466285310855">"&lt;b&gt;<xliff:g id="APP_NAME">%1$s</xliff:g>&lt;/b&gt;, &lt;b&gt;<xliff:g id="DEST_ADDRESS">%2$s</xliff:g>&lt;/b&gt; पर संदेश भेजना चाहता है."</string>
    <string name="sms_short_code_details" msgid="3492025719868078457">"इससे आपके मोबाइल खाते पर "<font fgcolor="#ffffb060">"शुल्क लग सकते हैं"</font>"."</string>
    <string name="sms_premium_short_code_details" msgid="5523826349105123687"><font fgcolor="#ffffb060">"इससे आपके मोबाइल खाते पर शुल्क लगेंगे."</font></string>
    <string name="sms_short_code_confirm_allow" msgid="4458878637111023413">"भेजें"</string>
    <string name="sms_short_code_confirm_deny" msgid="2927389840209170706">"रद्द करें"</string>
    <string name="sms_short_code_remember_choice" msgid="5289538592272218136">"मेरी पसंद को याद रखें"</string>
    <string name="sms_short_code_remember_undo_instruction" msgid="4960944133052287484">"आप इसे बाद में सेटिंग &gt; ऐप्स  में बदल सकते हैं"</string>
    <string name="sms_short_code_confirm_always_allow" msgid="3241181154869493368">"हमेशा अनुमति दें"</string>
    <string name="sms_short_code_confirm_never_allow" msgid="446992765774269673">"कभी भी अनुमति न दें"</string>
    <string name="sim_removed_title" msgid="6227712319223226185">"सिमकार्ड निकाला गया"</string>
    <string name="sim_removed_message" msgid="2333164559970958645">"मान्‍य सि‍म कार्ड डालकर पुन: प्रारंभ करने तक मोबाइल नेटवर्क अनुपलब्‍ध रहेगा."</string>
    <string name="sim_done_button" msgid="827949989369963775">"पूर्ण"</string>
    <string name="sim_added_title" msgid="3719670512889674693">"सिम कार्ड जोड़ा गया"</string>
    <string name="sim_added_message" msgid="6599945301141050216">"मोबाइल नेटवर्क पर पहुंचने के लिए अपना उपकरण पुन: प्रारंभ करें."</string>
    <string name="sim_restart_button" msgid="4722407842815232347">"पुन: प्रारंभ करें"</string>
    <string name="time_picker_dialog_title" msgid="8349362623068819295">"समय सेट करें"</string>
    <string name="date_picker_dialog_title" msgid="5879450659453782278">"दिनांक सेट करें"</string>
    <string name="date_time_set" msgid="5777075614321087758">"सेट करें"</string>
    <string name="date_time_done" msgid="2507683751759308828">"पूर्ण"</string>
    <string name="perms_new_perm_prefix" msgid="8257740710754301407"><font size="12" fgcolor="#ff33b5e5">"नया: "</font></string>
    <string name="perms_description_app" msgid="5139836143293299417">"<xliff:g id="APP_NAME">%1$s</xliff:g> द्वारा प्रदत्त."</string>
    <string name="no_permissions" msgid="7283357728219338112">"किसी अनुमति की आवश्‍यकता नहीं है"</string>
    <string name="perm_costs_money" msgid="4902470324142151116">"इससे आपको धन देना पड़ सकता है"</string>
    <string name="usb_storage_activity_title" msgid="4465055157209648641">"USB विशाल संग्रहण"</string>
    <string name="usb_storage_title" msgid="5901459041398751495">"USB कनेक्ट किया गया"</string>
    <string name="usb_storage_message" product="nosdcard" msgid="3308538094316477839">"आप USB द्वारा अपने कंप्‍यूटर से कनेक्‍ट हो चुके हैं. यदि आप अपने कंप्‍यूटर और Android के USB संग्रहण के बीच फ़ाइलों की प्रतिलिपि बनाना चाहते हैं तो नीचे दिया गया बटन स्‍पर्श करें."</string>
    <string name="usb_storage_message" product="default" msgid="805351000446037811">"आप USB द्वारा अपने कंप्‍यूटर से कनेक्‍ट हैं. यदि आप अपने कंप्‍यूटर और Android के SD कार्ड के बीच फ़ाइलों की प्रतिलिपि बनाना चाहते हैं तो नीचे दिए गए बटन को स्‍पर्श करें."</string>
    <string name="usb_storage_button_mount" msgid="1052259930369508235">"USB संग्रहण चालू करें"</string>
    <string name="usb_storage_error_message" product="nosdcard" msgid="3017045217365540658">"USB विशाल संग्रहण के लिए आपके USB संग्रहण का उपयोग करने में समस्‍या है."</string>
    <string name="usb_storage_error_message" product="default" msgid="2876018512716970313">"USB विशाल संग्रहण के लिए आपके SD कार्ड का उपयोग करने में समस्‍या है."</string>
    <string name="usb_storage_notification_title" msgid="8175892554757216525">"USB कनेक्ट किया गया"</string>
    <string name="usb_storage_notification_message" msgid="939822783828183763">"आपके कंप्‍यूटर में/से फ़ाइल की प्रतिलिपि बनाने के लिए चुनें."</string>
    <string name="usb_storage_stop_notification_title" msgid="2336058396663516017">"USB संग्रहण बंद करें"</string>
    <string name="usb_storage_stop_notification_message" msgid="1656852098555623822">"USB संग्रहण बंद करने के लिए स्‍पर्श करें."</string>
    <string name="usb_storage_stop_title" msgid="660129851708775853">"USB संग्रहण उपयोग में है"</string>
    <string name="usb_storage_stop_message" product="nosdcard" msgid="4264025280777219521">"USB संग्रहण बंद करने से पहले, अपने कंप्‍यूटर से अपने Android का USB संग्रहण अनमाउंट (\"इजेक्ट\") करें."</string>
    <string name="usb_storage_stop_message" product="default" msgid="8043969782460613114">"USB संग्रहण बंद करने से पहले, अपने कंप्‍यूटर से अपने Android का SD कार्ड अनमाउंट (\"इजेक्‍ट\") करें."</string>
    <string name="usb_storage_stop_button_mount" msgid="7060218034900696029">"USB संग्रहण बंद करें"</string>
    <string name="usb_storage_stop_error_message" msgid="1970374898263063836">"USB संग्रहण बंद करने में कोई समस्‍या हुई थी. जांचें कि आपने USB होस्‍ट अनमाउंट किया है या नहीं, तब पुन: प्रयास करें."</string>
    <string name="dlg_confirm_kill_storage_users_title" msgid="963039033470478697">"USB संग्रहण चालू करें"</string>
    <string name="dlg_confirm_kill_storage_users_text" msgid="5100428757107469454">"यदि आप USB संग्रहण चालू करते हैं, तो आपके द्वारा उपयोग किए जा रहे कुछ ऐप्स रुक जाएंगे और हो सकता है कि वे तब तक अनुपलब्‍ध रहें जब तक कि आप USB संग्रहण बंद नहीं कर देते."</string>
    <string name="dlg_error_title" msgid="7323658469626514207">"USB कार्यवाही विफल"</string>
    <string name="dlg_ok" msgid="7376953167039865701">"ठीक है"</string>
    <string name="usb_mtp_notification_title" msgid="3699913097391550394">"किसी मीडिया उपकरण के रूप में कनेक्‍ट किया गया"</string>
    <string name="usb_ptp_notification_title" msgid="1960817192216064833">"कैमरे के रूप में कनेक्‍ट करें"</string>
    <string name="usb_cd_installer_notification_title" msgid="6774712827892090754">"किसी इंस्‍टॉलर के रूप में कनेक्‍ट किया गया"</string>
    <string name="usb_accessory_notification_title" msgid="7848236974087653666">"USB सहायक सामग्री से कनेक्‍ट कि‍या गया"</string>
    <string name="usb_notification_message" msgid="2290859399983720271">"अन्‍य USB विकल्‍पों के लिए स्पर्श करें."</string>
    <string name="extmedia_format_title" product="nosdcard" msgid="9020092196061007262">"USB संग्रहण फ़ॉर्मेट करें?"</string>
    <string name="extmedia_format_title" product="default" msgid="3648415921526526069">"SD कार्ड प्रारूपित करें?"</string>
    <string name="extmedia_format_message" product="nosdcard" msgid="3934016853425761078">"आपके USB संग्रहण में संग्रहीत सभी फ़ाइलें मिट जाएंगी. यह क्रिया पूर्ववत नहीं की जा सकती!"</string>
    <string name="extmedia_format_message" product="default" msgid="14131895027543830">"आपके कार्ड का सभी डेटा खो जाएगा."</string>
    <string name="extmedia_format_button_format" msgid="4131064560127478695">"प्रारूपित करें"</string>
    <string name="adb_active_notification_title" msgid="6729044778949189918">"USB डीबग करना कनेक्ट किया गया"</string>
    <string name="adb_active_notification_message" msgid="1016654627626476142">"USB डीबग करना अक्षम करने के लिए स्‍पर्श करें."</string>
    <string name="select_input_method" msgid="4653387336791222978">"इनपुट पद्धति चुनें"</string>
    <string name="configure_input_methods" msgid="9091652157722495116">"इनपुट पद्धतियां सेट करें"</string>
    <string name="use_physical_keyboard" msgid="6203112478095117625">"भौतिक कीबोर्ड"</string>
    <string name="hardware" msgid="7517821086888990278">"हार्डवेयर"</string>
    <string name="select_keyboard_layout_notification_title" msgid="1407367017263030773">"कीबोर्ड लेआउट को चुनें"</string>
    <string name="select_keyboard_layout_notification_message" msgid="4465907700449257063">"कीबोर्ड लेआउट का चयन करने के लिए स्‍पर्श करें."</string>
    <string name="fast_scroll_alphabet" msgid="5433275485499039199">" ABCDEFGHIJKLMNOPQRSTUVWXYZ"</string>
    <string name="fast_scroll_numeric_alphabet" msgid="4030170524595123610">" 0123456789ABCDEFGHIJKLMNOPQRSTUVWXYZ"</string>
    <string name="candidates_style" msgid="4333913089637062257"><u>"उम्‍मीदवार"</u></string>
    <string name="ext_media_checking_notification_title" product="nosdcard" msgid="3449816005351468560">"USB संग्रहण तैयार किया जा रहा है"</string>
    <string name="ext_media_checking_notification_title" product="default" msgid="5457603418970994050">"SD कार्ड तैयार कर रहा है"</string>
    <string name="ext_media_checking_notification_message" msgid="8287319882926737053">"त्रुटियों की जांच कर रहा है."</string>
    <string name="ext_media_nofs_notification_title" product="nosdcard" msgid="7788040745686229307">"रिक्त USB संग्रहण"</string>
    <string name="ext_media_nofs_notification_title" product="default" msgid="780477838241212997">"रिक्त SD कार्ड"</string>
    <string name="ext_media_nofs_notification_message" product="nosdcard" msgid="7840121067427269500">"USB संग्रहण रिक्त है या उसका फ़ाइल सिस्‍टम असमर्थित है."</string>
    <string name="ext_media_nofs_notification_message" product="default" msgid="8641065641786923604">"SD कार्ड रिक्त है या इसका फ़ाइल सिस्‍टम असमर्थित है."</string>
    <string name="ext_media_unmountable_notification_title" product="nosdcard" msgid="2090046769532713563">"क्षतिग्रस्‍त USB संग्रहण"</string>
    <string name="ext_media_unmountable_notification_title" product="default" msgid="6410723906019100189">"क्षतिग्रस्‍त SD कार्ड"</string>
    <string name="ext_media_unmountable_notification_message" product="nosdcard" msgid="1795917578395333280">"USB संग्रहण क्षतिग्रस्‍त हो गया है. उसे पुन: प्रारूपित करने का प्रयास करें."</string>
    <string name="ext_media_unmountable_notification_message" product="default" msgid="1753898567525568253">"SD कार्ड क्षतिग्रस्‍त हो गया है. उसे पुन: प्रारूपित करने का प्रयास करें."</string>
    <string name="ext_media_badremoval_notification_title" product="nosdcard" msgid="1661683031330951073">"USB संग्रहण अप्रत्‍याशित रूप से निकाला गया"</string>
    <string name="ext_media_badremoval_notification_title" product="default" msgid="6872152882604407837">"SD कार्ड को अनपेक्षित रूप से निकाल दिया गया"</string>
    <string name="ext_media_badremoval_notification_message" product="nosdcard" msgid="4329848819865594241">"डेटा हानि से बचने के लिए निकालने से पहले USB संग्रहण अनमाउंट करें."</string>
    <string name="ext_media_badremoval_notification_message" product="default" msgid="7260183293747448241">"डेटा हानि से बचने के लिए निकालने से पहले SD कार्ड अनमाउंट करें."</string>
    <string name="ext_media_safe_unmount_notification_title" product="nosdcard" msgid="3967973893270360230">"USB संग्रहण निकालने के लिए सुरक्षित है"</string>
    <string name="ext_media_safe_unmount_notification_title" product="default" msgid="6729801130790616200">"SD कार्ड निकालने के लिए सुरक्षित है"</string>
    <string name="ext_media_safe_unmount_notification_message" product="nosdcard" msgid="6142195361606493530">"आप USB संग्रहण को सुरक्षित रूप से निकाल सकते हैं."</string>
    <string name="ext_media_safe_unmount_notification_message" product="default" msgid="568841278138377604">"आप SD कार्ड को सुरक्षित रूप से निकाल सकते हैं."</string>
    <string name="ext_media_nomedia_notification_title" product="nosdcard" msgid="4486377230140227651">"USB संग्रहण निकाला गया"</string>
    <string name="ext_media_nomedia_notification_title" product="default" msgid="8902518030404381318">"SD कार्ड निकाल दिया गया है"</string>
    <string name="ext_media_nomedia_notification_message" product="nosdcard" msgid="6921126162580574143">"USB संग्रहण निकाला गया. नया मीडिया सम्‍मिलित करें."</string>
    <string name="ext_media_nomedia_notification_message" product="default" msgid="3870120652983659641">"SD कार्ड निकाला गया. एक नया सम्‍मिलित करें."</string>
    <string name="activity_list_empty" msgid="1675388330786841066">"कोई मिलती-जुलती गतिविधि नहीं मिली."</string>
    <string name="permlab_pkgUsageStats" msgid="8787352074326748892">"घटक उपयोग आंकड़ों की नई जानकारी पाएं"</string>
    <string name="permdesc_pkgUsageStats" msgid="1106612424254277630">"ऐप्स को घटक उपयोग के संकलित आंकड़े संशोधित करने देता है. सामान्‍य ऐप्स द्वारा उपयोग करने के लिए नहीं."</string>
    <string name="permlab_copyProtectedData" msgid="4341036311211406692">"सामग्री की प्रतिलिपि बनाएं"</string>
    <string name="permdesc_copyProtectedData" msgid="4390697124288317831">"ऐप्स  को सामग्री की प्रतिलिपि बनाने के लिए डिफ़ॉल्ट कंटेनर सेवा शुरू करने देता है. सामान्‍य ऐप्स द्वारा उपयोग करने के लिए नहीं."</string>
    <string name="permlab_route_media_output" msgid="1642024455750414694">"मीडिया आउटपुट को रूट करें"</string>
    <string name="permdesc_route_media_output" msgid="4932818749547244346">"ऐप्स  को मीडिया आउटपुट को अन्य बाहरी उपकरणों पर रूट करने देता है."</string>
    <string name="permlab_access_keyguard_secure_storage" msgid="7565552237977815047">"कीगार्ड सुरक्षित संग्रहण एक्सेस करें"</string>
    <string name="permdesc_access_keyguard_secure_storage" msgid="5866245484303285762">"ऐप्स  को कीगार्ड सुरक्षित संग्रहण एक्सेस करने देती है."</string>
    <string name="permlab_control_keyguard" msgid="172195184207828387">"कीगार्ड दिखाना और छिपाना नियंत्रित करें"</string>
    <string name="permdesc_control_keyguard" msgid="3043732290518629061">"ऐप्स  को कीगार्ड नियंत्रित करने देती है."</string>
    <string name="permlab_recovery" msgid="3157024487744125846">"अपडेट और पुनर्प्राप्ति सिस्टम के साथ सहभागिता करें"</string>
    <string name="permdesc_recovery" msgid="8511774533266359571">"एप्लिकेशन को पुनर्प्राप्ति सिस्टम और सिस्टम अपडेट के साथ सहभागिता करने देती है."</string>
    <string name="tutorial_double_tap_to_zoom_message_short" msgid="4070433208160063538">"ज़ूम नियंत्रण के लिए दो बार स्पर्श करें"</string>
    <string name="gadget_host_error_inflating" msgid="4882004314906466162">"विजेट नहीं जोड़ा जा सका."</string>
    <string name="ime_action_go" msgid="8320845651737369027">"जाएं"</string>
    <string name="ime_action_search" msgid="658110271822807811">"खोजें"</string>
    <string name="ime_action_send" msgid="2316166556349314424">"भेजें"</string>
    <string name="ime_action_next" msgid="3138843904009813834">"अगला"</string>
    <string name="ime_action_done" msgid="8971516117910934605">"पूर्ण"</string>
    <string name="ime_action_previous" msgid="1443550039250105948">"पिछला"</string>
    <string name="ime_action_default" msgid="2840921885558045721">"निष्‍पादित करें"</string>
    <string name="dial_number_using" msgid="5789176425167573586">"<xliff:g id="NUMBER">%s</xliff:g> के उपयोग द्वारा \n नंबर डायल करें"</string>
    <string name="create_contact_using" msgid="4947405226788104538">"<xliff:g id="NUMBER">%s</xliff:g> का उपयोग करके\n संपर्क बनाएं"</string>
    <string name="grant_credentials_permission_message_header" msgid="2106103817937859662">"निम्‍न एक या अधिक ऐप्स अभी और भविष्‍य में आपके खाते में पहुंच की अनुमति का अनुरोध करते हैं."</string>
    <string name="grant_credentials_permission_message_footer" msgid="3125211343379376561">"क्या आप इस अनुरोध को अनुमति देना चाहते हैं?"</string>
    <string name="grant_permissions_header_text" msgid="6874497408201826708">"पहुंच अनुरोध"</string>
    <string name="allow" msgid="7225948811296386551">"अनुमति दें"</string>
    <string name="deny" msgid="2081879885755434506">"अस्वीकारें"</string>
    <string name="permission_request_notification_title" msgid="6486759795926237907">"अनुमति अनुरोधित"</string>
    <string name="permission_request_notification_with_subtitle" msgid="8530393139639560189">"<xliff:g id="ACCOUNT">%s</xliff:g> खाते के लिए अनुमति\nका अनुरोध किया गया."</string>
    <string name="input_method_binding_label" msgid="1283557179944992649">"इनपुट विधि"</string>
    <string name="sync_binding_label" msgid="3687969138375092423">"समन्वयन"</string>
    <string name="accessibility_binding_label" msgid="4148120742096474641">"आसान तरीका"</string>
    <string name="wallpaper_binding_label" msgid="1240087844304687662">"वॉलपेपर"</string>
    <string name="chooser_wallpaper" msgid="7873476199295190279">"वॉलपेपर बदलें"</string>
    <string name="notification_listener_binding_label" msgid="2014162835481906429">"सूचना श्रवणकर्ता"</string>
    <string name="vpn_title" msgid="19615213552042827">"VPN सक्रिय"</string>
    <string name="vpn_title_long" msgid="6400714798049252294">"VPN को <xliff:g id="APP">%s</xliff:g> द्वारा सक्रिय किया गया है"</string>
    <string name="vpn_text" msgid="3011306607126450322">"नेटवर्क प्रबंधित करने के लिए स्‍पर्श करें."</string>
    <string name="vpn_text_long" msgid="6407351006249174473">"<xliff:g id="SESSION">%s</xliff:g> से कनेक्‍ट किया गया. नेटवर्क प्रबंधित करने के लिए स्‍पर्श करें."</string>
    <string name="vpn_lockdown_connecting" msgid="6443438964440960745">"हमेशा-चालू VPN कनेक्ट हो रहा है…"</string>
    <string name="vpn_lockdown_connected" msgid="8202679674819213931">"हमेशा-चालू VPN कनेक्ट है"</string>
    <string name="vpn_lockdown_error" msgid="6009249814034708175">"हमेशा-चालू VPN त्रुटि"</string>
    <string name="vpn_lockdown_config" msgid="6415899150671537970">"कॉन्‍फ़िगर करने के लिए स्‍पर्श करें"</string>
    <string name="upload_file" msgid="2897957172366730416">"फ़ाइल चुनें"</string>
    <string name="no_file_chosen" msgid="6363648562170759465">"कोई फ़ाइल चुनी नहीं गई"</string>
    <string name="reset" msgid="2448168080964209908">"रीसेट करें"</string>
    <string name="submit" msgid="1602335572089911941">"सबमिट करें"</string>
    <string name="car_mode_disable_notification_title" msgid="3164768212003864316">"कार मोड सक्षम किया गया"</string>
    <string name="car_mode_disable_notification_message" msgid="8035230537563503262">"कार मोड से बाहर निकलने के लिए स्‍पर्श करें."</string>
    <string name="tethered_notification_title" msgid="3146694234398202601">"टेदरिंग या हॉटस्‍पॉट सक्रिय"</string>
    <string name="tethered_notification_message" msgid="6857031760103062982">"सेट करने के लिए स्‍पर्श करें."</string>
    <string name="back_button_label" msgid="2300470004503343439">"वापस जाएं"</string>
    <string name="next_button_label" msgid="1080555104677992408">"अगला"</string>
    <string name="skip_button_label" msgid="1275362299471631819">"छोड़ें"</string>
    <string name="throttle_warning_notification_title" msgid="4890894267454867276">"उच्‍च मोबाइल डेटा उपयोग"</string>
    <string name="throttle_warning_notification_message" msgid="3340822228599337743">"मोबाइल डेटा के उपयोग के बारे में अधिक जानने के लिए स्‍पर्श करें."</string>
    <string name="throttled_notification_title" msgid="6269541897729781332">"मोबाइल डेटा अधिकतम सीमा से अधिक है"</string>
    <string name="throttled_notification_message" msgid="5443457321354907181">"मोबाइल डेटा के उपयोग के बारे में अधिक जानने के लिए स्‍पर्श करें."</string>
    <string name="no_matches" msgid="8129421908915840737">"कोई मिलान नहीं"</string>
    <string name="find_on_page" msgid="1946799233822820384">"पृष्ठ पर ढूंढें"</string>
  <plurals name="matches_found">
    <item quantity="one" msgid="8167147081136579439">"1 मिलान"</item>
    <item quantity="other" msgid="4641872797067609177">"<xliff:g id="TOTAL">%d</xliff:g> में से <xliff:g id="INDEX">%d</xliff:g>"</item>
  </plurals>
    <string name="action_mode_done" msgid="7217581640461922289">"पूर्ण"</string>
    <string name="progress_unmounting" product="nosdcard" msgid="3923810448507612746">"USB संग्रहण अनमाउंट हो रहा है…"</string>
    <string name="progress_unmounting" product="default" msgid="1327894998409537190">"SD कार्ड अनमाउंट किया जा रहा है…"</string>
    <string name="progress_erasing" product="nosdcard" msgid="4521573321524340058">"USB संग्रहण मिटाया जा रहा है…"</string>
    <string name="progress_erasing" product="default" msgid="6596988875507043042">"SD कार्ड मिटाया जा रहा है…"</string>
    <string name="format_error" product="nosdcard" msgid="6299769563624776948">"USB संग्रहण नहीं मिटाया जा सका."</string>
    <string name="format_error" product="default" msgid="7315248696644510935">"SD कार्ड नहीं मिटाया जा सका."</string>
    <string name="media_bad_removal" msgid="7960864061016603281">"SD कार्ड को अनमाउंट होने से पहले निकाल दिया गया था."</string>
    <string name="media_checking" product="nosdcard" msgid="418188720009569693">"USB संग्रहण वर्तमान में जांचा जा रहा है."</string>
    <string name="media_checking" product="default" msgid="7334762503904827481">"SD कार्ड वर्तमान में जांचा जा रहा है."</string>
    <string name="media_removed" msgid="7001526905057952097">"SD कार्ड निकाल दिया गया है."</string>
    <string name="media_shared" product="nosdcard" msgid="5830814349250834225">"USB संग्रहण का उपयोग वर्तमान में एक कंप्‍यूटर द्वारा किया जा रहा है."</string>
    <string name="media_shared" product="default" msgid="5706130568133540435">"SD कार्ड का उपयोग वर्तमान में एक कंप्‍यूटर द्वारा किया जा रहा है."</string>
    <string name="media_unknown_state" msgid="729192782197290385">"बाह्य मीडिया अज्ञात स्‍थिति में है."</string>
    <string name="share" msgid="1778686618230011964">"साझा करें"</string>
    <string name="find" msgid="4808270900322985960">"ढूंढें"</string>
    <string name="websearch" msgid="4337157977400211589">"वेब खोज"</string>
    <string name="find_next" msgid="5742124618942193978">"अगला ढूंढें"</string>
    <string name="find_previous" msgid="2196723669388360506">"पिछला ढूंढें"</string>
    <string name="gpsNotifTicker" msgid="5622683912616496172">"<xliff:g id="NAME">%s</xliff:g> की ओर से स्‍थान अनुरोध"</string>
    <string name="gpsNotifTitle" msgid="5446858717157416839">"स्‍थान अनुरोध"</string>
    <string name="gpsNotifMessage" msgid="1374718023224000702">"<xliff:g id="NAME">%1$s</xliff:g> (<xliff:g id="SERVICE">%2$s</xliff:g>) द्वारा अनुरोधित"</string>
    <string name="gpsVerifYes" msgid="2346566072867213563">"हां"</string>
    <string name="gpsVerifNo" msgid="1146564937346454865">"नहीं"</string>
    <string name="sync_too_many_deletes" msgid="5296321850662746890">"हटाने की सीमा पार हो गई"</string>
    <string name="sync_too_many_deletes_desc" msgid="496551671008694245">"<xliff:g id="TYPE_OF_SYNC">%2$s</xliff:g>, <xliff:g id="ACCOUNT_NAME">%3$s</xliff:g> खाते के <xliff:g id="NUMBER_OF_DELETED_ITEMS">%1$d</xliff:g> आइटम हटा दिए गए हैं. आप क्‍या करना चाहते हैं?"</string>
    <string name="sync_really_delete" msgid="2572600103122596243">"आइटम हटाएं"</string>
    <string name="sync_undo_deletes" msgid="2941317360600338602">"हटाए गए को पूर्ववत करें"</string>
    <string name="sync_do_nothing" msgid="3743764740430821845">"फिलहाल कुछ न करें"</string>
    <string name="choose_account_label" msgid="5655203089746423927">"कोई खाता चुनें"</string>
    <string name="add_account_label" msgid="2935267344849993553">"कोई खाता जोड़ें"</string>
    <string name="add_account_button_label" msgid="3611982894853435874">"खाता जोड़ें"</string>
    <string name="number_picker_increment_button" msgid="2412072272832284313">"बढ़ाएं"</string>
    <string name="number_picker_decrement_button" msgid="476050778386779067">"कम करें"</string>
    <string name="number_picker_increment_scroll_mode" msgid="3073101067441638428">"<xliff:g id="VALUE">%s</xliff:g> को स्‍पर्श करके रखें."</string>
    <string name="number_picker_increment_scroll_action" msgid="9101473045891835490">"बढ़ाने के लिए ऊपर और कम करने के लिए नीचे स्‍लाइड करें."</string>
    <string name="time_picker_increment_minute_button" msgid="8865885114028614321">"मिनट बढ़ाएं"</string>
    <string name="time_picker_decrement_minute_button" msgid="6246834937080684791">"मिनट कम करें"</string>
    <string name="time_picker_increment_hour_button" msgid="3652056055810223139">"घंटे बढ़ाएं"</string>
    <string name="time_picker_decrement_hour_button" msgid="1377479863429214792">"घंटे कम करें"</string>
    <string name="time_picker_increment_set_pm_button" msgid="4147590696151230863">"सायं सेट करें"</string>
    <string name="time_picker_decrement_set_am_button" msgid="8302140353539486752">"प्रात: सेट करें"</string>
    <string name="date_picker_increment_month_button" msgid="5369998479067934110">"माह बढ़ाएं"</string>
    <string name="date_picker_decrement_month_button" msgid="1832698995541726019">"माह कम करें"</string>
    <string name="date_picker_increment_day_button" msgid="7130465412308173903">"दिन बढ़ाएं"</string>
    <string name="date_picker_decrement_day_button" msgid="4131881521818750031">"दिन कम करें"</string>
    <string name="date_picker_increment_year_button" msgid="6318697384310808899">"वर्ष बढ़ाएं"</string>
    <string name="date_picker_decrement_year_button" msgid="4482021813491121717">"वर्ष कम करें"</string>
    <string name="keyboardview_keycode_alt" msgid="4856868820040051939">"Alt"</string>
    <string name="keyboardview_keycode_cancel" msgid="1203984017245783244">"रद्द करें"</string>
    <string name="keyboardview_keycode_delete" msgid="3337914833206635744">"हटाएं"</string>
    <string name="keyboardview_keycode_done" msgid="1992571118466679775">"पूर्ण"</string>
    <string name="keyboardview_keycode_mode_change" msgid="4547387741906537519">"Mode change"</string>
    <string name="keyboardview_keycode_shift" msgid="2270748814315147690">"Shift"</string>
    <string name="keyboardview_keycode_enter" msgid="2985864015076059467">"Enter"</string>
    <string name="activitychooserview_choose_application" msgid="2125168057199941199">"कोई ऐप्स चुनें"</string>
    <string name="activitychooserview_choose_application_error" msgid="8624618365481126668">"<xliff:g id="APPLICATION_NAME">%s</xliff:g> को लॉन्च नहीं किया जा सका"</string>
    <string name="shareactionprovider_share_with" msgid="806688056141131819">"इसके साथ साझा करें:"</string>
    <string name="shareactionprovider_share_with_application" msgid="5627411384638389738">"<xliff:g id="APPLICATION_NAME">%s</xliff:g> के साथ साझा करें"</string>
    <string name="content_description_sliding_handle" msgid="415975056159262248">"स्लाइडिंग हैंडल. स्पर्श करके रखें."</string>
    <string name="description_target_unlock_tablet" msgid="3833195335629795055">"अनलॉक करने के लिए स्‍वाइप करें."</string>
    <string name="keyboard_headset_required_to_hear_password" msgid="7011927352267668657">"बोली गईं पासवर्ड कुंजियां सुनने के लिए हेडसेट प्‍लग इन करें."</string>
    <string name="keyboard_password_character_no_headset" msgid="2859873770886153678">"बिंदु."</string>
    <string name="action_bar_home_description" msgid="5293600496601490216">"होम पर नेविगेट करें"</string>
    <string name="action_bar_up_description" msgid="2237496562952152589">"ऊपर नेविगेट करें"</string>
    <string name="action_menu_overflow_description" msgid="2295659037509008453">"अधिक विकल्प"</string>
    <string name="action_bar_home_description_format" msgid="7965984360903693903">"%1$s, %2$s"</string>
    <string name="action_bar_home_subtitle_description_format" msgid="6985546530471780727">"%1$s, %2$s, %3$s"</string>
    <string name="storage_internal" msgid="4891916833657929263">"मोबाइल संग्रहण"</string>
    <string name="storage_sd_card" msgid="3282948861378286745">"SD कार्ड"</string>
    <string name="storage_usb" msgid="3017954059538517278">"USB संग्रहण"</string>
    <string name="extract_edit_menu_button" msgid="8940478730496610137">"संपादित करें"</string>
    <string name="data_usage_warning_title" msgid="1955638862122232342">"डेटा उपयोग की चेतावनी"</string>
    <string name="data_usage_warning_body" msgid="2814673551471969954">"उपयोग व सेटिंग देखने हेतु स्‍पर्श करें."</string>
    <string name="data_usage_3g_limit_title" msgid="7093334419518706686">"2G-3G डेटा अक्षम किया गया"</string>
    <string name="data_usage_4g_limit_title" msgid="7636489436819470761">"4G डेटा अक्षम किया गया"</string>
    <string name="data_usage_mobile_limit_title" msgid="7869402519391631884">"मोबाइल डेटा अक्षम किया गया"</string>
    <string name="data_usage_wifi_limit_title" msgid="8992154736441284865">"Wi-Fi डेटा अक्षम हो गया"</string>
    <string name="data_usage_limit_body" msgid="3317964706973601386">"सक्षम करने के लिए स्‍पर्श करें."</string>
    <string name="data_usage_3g_limit_snoozed_title" msgid="7026739121138005231">"2G-3G डेटा सीमा पार हो गई है"</string>
    <string name="data_usage_4g_limit_snoozed_title" msgid="1106562779311209039">"4G डेटा सीमा पार हो गई है"</string>
    <string name="data_usage_mobile_limit_snoozed_title" msgid="279240572165412168">"मोबाइल डेटा सीमा पार हो गई है"</string>
    <string name="data_usage_wifi_limit_snoozed_title" msgid="8743856006384825974">"Wi-Fi डेटा सीमा पार हो गई है"</string>
    <string name="data_usage_limit_snoozed_body" msgid="7035490278298441767">"<xliff:g id="SIZE">%s</xliff:g> निर्दिष्ट सीमा से अधिक."</string>
    <string name="data_usage_restricted_title" msgid="5965157361036321914">"पृष्ठभूमि डेटा प्रतिबंधित है"</string>
    <string name="data_usage_restricted_body" msgid="6741521330997452990">"प्रतिबंध निकालने हेतु स्‍पर्श करें."</string>
    <string name="ssl_certificate" msgid="6510040486049237639">"सुरक्षा प्रमाणपत्र"</string>
    <string name="ssl_certificate_is_valid" msgid="6825263250774569373">"यह प्रमाणपत्र मान्य है."</string>
    <string name="issued_to" msgid="454239480274921032">"इन्हें जारी किया गया:"</string>
    <string name="common_name" msgid="2233209299434172646">"सामान्य नाम:"</string>
    <string name="org_name" msgid="6973561190762085236">"संगठन:"</string>
    <string name="org_unit" msgid="7265981890422070383">"संगठनात्मक इकाई:"</string>
    <string name="issued_by" msgid="2647584988057481566">"जारीकर्ता:"</string>
    <string name="validity_period" msgid="8818886137545983110">"मान्यता:"</string>
    <string name="issued_on" msgid="5895017404361397232">"जारी करने का दिनांक:"</string>
    <string name="expires_on" msgid="3676242949915959821">"समय समाप्ति दिनांक:"</string>
    <string name="serial_number" msgid="758814067660862493">"क्रमांक:"</string>
    <string name="fingerprints" msgid="4516019619850763049">"फ़िंगरप्रिंट:"</string>
    <string name="sha256_fingerprint" msgid="4391271286477279263">"SHA-256 फ़िंगरप्रिंट:"</string>
    <string name="sha1_fingerprint" msgid="7930330235269404581">"SHA-1 फ़िंगरप्रिंट:"</string>
    <string name="activity_chooser_view_see_all" msgid="4292569383976636200">"सभी देखें"</string>
    <string name="activity_chooser_view_dialog_title_default" msgid="4710013864974040615">"गतिविधि चुनें"</string>
    <string name="share_action_provider_share_with" msgid="5247684435979149216">"इसके साथ साझा करें:"</string>
    <string name="list_delimeter" msgid="3975117572185494152">", "</string>
    <string name="sending" msgid="3245653681008218030">"भेजा जा रहा है…"</string>
    <string name="launchBrowserDefault" msgid="2057951947297614725">"ब्राउज़र लॉन्च करें?"</string>
    <string name="SetupCallDefault" msgid="5834948469253758575">"कॉल स्वीकार करें?"</string>
    <string name="activity_resolver_use_always" msgid="8017770747801494933">"हमेशा"</string>
    <string name="activity_resolver_use_once" msgid="2404644797149173758">"केवल एक बार"</string>
    <string name="default_audio_route_name" product="tablet" msgid="4617053898167127471">"टेबलेट"</string>
    <string name="default_audio_route_name" product="default" msgid="4239291273420140123">"फ़ोन"</string>
    <string name="default_audio_route_name_headphones" msgid="8119971843803439110">"हेडफ़ोन"</string>
    <string name="default_audio_route_name_dock_speakers" msgid="6240602982276591864">"डॉक स्‍पीकर"</string>
    <string name="default_media_route_name_hdmi" msgid="2450970399023478055">"HDMI"</string>
    <string name="default_audio_route_category_name" msgid="3722811174003886946">"सिस्‍टम"</string>
    <string name="bluetooth_a2dp_audio_route_name" msgid="8575624030406771015">"Bluetooth ऑडियो"</string>
    <string name="wireless_display_route_description" msgid="9070346425023979651">"वायरलेस प्रदर्शन"</string>
    <string name="media_route_button_content_description" msgid="5758553567065145276">"मीडिया आउटपुट"</string>
    <string name="media_route_chooser_title" msgid="1751618554539087622">"उपकरण से कनेक्ट करें"</string>
    <string name="media_route_chooser_title_for_remote_display" msgid="3395541745872017583">"स्क्रीन को उपकरण में कास्ट करें"</string>
    <string name="media_route_chooser_searching" msgid="4776236202610828706">"उपकरण खोजे जा रहे हैं…"</string>
    <string name="media_route_chooser_extended_settings" msgid="87015534236701604">"सेटिंग"</string>
    <string name="media_route_controller_disconnect" msgid="8966120286374158649">"डिस्कनेक्ट करें"</string>
    <string name="media_route_status_scanning" msgid="7279908761758293783">"स्‍कैन कर रहा है..."</string>
    <string name="media_route_status_connecting" msgid="6422571716007825440">"कनेक्ट हो रहा है..."</string>
    <string name="media_route_status_available" msgid="6983258067194649391">"उपलब्ध"</string>
    <string name="media_route_status_not_available" msgid="6739899962681886401">"उपलब्‍ध नहीं"</string>
    <string name="media_route_status_in_use" msgid="4533786031090198063">"उपयोग में"</string>
    <string name="display_manager_built_in_display_name" msgid="2583134294292563941">"अंतर्निहित स्क्रीन"</string>
    <string name="display_manager_hdmi_display_name" msgid="1555264559227470109">"HDMI स्क्रीन"</string>
    <string name="display_manager_overlay_display_name" msgid="5142365982271620716">"ओवरले #<xliff:g id="ID">%1$d</xliff:g>"</string>
    <string name="display_manager_overlay_display_title" msgid="652124517672257172">"<xliff:g id="NAME">%1$s</xliff:g>: <xliff:g id="WIDTH">%2$d</xliff:g>x<xliff:g id="HEIGHT">%3$d</xliff:g>, <xliff:g id="DPI">%4$d</xliff:g> dpi"</string>
    <string name="display_manager_overlay_display_secure_suffix" msgid="6022119702628572080">", सुरक्षित"</string>
    <string name="wifi_display_notification_connecting_title" msgid="2838646471050359706">"स्क्रीन कास्ट हो रही है"</string>
    <string name="wifi_display_notification_connecting_message" msgid="5837350993752841389">"<xliff:g id="NAME">%1$s</xliff:g> से कनेक्ट हो रहा है"</string>
    <string name="wifi_display_notification_connected_title" msgid="8567308065912676285">"स्क्रीन कास्ट हो रही है"</string>
    <string name="wifi_display_notification_connected_message" msgid="2587209325701109715">"<xliff:g id="NAME">%1$s</xliff:g> से कनेक्ट है"</string>
    <string name="wifi_display_notification_disconnect" msgid="6183754463561153372">"डिस्कनेक्ट करें"</string>
    <string name="kg_emergency_call_label" msgid="684946192523830531">"आपातकालीन कॉल"</string>
    <string name="kg_forgot_pattern_button_text" msgid="8852021467868220608">"आकार भूल गए"</string>
    <string name="kg_wrong_pattern" msgid="1850806070801358830">"गलत आकार"</string>
    <string name="kg_wrong_password" msgid="2333281762128113157">"गलत पासवर्ड"</string>
    <string name="kg_wrong_pin" msgid="1131306510833563801">"गलत PIN"</string>
    <string name="kg_too_many_failed_attempts_countdown" msgid="6358110221603297548">"<xliff:g id="NUMBER">%1$d</xliff:g> सेकंड में पुन: प्रयास करें."</string>
    <string name="kg_pattern_instructions" msgid="398978611683075868">"अपना आकार आरेखित करें"</string>
    <string name="kg_sim_pin_instructions" msgid="2319508550934557331">"सिम PIN डालें"</string>
    <string name="kg_pin_instructions" msgid="2377242233495111557">"PIN डालें"</string>
    <string name="kg_password_instructions" msgid="5753646556186936819">"पासवर्ड डालें"</string>
    <string name="kg_puk_enter_puk_hint" msgid="453227143861735537">"सिम अब अक्षम हो गई है. जारी रखने के लिए PUK कोड डालें. विवरण के लिए कैरियर से संपर्क करें."</string>
    <string name="kg_puk_enter_pin_hint" msgid="7871604527429602024">"इच्छित पिन कोड डालें"</string>
    <string name="kg_enter_confirm_pin_hint" msgid="325676184762529976">"इच्छित पिन कोड की पुष्टि करें"</string>
    <string name="kg_sim_unlock_progress_dialog_message" msgid="8950398016976865762">"SIM कार्ड अनलॉक कर रहा है…"</string>
    <string name="kg_password_wrong_pin_code" msgid="1139324887413846912">"गलत PIN कोड."</string>
    <string name="kg_invalid_sim_pin_hint" msgid="8795159358110620001">"ऐसा PIN लिखें, जो 4 से 8 अंकों का हो."</string>
    <string name="kg_invalid_sim_puk_hint" msgid="6025069204539532000">"PUK कोड 8 अंकों का होना चाहिए."</string>
    <string name="kg_invalid_puk" msgid="3638289409676051243">"सही PUK कोड पुन: डालें. बार-बार प्रयास करने से सिम स्थायी रूप से अक्षम हो जाएगी."</string>
    <string name="kg_invalid_confirm_pin_hint" product="default" msgid="7003469261464593516">"पिन कोड का मिलान नहीं होता"</string>
    <string name="kg_login_too_many_attempts" msgid="6486842094005698475">"बहुत अधिक आकार प्रयास"</string>
    <string name="kg_login_instructions" msgid="1100551261265506448">"अनलॉक करने के लिए, अपने Google खाते से प्रवेश करें."</string>
    <string name="kg_login_username_hint" msgid="5718534272070920364">"उपयोगकर्ता नाम (ईमेल)"</string>
    <string name="kg_login_password_hint" msgid="9057289103827298549">"पासवर्ड"</string>
    <string name="kg_login_submit_button" msgid="5355904582674054702">"प्रवेश करें"</string>
    <string name="kg_login_invalid_input" msgid="5754664119319872197">"अमान्य उपयोगकर्ता नाम या पासवर्ड."</string>
    <string name="kg_login_account_recovery_hint" msgid="5690709132841752974">"अपना उपयोगकर्ता नाम या पासवर्ड भूल गए?\n "<b>"google.com/accounts/recovery"</b>" पर जाएं."</string>
    <string name="kg_login_checking_password" msgid="1052685197710252395">"खाते की जांच की जा रही है…"</string>
    <string name="kg_too_many_failed_pin_attempts_dialog_message" msgid="8276745642049502550">"आप अपना PIN <xliff:g id="NUMBER_0">%d</xliff:g> बार गलत तरीके से लिख चुके हैं. \n\n <xliff:g id="NUMBER_1">%d</xliff:g> सेकंड में पुन: प्रयास करें."</string>
    <string name="kg_too_many_failed_password_attempts_dialog_message" msgid="7813713389422226531">"आप अपना पासवर्ड <xliff:g id="NUMBER_0">%d</xliff:g> बार गलत तरीके से लिख चुके हैं. \n\n <xliff:g id="NUMBER_1">%d</xliff:g> सेकंड में पुन: प्रयास करें."</string>
    <string name="kg_too_many_failed_pattern_attempts_dialog_message" msgid="74089475965050805">"आपने अपना अनलॉक आकार <xliff:g id="NUMBER_0">%d</xliff:g> बार गलत तरीके से आरेखित किया है. \n\n <xliff:g id="NUMBER_1">%d</xliff:g> सेकंड में पुन: प्रयास करें."</string>
    <string name="kg_failed_attempts_almost_at_wipe" product="tablet" msgid="1575557200627128949">"आप टेबलेट को अनलॉक करने के लिए <xliff:g id="NUMBER_0">%d</xliff:g> बार गलत तरीके से प्रयास कर चुके हैं. <xliff:g id="NUMBER_1">%d</xliff:g> और असफल प्रयासों के बाद, टेबलेट फ़ैक्टरी डिफ़ॉल्ट पर रीसेट हो जाएगा और सभी उपयोगकर्ता डेटा खो जाएगा."</string>
    <string name="kg_failed_attempts_almost_at_wipe" product="default" msgid="4051015943038199910">"आप फ़ोन को अनलॉक करने के लिए <xliff:g id="NUMBER_0">%d</xliff:g> बार गलत तरीके से प्रयास कर चुके हैं. <xliff:g id="NUMBER_1">%d</xliff:g> और असफल प्रयासों के बाद, फ़ोन फ़ैक्टरी डिफ़ॉल्ट पर रीसेट हो जाएगा और सभी उपयोगकर्ता डेटा खो जाएगा."</string>
    <string name="kg_failed_attempts_now_wiping" product="tablet" msgid="2072996269148483637">"आप टेबलेट को अनलॉक करने के लिए <xliff:g id="NUMBER">%d</xliff:g> बार गलत तरीके से प्रयास कर चुके हैं. टेबलेट अब फ़ैक्‍टरी डिफ़ॉल्‍ट पर रीसेट हो जाएगा."</string>
    <string name="kg_failed_attempts_now_wiping" product="default" msgid="4817627474419471518">"आप फ़ोन को अनलॉक करने के लिए <xliff:g id="NUMBER">%d</xliff:g> बार गलत तरीके से प्रयास कर चुके हैं. फ़ोन अब फ़ैक्टरी डिफ़ॉल्ट पर रीसेट हो जाएगा."</string>
    <string name="kg_failed_attempts_almost_at_login" product="tablet" msgid="3253575572118914370">"आपने अपने अनलॉक आकार को <xliff:g id="NUMBER_0">%d</xliff:g> बार गलत तरीके से आरेखित किया है. <xliff:g id="NUMBER_1">%d</xliff:g> और असफल प्रयासों के बाद, आपसे अपने टेबलेट को किसी ईमेल खाते के उपयोग से अनलॉक करने के लिए कहा जाएगा.\n\n <xliff:g id="NUMBER_2">%d</xliff:g> सेकंड में पुन: प्रयास करें."</string>
    <string name="kg_failed_attempts_almost_at_login" product="default" msgid="1437638152015574839">"आपने अपने अनलॉक आकार को <xliff:g id="NUMBER_0">%d</xliff:g> बार गलत तरीके से आरेखित किया है. <xliff:g id="NUMBER_1">%d</xliff:g> और असफल प्रयासों के बाद, आपसे अपने फ़ोन को किसी ईमेल खाते का उपयोग करके अनलॉक करने के लिए कहा जाएगा.\n\n <xliff:g id="NUMBER_2">%d</xliff:g> सेकंड में पुन: प्रयास करें."</string>
    <string name="kg_text_message_separator" product="default" msgid="4160700433287233771">" — "</string>
    <string name="kg_reordering_delete_drop_target_text" msgid="7899202978204438708">"निकालें"</string>
    <string name="safe_media_volume_warning" product="default" msgid="7324161939475478066">"आवाज़ को उपरोक्त सुझाव दिया गया स्तर तक बढ़ाएं?\nलंबे समय तक अधिक आवाज़ पर सुनने से आपकी सुनने की क्षमता को क्षति पहुंच सकती है."</string>
    <string name="continue_to_enable_accessibility" msgid="1626427372316070258">"आसान तरीका को सक्षम करने के लिए दो अंगुलियों से नीचे दबाए रखें."</string>
    <string name="accessibility_enabled" msgid="1381972048564547685">"आसान तरीका सक्षम कर दी है."</string>
    <string name="enable_accessibility_canceled" msgid="3833923257966635673">"आसान तरीका रद्द की गई."</string>
    <string name="user_switched" msgid="3768006783166984410">"वर्तमान उपयोगकर्ता <xliff:g id="NAME">%1$s</xliff:g>."</string>
    <string name="owner_name" msgid="2716755460376028154">"स्वामी"</string>
    <string name="error_message_title" msgid="4510373083082500195">"त्रुटि"</string>
    <string name="app_no_restricted_accounts" msgid="5739463249673727736">"यह ऐप्स  प्रतिबंधित प्रोफ़ाइल के खातों का समर्थन नहीं करता है"</string>
    <string name="app_not_found" msgid="3429141853498927379">"इस कार्यवाही को प्रबंधित करने के लिए कोई ऐप्स  नहीं मिला"</string>
    <string name="revoke" msgid="5404479185228271586">"निरस्‍त करें"</string>
    <string name="mediasize_iso_a0" msgid="1994474252931294172">"ISO A0"</string>
    <string name="mediasize_iso_a1" msgid="3333060421529791786">"ISO A1"</string>
    <string name="mediasize_iso_a2" msgid="3097535991925798280">"ISO A2"</string>
    <string name="mediasize_iso_a3" msgid="3023213259314236123">"ISO A3"</string>
    <string name="mediasize_iso_a4" msgid="231745325296873764">"ISO A4"</string>
    <string name="mediasize_iso_a5" msgid="3484327407340865411">"ISO A5"</string>
    <string name="mediasize_iso_a6" msgid="4861908487129577530">"ISO A6"</string>
    <string name="mediasize_iso_a7" msgid="5890208588072936130">"ISO A7"</string>
    <string name="mediasize_iso_a8" msgid="4319425041085816612">"ISO A8"</string>
    <string name="mediasize_iso_a9" msgid="4882220529506432008">"ISO A9"</string>
    <string name="mediasize_iso_a10" msgid="2382866026365359391">"ISO A10"</string>
    <string name="mediasize_iso_b0" msgid="3651827147402009675">"ISO B0"</string>
    <string name="mediasize_iso_b1" msgid="6072859628278739957">"ISO B1"</string>
    <string name="mediasize_iso_b2" msgid="1348731852150380378">"ISO B2"</string>
    <string name="mediasize_iso_b3" msgid="2612510181259261379">"ISO B3"</string>
    <string name="mediasize_iso_b4" msgid="695151378838115434">"ISO B4"</string>
    <string name="mediasize_iso_b5" msgid="4863754285582212487">"ISO B5"</string>
    <string name="mediasize_iso_b6" msgid="5305816292139647241">"ISO B6"</string>
    <string name="mediasize_iso_b7" msgid="531673542602786624">"ISO B7"</string>
    <string name="mediasize_iso_b8" msgid="9164474595708850034">"ISO B8"</string>
    <string name="mediasize_iso_b9" msgid="282102976764774160">"ISO B9"</string>
    <string name="mediasize_iso_b10" msgid="4517141714407898976">"ISO B10"</string>
    <string name="mediasize_iso_c0" msgid="3103521357901591100">"ISO C0"</string>
    <string name="mediasize_iso_c1" msgid="1231954105985048595">"ISO C1"</string>
    <string name="mediasize_iso_c2" msgid="927702816980087462">"ISO C2"</string>
    <string name="mediasize_iso_c3" msgid="835154173518304159">"ISO C3"</string>
    <string name="mediasize_iso_c4" msgid="5095951985108194011">"ISO C4"</string>
    <string name="mediasize_iso_c5" msgid="1985397450332305739">"ISO C5"</string>
    <string name="mediasize_iso_c6" msgid="8147421924174693013">"ISO C6"</string>
    <string name="mediasize_iso_c7" msgid="8993994925276122950">"ISO C7"</string>
    <string name="mediasize_iso_c8" msgid="6871178104139598957">"ISO C8"</string>
    <string name="mediasize_iso_c9" msgid="7983532635227561362">"ISO C9"</string>
    <string name="mediasize_iso_c10" msgid="5040764293406765584">"ISO C10"</string>
    <string name="mediasize_na_letter" msgid="2841414839888344296">"लेटर"</string>
    <string name="mediasize_na_gvrnmt_letter" msgid="5295836838862962809">"गवर्नमेंट लेटर"</string>
    <string name="mediasize_na_legal" msgid="8621364037680465666">"लीगल"</string>
    <string name="mediasize_na_junior_legal" msgid="3309324162155085904">"जूनियर लीगल"</string>
    <string name="mediasize_na_ledger" msgid="5567030340509075333">"लेजर"</string>
    <string name="mediasize_na_tabloid" msgid="4571735038501661757">"टेबलॉइड"</string>
    <string name="mediasize_na_index_3x5" msgid="5182901917818625126">"इंडेक्स कार्ड 3x5"</string>
    <string name="mediasize_na_index_4x6" msgid="7687620625422312396">"इंडेक्स कार्ड 4x6"</string>
    <string name="mediasize_na_index_5x8" msgid="8834215284646872800">"इंडेक्स कार्ड 5x8"</string>
    <string name="mediasize_na_monarch" msgid="213639906956550754">"मोनार्क"</string>
    <string name="mediasize_na_quarto" msgid="835778493593023223">"क्वार्टो"</string>
    <string name="mediasize_na_foolscap" msgid="1573911237983677138">"फ़ूल्ज़कैप"</string>
    <string name="mediasize_chinese_roc_8k" msgid="3626855847189438896">"ROC 8K"</string>
    <string name="mediasize_chinese_roc_16k" msgid="9182191577022943355">"ROC 16K"</string>
    <string name="mediasize_chinese_prc_1" msgid="4793232644980170500">"PRC 1"</string>
    <string name="mediasize_chinese_prc_2" msgid="5404109730975720670">"PRC 2"</string>
    <string name="mediasize_chinese_prc_3" msgid="1335092253339363526">"PRC 3"</string>
    <string name="mediasize_chinese_prc_4" msgid="9167997800486569834">"PRC 4"</string>
    <string name="mediasize_chinese_prc_5" msgid="845875168823541497">"PRC 5"</string>
    <string name="mediasize_chinese_prc_6" msgid="3220325667692648789">"PRC 6"</string>
    <string name="mediasize_chinese_prc_7" msgid="1776792138507038527">"PRC 7"</string>
    <string name="mediasize_chinese_prc_8" msgid="1417176642687456692">"PRC 8"</string>
    <string name="mediasize_chinese_prc_9" msgid="4785983473123798365">"PRC 9"</string>
    <string name="mediasize_chinese_prc_10" msgid="7847982299391851899">"PRC 10"</string>
    <string name="mediasize_chinese_prc_16k" msgid="262793383539980677">"PRC 16K"</string>
    <string name="mediasize_chinese_om_pa_kai" msgid="5256815579447959814">"पा काई"</string>
    <string name="mediasize_chinese_om_dai_pa_kai" msgid="7336412963441354407">"दाई पा काई"</string>
    <string name="mediasize_chinese_om_jurro_ku_kai" msgid="6324465444100490742">"जूरो कु काई"</string>
    <string name="mediasize_japanese_jis_b10" msgid="1787262845627694376">"JIS B10"</string>
    <string name="mediasize_japanese_jis_b9" msgid="3336035783663287470">"JIS B9"</string>
    <string name="mediasize_japanese_jis_b8" msgid="6195398299104345731">"JIS B8"</string>
    <string name="mediasize_japanese_jis_b7" msgid="1674621886902828884">"JIS B7"</string>
    <string name="mediasize_japanese_jis_b6" msgid="4170576286062657435">"JIS B6"</string>
    <string name="mediasize_japanese_jis_b5" msgid="4899297958100032533">"JIS B5"</string>
    <string name="mediasize_japanese_jis_b4" msgid="4213158129126666847">"JIS B4"</string>
    <string name="mediasize_japanese_jis_b3" msgid="8513715307410310696">"JIS B3"</string>
    <string name="mediasize_japanese_jis_b2" msgid="4777690211897131190">"JIS B2"</string>
    <string name="mediasize_japanese_jis_b1" msgid="4608142385457034603">"JIS B1"</string>
    <string name="mediasize_japanese_jis_b0" msgid="7587108366572243991">"JIS B0"</string>
    <string name="mediasize_japanese_jis_exec" msgid="5244075432263649068">"JIS Exec"</string>
    <string name="mediasize_japanese_chou4" msgid="4941652015032631361">"चौ4"</string>
    <string name="mediasize_japanese_chou3" msgid="6387319169263957010">"चौ3"</string>
    <string name="mediasize_japanese_chou2" msgid="1299112025415343982">"चौ2"</string>
    <string name="mediasize_japanese_hagaki" msgid="8070115620644254565">"हगाकी"</string>
    <string name="mediasize_japanese_oufuku" msgid="6049065587307896564">"औफ़ुकु"</string>
    <string name="mediasize_japanese_kahu" msgid="6872696027560065173">"काहु"</string>
    <string name="mediasize_japanese_kaku2" msgid="2359077233775455405">"काकु2"</string>
    <string name="mediasize_japanese_you4" msgid="2091777168747058008">"यौ4"</string>
    <string name="mediasize_unknown_portrait" msgid="3088043641616409762">"अज्ञात पोर्ट्रेट"</string>
    <string name="mediasize_unknown_landscape" msgid="4876995327029361552">"अज्ञात लैंडस्केप"</string>
    <string name="write_fail_reason_cancelled" msgid="7091258378121627624">"रद्द कर दी गई"</string>
    <string name="write_fail_reason_cannot_write" msgid="8132505417935337724">"सामग्री लिखने में त्रुटि"</string>
    <string name="reason_unknown" msgid="6048913880184628119">"अज्ञात"</string>
    <string name="reason_service_unavailable" msgid="7824008732243903268">"प्रिंट सेवा सक्षम नहीं है"</string>
    <string name="print_service_installed_title" msgid="2246317169444081628">"<xliff:g id="NAME">%s</xliff:g> सेवा इंस्टॉल की गई"</string>
    <string name="print_service_installed_message" msgid="5897362931070459152">"सक्षम करने के लिए टैप करें"</string>
    <string name="restr_pin_enter_admin_pin" msgid="783643731895143970">"व्यवस्थापक पिन डालें"</string>
    <string name="restr_pin_enter_pin" msgid="3395953421368476103">"PIN डालें"</string>
    <string name="restr_pin_incorrect" msgid="8571512003955077924">"गलत"</string>
    <string name="restr_pin_enter_old_pin" msgid="1462206225512910757">"वर्तमान पिन"</string>
    <string name="restr_pin_enter_new_pin" msgid="5959606691619959184">"नया पिन"</string>
    <string name="restr_pin_confirm_pin" msgid="8501523829633146239">"नए पिन की पुष्टि करें"</string>
    <string name="restr_pin_create_pin" msgid="8017600000263450337">"प्रतिबंधों को बदलने के लिए PIN बनाएं"</string>
    <string name="restr_pin_error_doesnt_match" msgid="2224214190906994548">"PIN मिलान नहीं करते हैं. पुनः प्रयास करें."</string>
    <string name="restr_pin_error_too_short" msgid="8173982756265777792">"PIN बहुत छोटा है. कम से कम 4 अंकों का होना चाहिए."</string>
  <plurals name="restr_pin_countdown">
    <item quantity="one" msgid="311050995198548675">"1 सेकंड में पुन: प्रयास करें"</item>
    <item quantity="other" msgid="4730868920742952817">"<xliff:g id="COUNT">%d</xliff:g> सेकंड में पुन: प्रयास करें"</item>
  </plurals>
    <string name="restr_pin_try_later" msgid="973144472490532377">"बाद में पुनः प्रयास करें"</string>
    <string name="immersive_mode_confirmation" msgid="7227416894979047467">"पूर्ण स्क्रीन से बाहर आने के लिए ऊपर से नीचे स्वाइप करें."</string>
    <string name="done_label" msgid="2093726099505892398">"पूर्ण"</string>
    <string name="hour_picker_description" msgid="6698199186859736512">"घंटो का चक्राकार स्लाइडर"</string>
    <string name="minute_picker_description" msgid="8606010966873791190">"मिनटों का चक्राकार स्लाइडर"</string>
    <string name="select_hours" msgid="6043079511766008245">"घंटे चुनें"</string>
    <string name="select_minutes" msgid="3974345615920336087">"मिनट चुनें"</string>
    <string name="day_picker_description" msgid="8990847925961297968">"दिनों की माह ग्रिड"</string>
    <string name="year_picker_description" msgid="5524331207436052403">"वर्ष की सूची"</string>
    <string name="select_day" msgid="7774759604701773332">"माह और दिन चुनें"</string>
    <string name="select_year" msgid="7952052866994196170">"वर्ष चुनें"</string>
    <string name="item_is_selected" msgid="949687401682476608">"<xliff:g id="ITEM">%1$s</xliff:g> चयनित"</string>
    <string name="deleted_key" msgid="7659477886625566590">"<xliff:g id="KEY">%1$s</xliff:g> को हटा दिया गया"</string>
</resources><|MERGE_RESOLUTION|>--- conflicted
+++ resolved
@@ -388,11 +388,8 @@
     <string name="permdesc_bindRemoteViews" msgid="4717987810137692572">"धारक को किसी विजेट सेवा के शीर्ष-स्‍तर इंटरफ़ेस से आबद्ध होने देता है. सामान्‍य ऐप्स के लिए कभी भी आवश्‍यक नहीं होना चाहिए."</string>
     <string name="permlab_bindDeviceAdmin" msgid="8704986163711455010">"किसी उपकरण व्‍यवस्‍थापक के साथ सहभागिता करें"</string>
     <string name="permdesc_bindDeviceAdmin" msgid="569715419543907930">"धारक को किसी उपकरण व्‍यवस्‍थापक को उद्देश्य भेजने देता है. सामान्‍य ऐप्स के लिए कभी भी आवश्‍यक नहीं होना चाहिए."</string>
-<<<<<<< HEAD
-=======
     <string name="permlab_bindTvInput" msgid="5601264742478168987">"टीवी इनपुट से आबद्ध करें"</string>
     <string name="permdesc_bindTvInput" msgid="2371008331852001924">"धारक को किसी टीवी इनपुट के शीर्ष-स्‍तर इंटरफ़ेस से आबद्ध होने देती है. सामान्‍य ऐप्स के लिए कभी भी आवश्‍यक नहीं होना चाहिए."</string>
->>>>>>> 352e1082
     <string name="permlab_manageDeviceAdmins" msgid="4248828900045808722">"उपकरण उपकरण सुचारू ढ़ंग से चलाने वाले को जोड़ें या निकालें"</string>
     <string name="permdesc_manageDeviceAdmins" msgid="5025608167709942485">"धारक को सक्रिय डिवाइस व्यवस्थापकों को जोड़ने या निकालने देता है. सामान्य ऐप्स  के लिए कभी भी आवश्यक नहीं होना चाहिए."</string>
     <string name="permlab_setOrientation" msgid="3365947717163866844">"स्‍क्रीन अभिविन्‍यास बदलें"</string>
