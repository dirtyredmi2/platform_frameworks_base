<?xml version="1.0" encoding="utf-8"?>
<!-- Copyright (C) 2006 The Android Open Source Project

     Licensed under the Apache License, Version 2.0 (the "License");
     you may not use this file except in compliance with the License.
     You may obtain a copy of the License at
  
          http://www.apache.org/licenses/LICENSE-2.0
  
     Unless required by applicable law or agreed to in writing, software
     distributed under the License is distributed on an "AS IS" BASIS,
     WITHOUT WARRANTIES OR CONDITIONS OF ANY KIND, either express or implied.
     See the License for the specific language governing permissions and
     limitations under the License.
-->

<resources>
    <!-- The default system theme. This is the theme used for activities
         that have not explicitly set their own theme.
         
         <p>You can count on this being a dark
         background with light text on top, but should try to make no
         other assumptions about its appearance. In particular, the text
         inside of widgets using this theme may be completely different,
         with the widget container being a light color and the text on top
         of it a dark color.
    -->
    <style name="Theme">
    
        <item name="colorForeground">@android:color/bright_foreground_dark</item>
        <item name="colorForegroundInverse">@android:color/bright_foreground_dark_inverse</item>
        <item name="colorBackground">@android:color/background_dark</item>
        <item name="colorBackgroundCacheHint">?android:attr/colorBackground</item>
        <item name="disabledAlpha">0.5</item>
        <item name="backgroundDimAmount">0.6</item>

        <!-- Text styles -->
        <item name="textAppearance">@android:style/TextAppearance</item>
        <item name="textAppearanceInverse">@android:style/TextAppearance.Inverse</item>

        <item name="textColorPrimary">@android:color/primary_text_dark</item>
        <item name="textColorSecondary">@android:color/secondary_text_dark</item>
        <item name="textColorTertiary">@android:color/tertiary_text_dark</item>
        <item name="textColorPrimaryInverse">@android:color/primary_text_light</item>
        <item name="textColorSecondaryInverse">@android:color/secondary_text_light</item>
        <item name="textColorTertiaryInverse">@android:color/tertiary_text_light</item>
        <item name="textColorPrimaryDisableOnly">@android:color/primary_text_dark_disable_only</item>
        <item name="textColorPrimaryInverseDisableOnly">@android:color/primary_text_light_disable_only</item>
        <item name="textColorPrimaryNoDisable">@android:color/primary_text_dark_nodisable</item>
        <item name="textColorSecondaryNoDisable">@android:color/secondary_text_dark_nodisable</item>
        <item name="textColorPrimaryInverseNoDisable">@android:color/primary_text_light_nodisable</item>
        <item name="textColorSecondaryInverseNoDisable">@android:color/secondary_text_light_nodisable</item>
        <item name="textColorHint">@android:color/hint_foreground_dark</item>
        <item name="textColorHintInverse">@android:color/hint_foreground_light</item>
        <item name="textColorSearchUrl">@android:color/search_url_text</item>
        <item name="textColorHighlight">@android:color/highlighted_text_dark</item>
        <item name="textColorHighlightInverse">@android:color/highlighted_text_light</item>
        <item name="textColorLink">@android:color/link_text_dark</item>
        <item name="textColorLinkInverse">@android:color/link_text_light</item>

        <item name="textAppearanceLarge">@android:style/TextAppearance.Large</item>
        <item name="textAppearanceMedium">@android:style/TextAppearance.Medium</item>
        <item name="textAppearanceSmall">@android:style/TextAppearance.Small</item>
        <item name="textAppearanceLargeInverse">@android:style/TextAppearance.Large.Inverse</item>
        <item name="textAppearanceMediumInverse">@android:style/TextAppearance.Medium.Inverse</item>
        <item name="textAppearanceSmallInverse">@android:style/TextAppearance.Small.Inverse</item>
        <item name="textAppearanceSearchResultTitle">@android:style/TextAppearance.SearchResult.Title</item>
        <item name="textAppearanceSearchResultSubtitle">@android:style/TextAppearance.SearchResult.Subtitle</item>
        
        <item name="textAppearanceButton">@android:style/TextAppearance.Widget.Button</item>
        
        <item name="editTextColor">?android:attr/textColorPrimaryInverse</item>
        <item name="editTextBackground">@android:drawable/edit_text</item>
        
        <item name="candidatesTextStyleSpans">@android:string/candidates_style</item>
        
        <item name="textCheckMark">@android:drawable/indicator_check_mark_dark</item>
        <item name="textCheckMarkInverse">@android:drawable/indicator_check_mark_light</item>

        <!-- Button styles -->
        <item name="buttonStyle">@android:style/Widget.Button</item>

        <item name="buttonStyleSmall">@android:style/Widget.Button.Small</item>
        <item name="buttonStyleInset">@android:style/Widget.Button.Inset</item>

        <item name="buttonStyleToggle">@android:style/Widget.Button.Toggle</item>

        <!-- List attributes -->
        <item name="listPreferredItemHeight">64dip</item>
        <!-- @hide -->
        <item name="searchResultListItemHeight">58dip</item>
        <item name="listDivider">@drawable/divider_horizontal_dark</item>
        <item name="listSeparatorTextViewStyle">@android:style/Widget.TextView.ListSeparator</item>   

        <item name="listChoiceIndicatorSingle">@android:drawable/btn_radio</item>
        <item name="listChoiceIndicatorMultiple">@android:drawable/btn_check</item>

        <item name="listChoiceBackgroundIndicator">@android:drawable/list_selected_background</item>

        <item name="expandableListPreferredItemPaddingLeft">40dip</item>
        <item name="expandableListPreferredChildPaddingLeft">
                ?android:attr/expandableListPreferredItemPaddingLeft</item>

        <item name="expandableListPreferredItemIndicatorLeft">3dip</item>
        <item name="expandableListPreferredItemIndicatorRight">33dip</item>
        <item name="expandableListPreferredChildIndicatorLeft">
                ?android:attr/expandableListPreferredItemIndicatorLeft</item>
        <item name="expandableListPreferredChildIndicatorRight">
                ?android:attr/expandableListPreferredItemIndicatorRight</item>

        <!-- Gallery attributes -->
        <item name="galleryItemBackground">@android:drawable/gallery_item_background</item>
        
        <!-- Window attributes -->
        <item name="windowBackground">@android:drawable/screen_background_dark</item>
        <item name="windowFrame">@null</item>
        <item name="windowNoTitle">false</item>
        <item name="windowFullscreen">false</item>
        <item name="windowIsFloating">false</item>
        <item name="windowContentOverlay">@android:drawable/title_bar_shadow</item>
        <item name="windowShowWallpaper">false</item>
        <item name="windowTitleStyle">@android:style/WindowTitle</item>
        <item name="windowTitleSize">25dip</item>
        <item name="windowTitleBackgroundStyle">@android:style/WindowTitleBackground</item>
        <item name="android:windowAnimationStyle">@android:style/Animation.Activity</item>
        <item name="android:windowSoftInputMode">stateUnspecified|adjustUnspecified</item>
        <item name="windowActionBar">false</item>
        <item name="windowActionModeOverlay">false</item>
        <item name="windowActionBarStyle">@android:style/ActionBar</item>
        <item name="windowActionBarSize">50dip</item>

        <!-- Dialog attributes -->
        <item name="alertDialogStyle">@android:style/AlertDialog</item>
        
        <!-- Panel attributes -->
        <item name="panelBackground">@android:drawable/menu_background</item>
        <item name="panelFullBackground">@android:drawable/menu_background_fill_parent_width</item>
        <item name="panelColorBackground">#fff</item>
        <item name="panelColorForeground">?android:attr/textColorPrimaryInverse</item>
        <item name="panelTextAppearance">?android:attr/textAppearanceInverse</item>

        <!-- Scrollbar attributes -->
        <item name="scrollbarFadeDuration">250</item>
        <item name="scrollbarDefaultDelayBeforeFade">300</item> 
        <item name="scrollbarSize">10dip</item>
        <item name="scrollbarThumbHorizontal">@android:drawable/scrollbar_handle_horizontal</item>
        <item name="scrollbarThumbVertical">@android:drawable/scrollbar_handle_vertical</item>
        <item name="scrollbarTrackHorizontal">@null</item>
        <item name="scrollbarTrackVertical">@null</item>

        <!-- Widget styles -->
        <item name="absListViewStyle">@android:style/Widget.AbsListView</item>
        <item name="autoCompleteTextViewStyle">@android:style/Widget.AutoCompleteTextView</item>        
        <item name="checkboxStyle">@android:style/Widget.CompoundButton.CheckBox</item>
        <item name="dropDownListViewStyle">@android:style/Widget.ListView.DropDown</item>
        <item name="editTextStyle">@android:style/Widget.EditText</item>
        <item name="expandableListViewStyle">@android:style/Widget.ExpandableListView</item>
        <item name="expandableListViewWhiteStyle">@android:style/Widget.ExpandableListView.White</item>
        <item name="galleryStyle">@android:style/Widget.Gallery</item>
        <item name="gestureOverlayViewStyle">@android:style/Widget.GestureOverlayView</item>
        <item name="gridViewStyle">@android:style/Widget.GridView</item>
        <item name="imageButtonStyle">@android:style/Widget.ImageButton</item>
        <item name="imageWellStyle">@android:style/Widget.ImageWell</item>
        <item name="listViewStyle">@android:style/Widget.ListView</item>
        <item name="listViewWhiteStyle">@android:style/Widget.ListView.White</item>
        <item name="popupWindowStyle">@android:style/Widget.PopupWindow</item>
        <item name="progressBarStyle">@android:style/Widget.ProgressBar</item>
        <item name="progressBarStyleHorizontal">@android:style/Widget.ProgressBar.Horizontal</item>
        <item name="progressBarStyleSmall">@android:style/Widget.ProgressBar.Small</item>
        <item name="progressBarStyleSmallTitle">@android:style/Widget.ProgressBar.Small.Title</item>
        <item name="progressBarStyleLarge">@android:style/Widget.ProgressBar.Large</item>
        <item name="progressBarStyleInverse">@android:style/Widget.ProgressBar.Inverse</item>
        <item name="progressBarStyleSmallInverse">@android:style/Widget.ProgressBar.Small.Inverse</item>
        <item name="progressBarStyleLargeInverse">@android:style/Widget.ProgressBar.Large.Inverse</item>
        <item name="seekBarStyle">@android:style/Widget.SeekBar</item>
        <item name="ratingBarStyle">@android:style/Widget.RatingBar</item>
        <item name="ratingBarStyleIndicator">@android:style/Widget.RatingBar.Indicator</item>
        <item name="ratingBarStyleSmall">@android:style/Widget.RatingBar.Small</item>
        <item name="radioButtonStyle">@android:style/Widget.CompoundButton.RadioButton</item>
        <item name="scrollViewStyle">@android:style/Widget.ScrollView</item>
        <item name="horizontalScrollViewStyle">@android:style/Widget.HorizontalScrollView</item>
        <item name="spinnerStyle">@android:style/Widget.Spinner</item>
        <item name="dropDownSpinnerStyle">@android:style/Widget.Spinner.DropDown</item>
        <item name="actionDropDownStyle">@android:style/Widget.Spinner.DropDown</item>
        <item name="actionButtonStyle">@android:style/Widget.ActionButton</item>
        <item name="actionOverflowButtonStyle">@android:style/Widget.ActionButton.Overflow</item>
        <item name="starStyle">@android:style/Widget.CompoundButton.Star</item>
        <item name="tabWidgetStyle">@android:style/Widget.TabWidget</item>
        <item name="textViewStyle">@android:style/Widget.TextView</item>
        <item name="webTextViewStyle">@android:style/Widget.WebTextView</item>
        <item name="webViewStyle">@android:style/Widget.WebView</item>
        <item name="dropDownItemStyle">@android:style/Widget.DropDownItem</item>
        <item name="spinnerDropDownItemStyle">@android:style/Widget.DropDownItem.Spinner</item>
        <item name="spinnerItemStyle">@android:style/Widget.TextView.SpinnerItem</item>
        <item name="dropDownHintAppearance">@android:style/TextAppearance.Widget.DropDownHint</item>
        <item name="keyboardViewStyle">@android:style/Widget.KeyboardView</item>
        <item name="quickContactBadgeStyleWindowSmall">@android:style/Widget.QuickContactBadge.WindowSmall</item>
        <item name="quickContactBadgeStyleWindowMedium">@android:style/Widget.QuickContactBadge.WindowMedium</item>
        <item name="quickContactBadgeStyleWindowLarge">@android:style/Widget.QuickContactBadge.WindowLarge</item>
        <item name="quickContactBadgeStyleSmallWindowSmall">@android:style/Widget.QuickContactBadgeSmall.WindowSmall</item>
        <item name="quickContactBadgeStyleSmallWindowMedium">@android:style/Widget.QuickContactBadgeSmall.WindowMedium</item>
        <item name="quickContactBadgeStyleSmallWindowLarge">@android:style/Widget.QuickContactBadgeSmall.WindowLarge</item>
        <item name="actionBarTabStyle">@style/Widget.ActionBarView_TabView</item>
        <item name="actionBarTabBarStyle">@style/Widget.ActionBarView_TabBar</item>
        <item name="actionBarTabTextStyle">@style/Widget.ActionBarView_TabText</item>
        
        <!-- Preference styles -->
        <item name="preferenceScreenStyle">@android:style/Preference.PreferenceScreen</item>
        <item name="preferenceCategoryStyle">@android:style/Preference.Category</item>
        <item name="preferenceStyle">@android:style/Preference</item>
        <item name="preferenceInformationStyle">@android:style/Preference.Information</item>
        <item name="checkBoxPreferenceStyle">@android:style/Preference.CheckBoxPreference</item>
        <item name="yesNoPreferenceStyle">@android:style/Preference.DialogPreference.YesNoPreference</item>
        <item name="dialogPreferenceStyle">@android:style/Preference.DialogPreference</item>
        <item name="editTextPreferenceStyle">@android:style/Preference.DialogPreference.EditTextPreference</item>
        <item name="ringtonePreferenceStyle">@android:style/Preference.RingtonePreference</item>
        <item name="preferenceLayoutChild">@android:layout/preference_child</item>

        <!-- Search widget styles -->
        <item name="searchWidgetCorpusItemBackground">@android:color/search_widget_corpus_item_background</item>

        <!-- Action bar styles -->
        <item name="actionButtonPadding">12dip</item>
        <item name="actionModeBackground">@android:drawable/action_bar_context_background</item>
        <item name="actionModeCloseDrawable">@android:drawable/ic_menu_close_clear_cancel</item>
    </style>
    
    <!-- Variant of the default (dark) theme with no title bar -->
    <style name="Theme.NoTitleBar">
        <item name="android:windowNoTitle">true</item>
    </style>
    
    <!-- Variant of the default (dark) theme that has no title bar and
         fills the entire screen -->
    <style name="Theme.NoTitleBar.Fullscreen">
        <item name="android:windowFullscreen">true</item>
        <item name="android:windowContentOverlay">@null</item>
    </style>
    
    <!-- Theme for a light background with dark text on top.  Set your activity
         to this theme if you would like such an appearance.  As with the
         default theme, you should try to assume little more than that the
         background will be a light color. -->
    <style name="Theme.Light">
        <item name="windowBackground">@drawable/screen_background_light</item>
        <item name="colorBackground">@android:color/background_light</item>
        <item name="colorForeground">@color/bright_foreground_light</item>
        <item name="colorForegroundInverse">@android:color/bright_foreground_light_inverse</item>
        
        <item name="textColorPrimary">@android:color/primary_text_light</item>
        <item name="textColorSecondary">@android:color/secondary_text_light</item>
        <item name="textColorTertiary">@android:color/tertiary_text_light</item>
        <item name="textColorPrimaryInverse">@android:color/primary_text_dark</item>
        <item name="textColorSecondaryInverse">@android:color/secondary_text_dark</item>
        <item name="textColorTertiaryInverse">@android:color/tertiary_text_dark</item>
        <item name="textColorPrimaryDisableOnly">@android:color/primary_text_light_disable_only</item>
        <item name="textColorPrimaryInverseDisableOnly">@android:color/primary_text_dark_disable_only</item>
        <item name="textColorPrimaryNoDisable">@android:color/primary_text_light_nodisable</item>
        <item name="textColorSecondaryNoDisable">@android:color/secondary_text_light_nodisable</item>
        <item name="textColorPrimaryInverseNoDisable">@android:color/primary_text_dark_nodisable</item>
        <item name="textColorSecondaryInverseNoDisable">@android:color/secondary_text_dark_nodisable</item>
        <item name="textColorHint">@android:color/hint_foreground_light</item>
        <item name="textColorHintInverse">@android:color/hint_foreground_dark</item>        
        <item name="textColorHighlight">@android:color/highlighted_text_light</item>
        <item name="textColorHighlightInverse">@android:color/highlighted_text_dark</item>
        <item name="textColorLink">@android:color/link_text_light</item>
        <item name="textColorLinkInverse">@android:color/link_text_dark</item>
        
        <item name="editTextColor">?android:attr/textColorPrimary</item>
        <item name="listChoiceBackgroundIndicator">@android:drawable/list_selected_background_light</item>

        <item name="popupWindowStyle">@android:style/Widget.PopupWindow</item>
        
        <item name="textCheckMark">@android:drawable/indicator_check_mark_light</item>
        <item name="textCheckMarkInverse">@android:drawable/indicator_check_mark_dark</item>

        <item name="gestureOverlayViewStyle">@android:style/Widget.GestureOverlayView.White</item>
        <item name="expandableListViewStyle">@android:style/Widget.ExpandableListView.White</item>
        <item name="listViewStyle">@android:style/Widget.ListView.White</item>
        <item name="listDivider">@drawable/divider_horizontal_bright</item>
        <item name="listSeparatorTextViewStyle">@android:style/Widget.TextView.ListSeparator.White</item>

        <item name="progressBarStyle">@android:style/Widget.ProgressBar.Inverse</item>
        <item name="progressBarStyleSmall">@android:style/Widget.ProgressBar.Small.Inverse</item>
        <item name="progressBarStyleLarge">@android:style/Widget.ProgressBar.Large.Inverse</item>
        <item name="progressBarStyleInverse">@android:style/Widget.ProgressBar</item>
        <item name="progressBarStyleSmallInverse">@android:style/Widget.ProgressBar.Small</item>
        <item name="progressBarStyleLargeInverse">@android:style/Widget.ProgressBar.Large</item>
    </style>
    
    <!-- Variant of the light theme with no title bar -->
    <style name="Theme.Light.NoTitleBar">
        <item name="android:windowNoTitle">true</item>
    </style>

    <!-- Variant of the light theme that has no title bar and
         fills the entire screen -->
    <style name="Theme.Light.NoTitleBar.Fullscreen">
        <item name="android:windowFullscreen">true</item>
        <item name="android:windowContentOverlay">@null</item>
    </style>
    
    <!-- Special variation on the default theme that ensures the background is
         completely black.  This is useful for things like image viewers and
         media players.   If you want the normal (dark background) theme
         do <em>not</em> use this, use {@link #Theme}. -->
    <style name="Theme.Black">
        <item name="android:windowBackground">@android:color/black</item>
        <item name="android:colorBackground">@android:color/black</item>
    </style>
    
    <!-- Variant of the black theme with no title bar -->
    <style name="Theme.Black.NoTitleBar">
        <item name="android:windowNoTitle">true</item>
    </style>

    <!-- Variant of the black theme that has no title bar and
         fills the entire screen -->
    <style name="Theme.Black.NoTitleBar.Fullscreen">
        <item name="android:windowFullscreen">true</item>
        <item name="android:windowContentOverlay">@null</item>
    </style>
    
    <!-- Default theme for windows that want to have the user's selected
    	 wallpaper appear behind them.  -->
    <style name="Theme.Wallpaper">
        <item name="android:windowBackground">@android:color/transparent</item>
        <item name="android:colorBackgroundCacheHint">@null</item>
        <item name="android:windowShowWallpaper">true</item>
    </style>

    <!-- Variant of the translucent theme with no title bar -->
    <style name="Theme.Wallpaper.NoTitleBar">
        <item name="android:windowNoTitle">true</item>
    </style>

    <!-- Variant of the translucent theme that has no title bar and
         fills the entire screen -->
    <style name="Theme.Wallpaper.NoTitleBar.Fullscreen">
        <item name="android:windowFullscreen">true</item>
        <item name="android:windowContentOverlay">@null</item>
    </style>

    <!-- Theme for a wallpaper's setting activity that is designed to be on
         top of a dark background. -->
    <style name="Theme.WallpaperSettings">
        <item name="android:windowBackground">@android:drawable/screen_background_dark_transparent</item>
        <item name="android:colorBackgroundCacheHint">@null</item>
        <item name="android:windowIsTranslucent">true</item>
        <item name="android:windowAnimationStyle">@android:style/Animation.Translucent</item>
    </style>

    <!-- Theme for a wallpaper's setting activity that is designed to be on
         top of a light background. -->
    <style name="Theme.Light.WallpaperSettings">
        <item name="android:windowBackground">@android:drawable/screen_background_light_transparent</item>
        <item name="android:colorBackgroundCacheHint">@null</item>
        <item name="android:windowIsTranslucent">true</item>
        <item name="android:windowAnimationStyle">@android:style/Animation.Translucent</item>
    </style>

    <!-- Style to apply on top of a wallpaper settings theme when it is being
         shown on top of the real wallpaper -->
    <style name="ActiveWallpaperSettings">
    </style>
    
    <!-- Style to apply on top of a wallpaper settings theme when it is being
         shown on top of the real wallpaper -->
    <style name="PreviewWallpaperSettings">
    </style>
    
    <!-- Default theme for translucent activities, that is windows that allow you
         to see through them to the windows behind.  This sets up the translucent
         flag and appropriate animations for your windows.  -->
    <style name="Theme.Translucent">
        <item name="android:windowBackground">@android:color/transparent</item>
        <item name="android:colorBackgroundCacheHint">@null</item>
        <item name="android:windowIsTranslucent">true</item>
        <!-- Note that we use the base animation style here (that is no
             animations) because we really have no idea how this kind of
             activity will be used. -->
        <item name="android:windowAnimationStyle">@android:style/Animation</item>
    </style>

    <!-- Variant of the translucent theme with no title bar -->
    <style name="Theme.Translucent.NoTitleBar">
        <item name="android:windowNoTitle">true</item>
        <item name="android:windowContentOverlay">@null</item>
    </style>

    <!-- Variant of the translucent theme that has no title bar and
         fills the entire screen -->
    <style name="Theme.Translucent.NoTitleBar.Fullscreen">
        <item name="android:windowFullscreen">true</item>
    </style>
    
    <!-- Default theme for activities that don't actually display a UI; that
         is, they finish themselves before being resumed.  -->
    <style name="Theme.NoDisplay">
        <item name="android:windowBackground">@null</item>
        <item name="android:windowContentOverlay">@null</item>
        <item name="android:windowIsTranslucent">true</item>
        <item name="android:windowAnimationStyle">@null</item>
        <item name="android:windowDisablePreview">true</item>
        <item name="android:windowNoDisplay">true</item>
    </style>

    <!-- Default theme for dialog windows and activities, which is used by the
         {@link android.app.Dialog} class.  This changes the window to be
         floating (not fill the entire screen), and puts a frame around its
         contents.  You can set this theme on an activity if you would like to
         make an activity that looks like a Dialog. -->
    <style name="Theme.Dialog">
        <item name="android:windowFrame">@null</item>
        <item name="android:windowTitleStyle">@android:style/DialogWindowTitle</item>
        <item name="android:windowBackground">@android:drawable/panel_background</item>
        <item name="android:windowIsFloating">true</item>
        <item name="android:windowContentOverlay">@null</item>
        <item name="android:windowAnimationStyle">@android:style/Animation.Dialog</item>
        <item name="android:windowSoftInputMode">stateUnspecified|adjustPan</item>

        <item name="android:colorBackgroundCacheHint">@null</item>
        
        <item name="textAppearance">@android:style/TextAppearance</item>
        <item name="textAppearanceInverse">@android:style/TextAppearance.Inverse</item>

        <item name="textColorPrimary">@android:color/primary_text_dark</item>
        <item name="textColorSecondary">@android:color/secondary_text_dark</item>
        <item name="textColorTertiary">@android:color/tertiary_text_dark</item>
        <item name="textColorPrimaryInverse">@android:color/primary_text_light</item>
        <item name="textColorSecondaryInverse">@android:color/secondary_text_light</item>
        <item name="textColorTertiaryInverse">@android:color/tertiary_text_light</item>
        <item name="textColorPrimaryDisableOnly">@android:color/primary_text_dark_disable_only</item>
        <item name="textColorPrimaryInverseDisableOnly">@android:color/primary_text_light_disable_only</item>
        <item name="textColorPrimaryNoDisable">@android:color/primary_text_dark_nodisable</item>
        <item name="textColorSecondaryNoDisable">@android:color/secondary_text_dark_nodisable</item>
        <item name="textColorPrimaryInverseNoDisable">@android:color/primary_text_light_nodisable</item>
        <item name="textColorSecondaryInverseNoDisable">@android:color/secondary_text_light_nodisable</item>
        <item name="textColorHint">@android:color/hint_foreground_dark</item>
        <item name="textColorHintInverse">@android:color/hint_foreground_light</item>
        <item name="textColorSearchUrl">@android:color/search_url_text</item>

        <item name="textAppearanceLarge">@android:style/TextAppearance.Large</item>
        <item name="textAppearanceMedium">@android:style/TextAppearance.Medium</item>
        <item name="textAppearanceSmall">@android:style/TextAppearance.Small</item>
        <item name="textAppearanceLargeInverse">@android:style/TextAppearance.Large.Inverse</item>
        <item name="textAppearanceMediumInverse">@android:style/TextAppearance.Medium.Inverse</item>
        <item name="textAppearanceSmallInverse">@android:style/TextAppearance.Small.Inverse</item>
    </style>

    <!-- Variation of Theme.Dialog that does not include a frame (or background).
         The view hierarchy of the dialog is responsible for drawing all of
         its pixels. -->
    <style name="Theme.Dialog.NoFrame">
        <item name="windowBackground">@android:color/transparent</item>
        <item name="android:windowFrame">@null</item>
        <item name="windowContentOverlay">@null</item>
        <item name="android:windowAnimationStyle">@null</item>
        <item name="android:backgroundDimEnabled">false</item>
        <item name="android:windowIsTranslucent">true</item>
        <item name="android:windowNoTitle">true</item>
    </style>

    <!-- Default theme for alert dialog windows, which is used by the
         {@link android.app.AlertDialog} class.  This is basically a dialog
         but sets the background to empty so it can do two-tone backgrounds. -->
    <style name="Theme.Dialog.Alert">
        <item name="windowBackground">@android:color/transparent</item>
        <item name="windowTitleStyle">@android:style/DialogWindowTitle</item>
        <item name="windowContentOverlay">@null</item>
    </style>
    
    <!-- Default dark theme for panel windows.  This removes all extraneous
         window decorations, so you basically have an empty rectangle in which
         to place your content.  It makes the window floating, with a transparent
         background, and turns off dimming behind the window. -->
    <style name="Theme.Panel">
        <item name="android:windowBackground">@android:color/transparent</item>
        <item name="android:colorBackgroundCacheHint">@null</item>
        <item name="android:windowFrame">@null</item>
        <item name="android:windowContentOverlay">@null</item>
        <item name="android:windowIsFloating">true</item>
        <item name="android:backgroundDimEnabled">false</item>
        <item name="android:windowIsTranslucent">true</item>
        <item name="android:windowNoTitle">true</item>
    </style>

    <!-- Default light theme for panel windows.  This removes all extraneous
         window decorations, so you basically have an empty rectangle in which
         to place your content.  It makes the window floating, with a transparent
         background, and turns off dimming behind the window. -->
    <style name="Theme.Light.Panel">
        <item name="android:windowBackground">@android:color/transparent</item>
        <item name="android:colorBackgroundCacheHint">@null</item>
        <item name="android:windowFrame">@null</item>
        <item name="android:windowContentOverlay">@null</item>
        <item name="android:windowIsFloating">true</item>
        <item name="android:backgroundDimEnabled">false</item>
        <item name="android:windowIsTranslucent">true</item>
        <item name="android:windowNoTitle">true</item>
    </style>

    <!-- Default theme for input methods, which is used by the
         {@link android.inputmethodservice.InputMethodService} class.
         this inherits from Theme.NoTitleBar, but makes the background
         transparent, the window floating and translucent, and ensures that
         it does not dim the UI behind it.  This also configures the window
         with the standard IME animations and visuals. -->
    <style name="Theme.InputMethod" parent="Theme.Panel">
        <item name="android:windowAnimationStyle">@android:style/Animation.InputMethod</item>
        <item name="android:imeFullscreenBackground">@android:drawable/input_method_fullscreen_background</item>
        <item name="android:imeExtractEnterAnimation">@android:anim/input_method_extract_enter</item>
        <item name="android:imeExtractExitAnimation">@android:anim/input_method_extract_exit</item>
    </style>

    <!-- Theme for the search input bar. -->
    <style name="Theme.SearchBar" parent="Theme.Panel">
        <item name="windowContentOverlay">@null</item>        
    </style>
    
    <!-- Theme for the search input bar when doing global search. The only
         difference from non-global search is that we do not dim the background. -->
    <style name="Theme.GlobalSearchBar" parent="Theme.Panel">
        <item name="windowContentOverlay">@null</item>
    </style>

    <!-- Menu Themes -->
    <eat-comment />

    <style name="Theme.IconMenu">
        <!-- Menu/item attributes -->
        <item name="android:itemTextAppearance">@android:style/TextAppearance.Widget.IconMenu.Item</item>
        <item name="android:itemBackground">@android:drawable/menu_selector</item>
        <item name="android:itemIconDisabledAlpha">?android:attr/disabledAlpha</item>
        <item name="android:horizontalDivider">@android:drawable/divider_horizontal_bright</item>
        <item name="android:verticalDivider">@android:drawable/divider_vertical_bright</item>
        <item name="android:windowAnimationStyle">@android:style/Animation.OptionsPanel</item>
        <item name="android:moreIcon">@android:drawable/ic_menu_more</item>
        <item name="android:background">@null</item>
    </style>

    <style name="Theme.ExpandedMenu">
        <!-- Menu/item attributes -->
        <item name="android:itemTextAppearance">?android:attr/textAppearanceLargeInverse</item>
        <item name="android:listViewStyle">@android:style/Widget.ListView.Menu</item>
        <item name="android:windowAnimationStyle">@android:style/Animation.OptionsPanel</item>
        <item name="android:background">@null</item>
    </style>

    <!-- @hide -->
    <style name="Theme.Dialog.AppError">
        <item name="windowFrame">@null</item>
        <item name="windowTitleStyle">@android:style/DialogWindowTitle</item>
        <item name="windowBackground">@android:color/transparent</item>
        <item name="windowIsFloating">true</item>
        <item name="windowContentOverlay">@null</item>
        <item name="textAppearance">@style/TextAppearance.Theme.Dialog.AppError</item>
    </style>
    
    <!-- Special theme for the recent apps dialog, to allow customization
         with overlays. -->
    <style name="Theme.Dialog.RecentApplications">
        <item name="windowFrame">@null</item>
        <item name="windowBackground">@android:color/transparent</item>
        <item name="android:windowAnimationStyle">@android:style/Animation.RecentApplications</item>
        <item name="android:textColor">@android:color/secondary_text_nofocus</item>
    </style>

<<<<<<< HEAD
    <!-- Default theme with an Action Bar. -->
    <style name="Theme.WithActionBar">
        <item name="android:windowActionBar">true</item>
    </style>

    <!-- No title bar, but Action Mode bars will overlay application content
         instead of pushing it down to make room. -->
    <style name="Theme.NoTitleBar.OverlayActionModes">
        <item name="android:windowActionModeOverlay">true</item>
    </style>
    
    <!-- New Honeycomb holographic theme. Dark version.  The widgets in the
         holographic theme are translucent on their brackground, so applications
         must ensure that any background they use with this theme is itself
         dark; otherwise, it will be difficult to see the widgets.  The new
         UI style also includes a full action bar by default. -->
    <style name="Theme.Holo">
        <item name="editTextBackground">@android:drawable/edit_text_holo_dark</item>
        <item name="editTextColor">?android:attr/textColorPrimary</item>
        <item name="android:windowActionBar">true</item>
        <item name="listChoiceIndicatorSingle">@android:drawable/btn_radio_holo_dark</item>
        <item name="listChoiceIndicatorMultiple">@android:drawable/btn_check_holo_dark</item>
    </style>

    <!-- New Honeycomb holographic theme. Light version.  The widgets in the
         holographic theme are translucent on their brackground, so applications
         must ensure that any background they use with this theme is itself
         light; otherwise, it will be difficult to see the widgets.  The new
         UI style also includes a full action bar by default. -->
    <style name="Theme.Light.Holo">
        <item name="editTextBackground">@android:drawable/edit_text_holo_light</item>
        <item name="android:windowActionBar">true</item>
        <item name="listChoiceIndicatorSingle">@android:drawable/btn_radio_holo_light</item>
        <item name="listChoiceIndicatorMultiple">@android:drawable/btn_check_holo_light</item>
    </style>

    <!-- Variant of the holographic (dark) theme with no action bar. -->
    <style name="Theme.Holo.NoActionBar">
        <item name="android:windowActionBar">false</item>
        <item name="android:windowNoTitle">true</item>
=======
    <!-- Default theme for window that looks like a toast. -->
    <style name="Theme.Toast" parent="@android:style/Theme.Dialog">
        <item name="android:windowBackground">@android:drawable/toast_frame</item>
        <item name="android:windowAnimationStyle">@android:style/Animation.Toast</item>
        <item name="android:backgroundDimEnabled">false</item>
>>>>>>> 62d005ec
    </style>
    
    <!-- Variant of the holographic (dark) theme that has no title bar and fills
         the entire screen -->
    <style name="Theme.Holo.NoActionBar.Fullscreen">
        <item name="android:windowFullscreen">true</item>
        <item name="android:windowContentOverlay">@null</item>
    </style>

    <!-- Variant of the holographic light theme with no action bar -->
    <style name="Theme.Light.Holo.NoActionBar">
        <item name="android:windowActionBar">false</item>
        <item name="android:windowNoTitle">true</item>
    </style>

    <!-- Variant of the holographic light theme that has no title bar and fills
         the entire screen -->
    <style name="Theme.Light.Holo.NoActionBar.Fullscreen">
        <item name="android:windowFullscreen">true</item>
        <item name="android:windowContentOverlay">@null</item>
    </style>
 
</resources><|MERGE_RESOLUTION|>--- conflicted
+++ resolved
@@ -566,7 +566,13 @@
         <item name="android:textColor">@android:color/secondary_text_nofocus</item>
     </style>
 
-<<<<<<< HEAD
+    <!-- Default theme for window that looks like a toast. -->
+    <style name="Theme.Toast" parent="@android:style/Theme.Dialog">
+        <item name="android:windowBackground">@android:drawable/toast_frame</item>
+        <item name="android:windowAnimationStyle">@android:style/Animation.Toast</item>
+        <item name="android:backgroundDimEnabled">false</item>
+    </style>
+
     <!-- Default theme with an Action Bar. -->
     <style name="Theme.WithActionBar">
         <item name="android:windowActionBar">true</item>
@@ -602,18 +608,11 @@
         <item name="listChoiceIndicatorSingle">@android:drawable/btn_radio_holo_light</item>
         <item name="listChoiceIndicatorMultiple">@android:drawable/btn_check_holo_light</item>
     </style>
-
+        
     <!-- Variant of the holographic (dark) theme with no action bar. -->
     <style name="Theme.Holo.NoActionBar">
         <item name="android:windowActionBar">false</item>
         <item name="android:windowNoTitle">true</item>
-=======
-    <!-- Default theme for window that looks like a toast. -->
-    <style name="Theme.Toast" parent="@android:style/Theme.Dialog">
-        <item name="android:windowBackground">@android:drawable/toast_frame</item>
-        <item name="android:windowAnimationStyle">@android:style/Animation.Toast</item>
-        <item name="android:backgroundDimEnabled">false</item>
->>>>>>> 62d005ec
     </style>
     
     <!-- Variant of the holographic (dark) theme that has no title bar and fills
