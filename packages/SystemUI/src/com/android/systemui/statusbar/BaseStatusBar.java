/*
 * Copyright (C) 2010 The Android Open Source Project
 *
 * Licensed under the Apache License, Version 2.0 (the "License");
 * you may not use this file except in compliance with the License.
 * You may obtain a copy of the License at
 *
 *      http://www.apache.org/licenses/LICENSE-2.0
 *
 * Unless required by applicable law or agreed to in writing, software
 * distributed under the License is distributed on an "AS IS" BASIS,
 * WITHOUT WARRANTIES OR CONDITIONS OF ANY KIND, either express or implied.
 * See the License for the specific language governing permissions and
 * limitations under the License.
 */

package com.android.systemui.statusbar;

import android.animation.Animator;
import android.animation.AnimatorListenerAdapter;
import android.app.ActivityManager;
import android.app.ActivityManager.StackId;
import android.app.ActivityManagerNative;
import android.app.ActivityOptions;
import android.app.KeyguardManager;
import android.app.Notification;
import android.app.NotificationManager;
import android.app.PendingIntent;
import android.app.RemoteInput;
import android.app.TaskStackBuilder;
import android.app.admin.DevicePolicyManager;
import android.content.BroadcastReceiver;
import android.content.ComponentName;
import android.content.Context;
import android.content.Intent;
import android.content.IntentFilter;
import android.content.IntentSender;
import android.content.pm.ApplicationInfo;
import android.content.pm.PackageManager;
import android.content.pm.PackageManager.NameNotFoundException;
import android.content.pm.UserInfo;
import android.content.res.Configuration;
import android.content.res.Resources;
import android.database.ContentObserver;
import android.graphics.Rect;
import android.graphics.drawable.Drawable;
import android.graphics.drawable.Icon;
import android.os.AsyncTask;
import android.os.Build;
import android.os.Bundle;
import android.os.Handler;
import android.os.IBinder;
import android.os.Message;
import android.os.PowerManager;
import android.os.RemoteException;
import android.os.ServiceManager;
import android.os.SystemProperties;
import android.os.UserHandle;
import android.os.UserManager;
import android.provider.Settings;
import android.service.dreams.DreamService;
import android.service.dreams.IDreamManager;
import android.service.notification.NotificationListenerService;
import android.service.notification.NotificationListenerService.RankingMap;
import android.service.notification.StatusBarNotification;
import android.text.TextUtils;
import android.util.ArraySet;
import android.util.Log;
import android.util.Slog;
import android.util.SparseArray;
import android.util.SparseBooleanArray;
import android.view.Display;
import android.view.IWindowManager;
import android.view.LayoutInflater;
import android.view.MotionEvent;
import android.view.View;
import android.view.ViewAnimationUtils;
import android.view.ViewGroup;
import android.view.ViewParent;
import android.view.WindowManager;
import android.view.WindowManagerGlobal;
import android.view.accessibility.AccessibilityManager;
import android.widget.ImageView;
import android.widget.RemoteViews;
import android.widget.TextView;
import android.widget.Toast;

import com.android.internal.logging.MetricsLogger;
import com.android.internal.logging.MetricsProto.MetricsEvent;
import com.android.internal.statusbar.IStatusBarService;
import com.android.internal.statusbar.StatusBarIcon;
import com.android.internal.widget.LockPatternUtils;
import com.android.keyguard.KeyguardUpdateMonitor;
import com.android.systemui.DejankUtils;
import com.android.systemui.Interpolators;
import com.android.systemui.R;
import com.android.systemui.RecentsComponent;
import com.android.systemui.SwipeHelper;
import com.android.systemui.SystemUI;
import com.android.systemui.assist.AssistManager;
import com.android.systemui.recents.Recents;
import com.android.systemui.statusbar.NotificationData.Entry;
import com.android.systemui.statusbar.phone.NavigationBarView;
import com.android.systemui.statusbar.phone.NotificationGroupManager;
import com.android.systemui.statusbar.phone.StatusBarKeyguardViewManager;
import com.android.systemui.statusbar.policy.HeadsUpManager;
import com.android.systemui.statusbar.policy.PreviewInflater;
import com.android.systemui.statusbar.policy.RemoteInputView;
import com.android.systemui.statusbar.stack.NotificationStackScrollLayout;
import com.android.systemui.statusbar.stack.StackStateAnimator;

import java.util.ArrayList;
import java.util.List;
import java.util.Locale;

import static android.service.notification.NotificationListenerService.Ranking.IMPORTANCE_HIGH;
import static com.android.keyguard.KeyguardHostView.OnDismissAction;

public abstract class BaseStatusBar extends SystemUI implements
        CommandQueue.Callbacks, ActivatableNotificationView.OnActivatedListener,
        ExpandableNotificationRow.ExpansionLogger, NotificationData.Environment,
        ExpandableNotificationRow.OnExpandClickListener {
    public static final String TAG = "StatusBar";
    public static final boolean DEBUG = false;
    public static final boolean MULTIUSER_DEBUG = false;

    public static final boolean ENABLE_REMOTE_INPUT =
            SystemProperties.getBoolean("debug.enable_remote_input", true);
    public static final boolean ENABLE_CHILD_NOTIFICATIONS
            = SystemProperties.getBoolean("debug.child_notifs", true);
    public static final boolean FORCE_REMOTE_INPUT_HISTORY =
            SystemProperties.getBoolean("debug.force_remoteinput_history", false);

    protected static final int MSG_SHOW_RECENT_APPS = 1019;
    protected static final int MSG_HIDE_RECENT_APPS = 1020;
    protected static final int MSG_TOGGLE_RECENTS_APPS = 1021;
    protected static final int MSG_PRELOAD_RECENT_APPS = 1022;
    protected static final int MSG_CANCEL_PRELOAD_RECENT_APPS = 1023;
    protected static final int MSG_SHOW_NEXT_AFFILIATED_TASK = 1024;
    protected static final int MSG_SHOW_PREV_AFFILIATED_TASK = 1025;
    protected static final int MSG_TOGGLE_KEYBOARD_SHORTCUTS_MENU = 1026;

    protected static final boolean ENABLE_HEADS_UP = true;
    protected static final String SETTING_HEADS_UP_TICKER = "ticker_gets_heads_up";

    private static final String PERMISSION_SELF = "com.android.systemui.permission.SELF";

    // Should match the values in PhoneWindowManager
    public static final String SYSTEM_DIALOG_REASON_RECENT_APPS = "recentapps";
    public static final String SYSTEM_DIALOG_REASON_HOME_KEY = "homekey";

    private static final String BANNER_ACTION_CANCEL =
            "com.android.systemui.statusbar.banner_action_cancel";
    private static final String BANNER_ACTION_SETUP =
            "com.android.systemui.statusbar.banner_action_setup";
    private static final String WORK_CHALLENGE_UNLOCKED_NOTIFICATION_ACTION
            = "com.android.systemui.statusbar.work_challenge_unlocked_notification_action";

    protected CommandQueue mCommandQueue;
    protected IStatusBarService mBarService;
    protected H mHandler = createHandler();

    // all notifications
    protected NotificationData mNotificationData;
    protected NotificationStackScrollLayout mStackScroller;

    protected NotificationGroupManager mGroupManager = new NotificationGroupManager();

    protected RemoteInputController mRemoteInputController;

    // for heads up notifications
    protected HeadsUpManager mHeadsUpManager;

    protected int mCurrentUserId = 0;
    final protected SparseArray<UserInfo> mCurrentProfiles = new SparseArray<UserInfo>();

    protected int mLayoutDirection = -1; // invalid
    protected AccessibilityManager mAccessibilityManager;

    // on-screen navigation buttons
    protected NavigationBarView mNavigationBarView = null;

    protected boolean mDeviceInteractive;

    protected boolean mVisible;
    protected ArraySet<Entry> mHeadsUpEntriesToRemoveOnSwitch = new ArraySet<>();

    /**
     * Notifications with keys in this set are not actually around anymore. We kept them around
     * when they were canceled in response to a remote input interaction. This allows us to show
     * what you replied and allows you to continue typing into it.
     */
    protected ArraySet<String> mKeysKeptForRemoteInput = new ArraySet<>();

    // mScreenOnFromKeyguard && mVisible.
    private boolean mVisibleToUser;

    private Locale mLocale;
    private float mFontScale;

    protected boolean mUseHeadsUp = false;
    protected boolean mHeadsUpTicker = false;
    protected boolean mDisableNotificationAlerts = false;

    protected DevicePolicyManager mDevicePolicyManager;
    protected IDreamManager mDreamManager;
    protected PowerManager mPowerManager;
    protected StatusBarKeyguardViewManager mStatusBarKeyguardViewManager;

    // public mode, private notifications, etc
    private boolean mLockscreenPublicMode = false;
    private final SparseBooleanArray mUsersAllowingPrivateNotifications = new SparseBooleanArray();
    private final SparseBooleanArray mUsersAllowingNotifications = new SparseBooleanArray();

    private UserManager mUserManager;
    private int mDensity;

    private KeyguardManager mKeyguardManager;
    private LockPatternUtils mLockPatternUtils;

    // UI-specific methods

    /**
     * Create all windows necessary for the status bar (including navigation, overlay panels, etc)
     * and add them to the window manager.
     */
    protected abstract void createAndAddWindows();

    protected WindowManager mWindowManager;
    protected IWindowManager mWindowManagerService;

    protected abstract void refreshLayout(int layoutDirection);

    protected Display mDisplay;

    private boolean mDeviceProvisioned = false;

    protected RecentsComponent mRecents;

    protected int mZenMode;

    // which notification is currently being longpress-examined by the user
    private NotificationGuts mNotificationGutsExposed;

    private KeyboardShortcuts mKeyboardShortcuts;

    /**
     * The {@link StatusBarState} of the status bar.
     */
    protected int mState;
    protected boolean mBouncerShowing;
    protected boolean mShowLockscreenNotifications;
    protected boolean mAllowLockscreenRemoteInput;

    protected NotificationOverflowContainer mKeyguardIconOverflowContainer;
    protected DismissView mDismissView;
    protected EmptyShadeView mEmptyShadeView;

    private NotificationClicker mNotificationClicker = new NotificationClicker();

    protected AssistManager mAssistManager;

    @Override  // NotificationData.Environment
    public boolean isDeviceProvisioned() {
        return mDeviceProvisioned;
    }

    protected final ContentObserver mSettingsObserver = new ContentObserver(mHandler) {
        @Override
        public void onChange(boolean selfChange) {
            final boolean provisioned = 0 != Settings.Global.getInt(
                    mContext.getContentResolver(), Settings.Global.DEVICE_PROVISIONED, 0);
            if (provisioned != mDeviceProvisioned) {
                mDeviceProvisioned = provisioned;
                updateNotifications();
            }
            final int mode = Settings.Global.getInt(mContext.getContentResolver(),
                    Settings.Global.ZEN_MODE, Settings.Global.ZEN_MODE_OFF);
            setZenMode(mode);

            updateLockscreenNotificationSetting();
        }
    };

    private final ContentObserver mLockscreenSettingsObserver = new ContentObserver(mHandler) {
        @Override
        public void onChange(boolean selfChange) {
            // We don't know which user changed LOCK_SCREEN_ALLOW_PRIVATE_NOTIFICATIONS,
            // so we just dump our cache ...
            mUsersAllowingPrivateNotifications.clear();
            // ... and refresh all the notifications
            updateNotifications();
        }
    };

    private RemoteViews.OnClickHandler mOnClickHandler = new RemoteViews.OnClickHandler() {
        @Override
        public boolean onClickHandler(
                final View view, final PendingIntent pendingIntent, final Intent fillInIntent) {
            if (handleRemoteInput(view, pendingIntent, fillInIntent)) {
                return true;
            }

            if (DEBUG) {
                Log.v(TAG, "Notification click handler invoked for intent: " + pendingIntent);
            }
            logActionClick(view);
            // The intent we are sending is for the application, which
            // won't have permission to immediately start an activity after
            // the user switches to home.  We know it is safe to do at this
            // point, so make sure new activity switches are now allowed.
            try {
                ActivityManagerNative.getDefault().resumeAppSwitches();
            } catch (RemoteException e) {
            }
            final boolean isActivity = pendingIntent.isActivity();
            if (isActivity) {
                final boolean keyguardShowing = mStatusBarKeyguardViewManager.isShowing();
                final boolean afterKeyguardGone = PreviewInflater.wouldLaunchResolverActivity(
                        mContext, pendingIntent.getIntent(), mCurrentUserId);
                dismissKeyguardThenExecute(new OnDismissAction() {
                    @Override
                    public boolean onDismiss() {
                        if (keyguardShowing && !afterKeyguardGone) {
                            try {
                                ActivityManagerNative.getDefault()
                                        .keyguardWaitingForActivityDrawn();
                                ActivityManagerNative.getDefault().resumeAppSwitches();
                            } catch (RemoteException e) {
                            }
                        }

                        boolean handled = superOnClickHandler(view, pendingIntent, fillInIntent);
                        overrideActivityPendingAppTransition(keyguardShowing && !afterKeyguardGone);

                        // close the shade if it was open
                        if (handled) {
                            animateCollapsePanels(CommandQueue.FLAG_EXCLUDE_RECENTS_PANEL,
                                    true /* force */);
                            visibilityChanged(false);
                            mAssistManager.hideAssist();
                        }

                        // Wait for activity start.
                        return handled;
                    }
                }, afterKeyguardGone);
                return true;
            } else {
                return superOnClickHandler(view, pendingIntent, fillInIntent);
            }
        }

        private void logActionClick(View view) {
            ViewParent parent = view.getParent();
            String key = getNotificationKeyForParent(parent);
            if (key == null) {
                Log.w(TAG, "Couldn't determine notification for click.");
                return;
            }
            int index = -1;
            // If this is a default template, determine the index of the button.
            if (view.getId() == com.android.internal.R.id.action0 &&
                    parent != null && parent instanceof ViewGroup) {
                ViewGroup actionGroup = (ViewGroup) parent;
                index = actionGroup.indexOfChild(view);
            }
            try {
                mBarService.onNotificationActionClick(key, index);
            } catch (RemoteException e) {
                // Ignore
            }
        }

        private String getNotificationKeyForParent(ViewParent parent) {
            while (parent != null) {
                if (parent instanceof ExpandableNotificationRow) {
                    return ((ExpandableNotificationRow) parent).getStatusBarNotification().getKey();
                }
                parent = parent.getParent();
            }
            return null;
        }

        private boolean superOnClickHandler(View view, PendingIntent pendingIntent,
                Intent fillInIntent) {
            return super.onClickHandler(view, pendingIntent, fillInIntent,
                    StackId.FULLSCREEN_WORKSPACE_STACK_ID);
        }

        private boolean handleRemoteInput(View view, PendingIntent pendingIntent, Intent fillInIntent) {
            Object tag = view.getTag(com.android.internal.R.id.remote_input_tag);
            RemoteInput[] inputs = null;
            if (tag instanceof RemoteInput[]) {
                inputs = (RemoteInput[]) tag;
            }

            if (inputs == null) {
                return false;
            }

            RemoteInput input = null;

            for (RemoteInput i : inputs) {
                if (i.getAllowFreeFormInput()) {
                    input = i;
                }
            }

            if (input == null) {
                return false;
            }

            ViewParent p = view.getParent();
            RemoteInputView riv = null;
            while (p != null) {
                if (p instanceof View) {
                    View pv = (View) p;
                    if (pv.isRootNamespace()) {
                        riv = (RemoteInputView) pv.findViewWithTag(RemoteInputView.VIEW_TAG);
                        break;
                    }
                }
                p = p.getParent();
            }
            ExpandableNotificationRow row = null;
            while (p != null) {
                if (p instanceof ExpandableNotificationRow) {
                    row = (ExpandableNotificationRow) p;
                    break;
                }
                p = p.getParent();
            }

            if (riv == null || row == null) {
                return false;
            }

            row.setUserExpanded(true);

            if (isLockscreenPublicMode() && !mAllowLockscreenRemoteInput) {
                onLockedRemoteInput(row, view);
                return true;
            }

            riv.setVisibility(View.VISIBLE);
            int cx = view.getLeft() + view.getWidth() / 2;
            int cy = view.getTop() + view.getHeight() / 2;
            int w = riv.getWidth();
            int h = riv.getHeight();
            int r = Math.max(
                    Math.max(cx + cy, cx + (h - cy)),
                    Math.max((w - cx) + cy, (w - cx) + (h - cy)));
            ViewAnimationUtils.createCircularReveal(riv, cx, cy, 0, r)
                    .start();

            riv.setPendingIntent(pendingIntent);
            riv.setRemoteInput(inputs, input);
            riv.focus();

            return true;
        }

    };

    private final BroadcastReceiver mBroadcastReceiver = new BroadcastReceiver() {
        @Override
        public void onReceive(Context context, Intent intent) {
            String action = intent.getAction();
            if (Intent.ACTION_USER_SWITCHED.equals(action)) {
                mCurrentUserId = intent.getIntExtra(Intent.EXTRA_USER_HANDLE, -1);
                updateCurrentProfilesCache();
                if (true) Log.v(TAG, "userId " + mCurrentUserId + " is in the house");

                updateLockscreenNotificationSetting();

                userSwitched(mCurrentUserId);
            } else if (Intent.ACTION_USER_ADDED.equals(action)) {
                updateCurrentProfilesCache();
            } else if (Intent.ACTION_USER_PRESENT.equals(action)) {
                List<ActivityManager.RecentTaskInfo> recentTask = null;
                try {
                    recentTask = ActivityManagerNative.getDefault().getRecentTasks(1,
                            ActivityManager.RECENT_WITH_EXCLUDED
                            | ActivityManager.RECENT_INCLUDE_PROFILES,
                            mCurrentUserId);
                } catch (RemoteException e) {
                    // Abandon hope activity manager not running.
                }
                if (recentTask != null && recentTask.size() > 0) {
                    UserInfo user = mUserManager.getUserInfo(recentTask.get(0).userId);
                    if (user != null && user.isManagedProfile()) {
                        Toast toast = Toast.makeText(mContext,
                                R.string.managed_profile_foreground_toast,
                                Toast.LENGTH_SHORT);
                        TextView text = (TextView) toast.getView().findViewById(
                                android.R.id.message);
                        text.setCompoundDrawablesRelativeWithIntrinsicBounds(
                                R.drawable.stat_sys_managed_profile_status, 0, 0, 0);
                        int paddingPx = mContext.getResources().getDimensionPixelSize(
                                R.dimen.managed_profile_toast_padding);
                        text.setCompoundDrawablePadding(paddingPx);
                        toast.show();
                    }
                }
            } else if (BANNER_ACTION_CANCEL.equals(action) || BANNER_ACTION_SETUP.equals(action)) {
                NotificationManager noMan = (NotificationManager)
                        mContext.getSystemService(Context.NOTIFICATION_SERVICE);
                noMan.cancel(R.id.notification_hidden);

                Settings.Secure.putInt(mContext.getContentResolver(),
                        Settings.Secure.SHOW_NOTE_ABOUT_NOTIFICATION_HIDING, 0);
                if (BANNER_ACTION_SETUP.equals(action)) {
                    animateCollapsePanels(CommandQueue.FLAG_EXCLUDE_RECENTS_PANEL,
                            true /* force */);
                    mContext.startActivity(new Intent(Settings.ACTION_APP_NOTIFICATION_REDACTION)
                            .addFlags(Intent.FLAG_ACTIVITY_NEW_TASK)

                    );
                }
            } else if (WORK_CHALLENGE_UNLOCKED_NOTIFICATION_ACTION.equals(action)) {
                final IntentSender intentSender = (IntentSender) intent
                        .getParcelableExtra(Intent.EXTRA_INTENT);
                final String notificationKey = intent.getStringExtra(Intent.EXTRA_INDEX);
                try {
                    mContext.startIntentSender(intentSender, null, 0, 0, 0);
                } catch (IntentSender.SendIntentException e) {
                    /* ignore */
                }
                try {
                    mBarService.onNotificationClick(notificationKey);
                } catch (RemoteException e) {
                    /* ignore */
                }
            }
        }
    };

    private final BroadcastReceiver mAllUsersReceiver = new BroadcastReceiver() {
        @Override
        public void onReceive(Context context, Intent intent) {
            String action = intent.getAction();
            if (DevicePolicyManager.ACTION_DEVICE_POLICY_MANAGER_STATE_CHANGED.equals(action) &&
                    isCurrentProfile(getSendingUserId())) {
                mUsersAllowingPrivateNotifications.clear();
                updateLockscreenNotificationSetting();
                updateNotifications();
            }
        }
    };

    private final NotificationListenerService mNotificationListener =
            new NotificationListenerService() {
        @Override
        public void onListenerConnected() {
            if (DEBUG) Log.d(TAG, "onListenerConnected");
            final StatusBarNotification[] notifications = getActiveNotifications();
            final RankingMap currentRanking = getCurrentRanking();
            mHandler.post(new Runnable() {
                @Override
                public void run() {
                    for (StatusBarNotification sbn : notifications) {
                        addNotification(sbn, currentRanking, null /* oldEntry */);
                    }
                }
            });
        }

        @Override
        public void onNotificationPosted(final StatusBarNotification sbn,
                final RankingMap rankingMap) {
            if (DEBUG) Log.d(TAG, "onNotificationPosted: " + sbn);
            if (sbn != null) {
                mHandler.post(new Runnable() {
                    @Override
                    public void run() {
                        processForRemoteInput(sbn.getNotification());
                        String key = sbn.getKey();
                        mKeysKeptForRemoteInput.remove(key);
                        boolean isUpdate = mNotificationData.get(key) != null;
                        // In case we don't allow child notifications, we ignore children of
                        // notifications that have a summary, since we're not going to show them
                        // anyway. This is true also when the summary is canceled,
                        // because children are automatically canceled by NoMan in that case.
                        if (!ENABLE_CHILD_NOTIFICATIONS
                            && mGroupManager.isChildInGroupWithSummary(sbn)) {
                            if (DEBUG) {
                                Log.d(TAG, "Ignoring group child due to existing summary: " + sbn);
                            }

                            // Remove existing notification to avoid stale data.
                            if (isUpdate) {
                                removeNotification(key, rankingMap);
                            } else {
                                mNotificationData.updateRanking(rankingMap);
                            }
                            return;
                        }
                        if (isUpdate) {
                            updateNotification(sbn, rankingMap);
                        } else {
                            addNotification(sbn, rankingMap, null /* oldEntry */);
                        }
                    }
                });
            }
        }

        @Override
        public void onNotificationRemoved(StatusBarNotification sbn,
                final RankingMap rankingMap) {
            if (DEBUG) Log.d(TAG, "onNotificationRemoved: " + sbn);
            if (sbn != null) {
                final String key = sbn.getKey();
                mHandler.post(new Runnable() {
                    @Override
                    public void run() {
                        removeNotification(key, rankingMap);
                    }
                });
            }
        }

        @Override
        public void onNotificationRankingUpdate(final RankingMap rankingMap) {
            if (DEBUG) Log.d(TAG, "onRankingUpdate");
            if (rankingMap != null) {
            mHandler.post(new Runnable() {
                @Override
                public void run() {
                    updateNotificationRanking(rankingMap);
                }
            });
        }                            }

    };

    private void updateCurrentProfilesCache() {
        synchronized (mCurrentProfiles) {
            mCurrentProfiles.clear();
            if (mUserManager != null) {
                for (UserInfo user : mUserManager.getProfiles(mCurrentUserId)) {
                    mCurrentProfiles.put(user.id, user);
                }
            }
        }
    }

    public void start() {
        mWindowManager = (WindowManager)mContext.getSystemService(Context.WINDOW_SERVICE);
        mWindowManagerService = WindowManagerGlobal.getWindowManagerService();
        mDisplay = mWindowManager.getDefaultDisplay();
        mDevicePolicyManager = (DevicePolicyManager)mContext.getSystemService(
                Context.DEVICE_POLICY_SERVICE);

        mNotificationData = new NotificationData(this);

        mAccessibilityManager = (AccessibilityManager)
                mContext.getSystemService(Context.ACCESSIBILITY_SERVICE);

        mDreamManager = IDreamManager.Stub.asInterface(
                ServiceManager.checkService(DreamService.DREAM_SERVICE));
        mPowerManager = (PowerManager) mContext.getSystemService(Context.POWER_SERVICE);

        mContext.getContentResolver().registerContentObserver(
                Settings.Global.getUriFor(Settings.Global.DEVICE_PROVISIONED), true,
                mSettingsObserver);
        mContext.getContentResolver().registerContentObserver(
                Settings.Global.getUriFor(Settings.Global.ZEN_MODE), false,
                mSettingsObserver);
        mContext.getContentResolver().registerContentObserver(
                Settings.Secure.getUriFor(Settings.Secure.LOCK_SCREEN_SHOW_NOTIFICATIONS), false,
                mSettingsObserver,
                UserHandle.USER_ALL);
        mContext.getContentResolver().registerContentObserver(
                Settings.Secure.getUriFor(Settings.Secure.LOCK_SCREEN_ALLOW_REMOTE_INPUT), false,
                mSettingsObserver,
                UserHandle.USER_ALL);

        mContext.getContentResolver().registerContentObserver(
                Settings.Secure.getUriFor(Settings.Secure.LOCK_SCREEN_ALLOW_PRIVATE_NOTIFICATIONS),
                true,
                mLockscreenSettingsObserver,
                UserHandle.USER_ALL);

        mBarService = IStatusBarService.Stub.asInterface(
                ServiceManager.getService(Context.STATUS_BAR_SERVICE));

        mRecents = getComponent(Recents.class);

        final Configuration currentConfig = mContext.getResources().getConfiguration();
        mLocale = currentConfig.locale;
        mLayoutDirection = TextUtils.getLayoutDirectionFromLocale(mLocale);
        mFontScale = currentConfig.fontScale;
        mDensity = currentConfig.densityDpi;

        mUserManager = (UserManager) mContext.getSystemService(Context.USER_SERVICE);
        mKeyguardManager = (KeyguardManager) mContext.getSystemService(Context.KEYGUARD_SERVICE);
        mLockPatternUtils = new LockPatternUtils(mContext);

        // Connect in to the status bar manager service
        mCommandQueue = new CommandQueue(this);

        int[] switches = new int[9];
        ArrayList<IBinder> binders = new ArrayList<IBinder>();
        ArrayList<String> iconSlots = new ArrayList<>();
        ArrayList<StatusBarIcon> icons = new ArrayList<>();
        Rect fullscreenStackBounds = new Rect();
        Rect dockedStackBounds = new Rect();
        try {
            mBarService.registerStatusBar(mCommandQueue, iconSlots, icons, switches, binders,
                    fullscreenStackBounds, dockedStackBounds);
        } catch (RemoteException ex) {
            // If the system process isn't there we're doomed anyway.
        }

        createAndAddWindows();

        mSettingsObserver.onChange(false); // set up
        disable(switches[0], switches[6], false /* animate */);
        setSystemUiVisibility(switches[1], switches[7], switches[8], 0xffffffff,
                fullscreenStackBounds, dockedStackBounds);
        topAppWindowChanged(switches[2] != 0);
        // StatusBarManagerService has a back up of IME token and it's restored here.
        setImeWindowStatus(binders.get(0), switches[3], switches[4], switches[5] != 0);

        // Set up the initial icon state
        int N = iconSlots.size();
        int viewIndex = 0;
        for (int i=0; i < N; i++) {
            setIcon(iconSlots.get(i), icons.get(i));
        }

        // Set up the initial notification state.
        try {
            mNotificationListener.registerAsSystemService(mContext,
                    new ComponentName(mContext.getPackageName(), getClass().getCanonicalName()),
                    UserHandle.USER_ALL);
        } catch (RemoteException e) {
            Log.e(TAG, "Unable to register notification listener", e);
        }


        if (DEBUG) {
            Log.d(TAG, String.format(
                    "init: icons=%d disabled=0x%08x lights=0x%08x menu=0x%08x imeButton=0x%08x",
                   icons.size(),
                   switches[0],
                   switches[1],
                   switches[2],
                   switches[3]
                   ));
        }

        mCurrentUserId = ActivityManager.getCurrentUser();
        setHeadsUpUser(mCurrentUserId);

        IntentFilter filter = new IntentFilter();
        filter.addAction(Intent.ACTION_USER_SWITCHED);
        filter.addAction(Intent.ACTION_USER_ADDED);
        filter.addAction(Intent.ACTION_USER_PRESENT);
        mContext.registerReceiver(mBroadcastReceiver, filter);

        IntentFilter internalFilter = new IntentFilter();
        internalFilter.addAction(WORK_CHALLENGE_UNLOCKED_NOTIFICATION_ACTION);
        internalFilter.addAction(BANNER_ACTION_CANCEL);
        internalFilter.addAction(BANNER_ACTION_SETUP);
        mContext.registerReceiver(mBroadcastReceiver, internalFilter, PERMISSION_SELF, null);

        IntentFilter allUsersFilter = new IntentFilter();
        allUsersFilter.addAction(
                DevicePolicyManager.ACTION_DEVICE_POLICY_MANAGER_STATE_CHANGED);
        mContext.registerReceiverAsUser(mAllUsersReceiver, UserHandle.ALL, allUsersFilter,
                null, null);
        updateCurrentProfilesCache();
    }

    protected void notifyUserAboutHiddenNotifications() {
        if (0 != Settings.Secure.getInt(mContext.getContentResolver(),
                Settings.Secure.SHOW_NOTE_ABOUT_NOTIFICATION_HIDING, 1)) {
            Log.d(TAG, "user hasn't seen notification about hidden notifications");
            if (!mLockPatternUtils.isSecure(KeyguardUpdateMonitor.getCurrentUser())) {
                Log.d(TAG, "insecure lockscreen, skipping notification");
                Settings.Secure.putInt(mContext.getContentResolver(),
                        Settings.Secure.SHOW_NOTE_ABOUT_NOTIFICATION_HIDING, 0);
                return;
            }
            Log.d(TAG, "disabling lockecreen notifications and alerting the user");
            // disable lockscreen notifications until user acts on the banner.
            Settings.Secure.putInt(mContext.getContentResolver(),
                    Settings.Secure.LOCK_SCREEN_SHOW_NOTIFICATIONS, 0);
            Settings.Secure.putInt(mContext.getContentResolver(),
                    Settings.Secure.LOCK_SCREEN_ALLOW_PRIVATE_NOTIFICATIONS, 0);

            final String packageName = mContext.getPackageName();
            PendingIntent cancelIntent = PendingIntent.getBroadcast(mContext, 0,
                    new Intent(BANNER_ACTION_CANCEL).setPackage(packageName),
                    PendingIntent.FLAG_CANCEL_CURRENT);
            PendingIntent setupIntent = PendingIntent.getBroadcast(mContext, 0,
                    new Intent(BANNER_ACTION_SETUP).setPackage(packageName),
                    PendingIntent.FLAG_CANCEL_CURRENT);

            final Resources res = mContext.getResources();
            final int colorRes = com.android.internal.R.color.system_notification_accent_color;
            Notification.Builder note = new Notification.Builder(mContext)
                    .setSmallIcon(R.drawable.ic_android)
                    .setContentTitle(mContext.getString(R.string.hidden_notifications_title))
                    .setContentText(mContext.getString(R.string.hidden_notifications_text))
                    .setPriority(Notification.PRIORITY_HIGH)
                    .setOngoing(true)
                    .setColor(mContext.getColor(colorRes))
                    .setContentIntent(setupIntent)
                    .addAction(R.drawable.ic_close,
                            mContext.getString(R.string.hidden_notifications_cancel),
                            cancelIntent)
                    .addAction(R.drawable.ic_settings,
                            mContext.getString(R.string.hidden_notifications_setup),
                            setupIntent);

            NotificationManager noMan =
                    (NotificationManager) mContext.getSystemService(Context.NOTIFICATION_SERVICE);
            noMan.notify(R.id.notification_hidden, note.build());
        }
    }

    public void userSwitched(int newUserId) {
        setHeadsUpUser(newUserId);
    }

    protected abstract void setHeadsUpUser(int newUserId);

    @Override  // NotificationData.Environment
    public boolean isNotificationForCurrentProfiles(StatusBarNotification n) {
        final int thisUserId = mCurrentUserId;
        final int notificationUserId = n.getUserId();
        if (DEBUG && MULTIUSER_DEBUG) {
            Log.v(TAG, String.format("%s: current userid: %d, notification userid: %d",
                    n, thisUserId, notificationUserId));
        }
        return isCurrentProfile(notificationUserId);
    }

    protected void setNotificationShown(StatusBarNotification n) {
        setNotificationsShown(new String[]{n.getKey()});
    }

    protected void setNotificationsShown(String[] keys) {
        try {
            mNotificationListener.setNotificationsShown(keys);
        } catch (RuntimeException e) {
            Log.d(TAG, "failed setNotificationsShown: ", e);
        }
    }

    protected boolean isCurrentProfile(int userId) {
        synchronized (mCurrentProfiles) {
            return userId == UserHandle.USER_ALL || mCurrentProfiles.get(userId) != null;
        }
    }

    @Override
    public String getCurrentMediaNotificationKey() {
        return null;
    }

    @Override
    public NotificationGroupManager getGroupManager() {
        return mGroupManager;
    }

    /**
     * Takes the necessary steps to prepare the status bar for starting an activity, then starts it.
     * @param action A dismiss action that is called if it's safe to start the activity.
     * @param afterKeyguardGone Whether the action should be executed after the Keyguard is gone.
     */
    protected void dismissKeyguardThenExecute(OnDismissAction action, boolean afterKeyguardGone) {
        action.onDismiss();
    }

    @Override
    protected void onConfigurationChanged(Configuration newConfig) {
        final Locale locale = mContext.getResources().getConfiguration().locale;
        final int ld = TextUtils.getLayoutDirectionFromLocale(locale);
        final float fontScale = newConfig.fontScale;
        final int density = newConfig.densityDpi;
        if (density != mDensity || mFontScale != fontScale) {
            reInflateViews();
            mDensity = density;
            mFontScale = fontScale;
        }
        if (! locale.equals(mLocale) || ld != mLayoutDirection) {
            if (DEBUG) {
                Log.v(TAG, String.format(
                        "config changed locale/LD: %s (%d) -> %s (%d)", mLocale, mLayoutDirection,
                        locale, ld));
            }
            mLocale = locale;
            mLayoutDirection = ld;
            refreshLayout(ld);
        }
    }

    protected void reInflateViews() {
        ArrayList<Entry> activeNotifications = mNotificationData.getActiveNotifications();
        for (int i = 0; i < activeNotifications.size(); i++) {
            Entry entry = activeNotifications.get(i);
            boolean exposedGuts = entry.row.getGuts() == mNotificationGutsExposed;
            entry.row.reInflateViews();
            if (exposedGuts) {
                mNotificationGutsExposed = entry.row.getGuts();
                bindGuts(entry.row);
            }
            entry.cacheContentViews(mContext, null /* updatedNotification */);
            inflateViews(entry, mStackScroller);
        }
    }

    protected View bindVetoButtonClickListener(View row, final StatusBarNotification n) {
        View vetoButton = row.findViewById(R.id.veto);
        final String _pkg = n.getPackageName();
        final String _tag = n.getTag();
        final int _id = n.getId();
        final int _userId = n.getUserId();
        vetoButton.setOnClickListener(new View.OnClickListener() {
            public void onClick(View v) {
                // Accessibility feedback
                v.announceForAccessibility(
                        mContext.getString(R.string.accessibility_notification_dismissed));
                try {
                    mBarService.onNotificationClear(_pkg, _tag, _id, _userId);
                    if (FORCE_REMOTE_INPUT_HISTORY
                            && mKeysKeptForRemoteInput.contains(n.getKey())) {
                        removeNotification(n.getKey(), null);
                        mKeysKeptForRemoteInput.remove(n.getKey());
                    }

                } catch (RemoteException ex) {
                    // system process is dead if we're here.
                }
            }
        });
        vetoButton.setImportantForAccessibility(View.IMPORTANT_FOR_ACCESSIBILITY_NO);
        return vetoButton;
    }


    protected void applyColorsAndBackgrounds(StatusBarNotification sbn,
            NotificationData.Entry entry) {

        if (entry.getContentView().getId()
                != com.android.internal.R.id.status_bar_latest_event_content) {
            // Using custom RemoteViews
            if (entry.targetSdk >= Build.VERSION_CODES.GINGERBREAD
                    && entry.targetSdk < Build.VERSION_CODES.LOLLIPOP) {
                entry.row.setShowingLegacyBackground(true);
                entry.legacy = true;
            }
        }

        if (entry.icon != null) {
            entry.icon.setTag(R.id.icon_is_pre_L, entry.targetSdk < Build.VERSION_CODES.LOLLIPOP);
        }
    }

    public boolean isMediaNotification(NotificationData.Entry entry) {
        // TODO: confirm that there's a valid media key
        return entry.getExpandedContentView() != null &&
               entry.getExpandedContentView()
                       .findViewById(com.android.internal.R.id.media_actions) != null;
    }

    // The (i) button in the guts that links to the system notification settings for that app
    private void startAppNotificationSettingsActivity(String packageName, final int appUid) {
        final Intent intent = new Intent(Settings.ACTION_APP_NOTIFICATION_SETTINGS);
        intent.putExtra(Settings.EXTRA_APP_PACKAGE, packageName);
        intent.putExtra(Settings.EXTRA_APP_UID, appUid);
        startNotificationGutsIntent(intent, appUid);
    }

    private void startNotificationGutsIntent(final Intent intent, final int appUid) {
        final boolean keyguardShowing = mStatusBarKeyguardViewManager.isShowing();
        dismissKeyguardThenExecute(new OnDismissAction() {
            @Override
            public boolean onDismiss() {
                AsyncTask.execute(new Runnable() {
                    public void run() {
                        try {
                            if (keyguardShowing) {
                                ActivityManagerNative.getDefault()
                                        .keyguardWaitingForActivityDrawn();
                            }
                            TaskStackBuilder.create(mContext)
                                    .addNextIntentWithParentStack(intent)
                                    .startActivities(getActivityOptions(),
                                            new UserHandle(UserHandle.getUserId(appUid)));
                            overrideActivityPendingAppTransition(keyguardShowing);
                        } catch (RemoteException e) {
                        }
                    }
                });
                animateCollapsePanels(CommandQueue.FLAG_EXCLUDE_RECENTS_PANEL, true /* force */);
                return true;
            }
        }, false /* afterKeyguardGone */);
    }

    private void bindGuts(final ExpandableNotificationRow row) {
        row.inflateGuts();
        final StatusBarNotification sbn = row.getStatusBarNotification();
        PackageManager pmUser = getPackageManagerForUser(mContext, sbn.getUser().getIdentifier());
        row.setTag(sbn.getPackageName());
        final NotificationGuts guts = row.getGuts();
        final String pkg = sbn.getPackageName();
        String appname = pkg;
        Drawable pkgicon = null;
        int appUid = -1;
        try {
            final ApplicationInfo info = pmUser.getApplicationInfo(pkg,
                    PackageManager.GET_UNINSTALLED_PACKAGES
                            | PackageManager.GET_DISABLED_COMPONENTS);
            if (info != null) {
                appname = String.valueOf(pmUser.getApplicationLabel(info));
                pkgicon = pmUser.getApplicationIcon(info);
                appUid = info.uid;
            }
        } catch (NameNotFoundException e) {
            // app is gone, just show package name and generic icon
            pkgicon = pmUser.getDefaultActivityIcon();
        }

        ((ImageView) row.findViewById(R.id.app_icon)).setImageDrawable(pkgicon);
        ((TextView) row.findViewById(R.id.pkgname)).setText(appname);

        final View settingsButton = guts.findViewById(R.id.more_settings);
        if (appUid >= 0) {
            final int appUidF = appUid;
            settingsButton.setOnClickListener(new View.OnClickListener() {
                public void onClick(View v) {
                    MetricsLogger.action(mContext, MetricsEvent.ACTION_NOTE_INFO);
                    startAppNotificationSettingsActivity(pkg, appUidF);
                }
            });
        } else {
            settingsButton.setVisibility(View.GONE);
        }

        row.findViewById(R.id.done).setOnClickListener(new View.OnClickListener() {
            @Override
            public void onClick(View v) {
                // If the user has security enabled, show challenge if the setting is changed.
                if (guts.hasImportanceChanged() && isLockscreenPublicMode() &&
                        (mState == StatusBarState.KEYGUARD
                        || mState == StatusBarState.SHADE_LOCKED)) {
                    OnDismissAction dismissAction = new OnDismissAction() {
                        @Override
                        public boolean onDismiss() {
                            saveImportanceCloseControls(sbn, row, guts, v);
                            return true;
                        }
                    };
                    onLockedNotificationImportanceChange(dismissAction);
                } else {
                    saveImportanceCloseControls(sbn, row, guts, v);
                }
            }
        });
        guts.bindImportance(pmUser, sbn, row, mNotificationData.getImportance(sbn.getKey()));
    }

<<<<<<< HEAD
=======
    private void saveImportanceCloseControls(StatusBarNotification sbn,
            ExpandableNotificationRow row, NotificationGuts guts, View done) {
        guts.saveImportance(sbn);

        int[] rowLocation = new int[2];
        int[] doneLocation = new int[2];
        row.getLocationOnScreen(rowLocation);
        done.getLocationOnScreen(doneLocation);

        final int centerX = done.getWidth() / 2;
        final int centerY = done.getHeight() / 2;
        final int x = doneLocation[0] - rowLocation[0] + centerX;
        final int y = doneLocation[1] - rowLocation[1] + centerY;
        dismissPopups(x, y);
    }

    protected GearDisplayedListener getGearDisplayedListener() {
        return this;
    }

>>>>>>> 8e8a69e9
    protected SwipeHelper.LongPressListener getNotificationLongClicker() {
        return new SwipeHelper.LongPressListener() {
            @Override
            public boolean onLongPress(View v, final int x, final int y) {
                if (!(v instanceof ExpandableNotificationRow)) {
                    return false;
                }
                if (v.getWindowToken() == null) {
                    Log.e(TAG, "Trying to show notification guts, but not attached to window");
                    return false;
                }

                final ExpandableNotificationRow row = (ExpandableNotificationRow) v;
                bindGuts(row);

                // Assume we are a status_bar_notification_row
                final NotificationGuts guts = row.getGuts();
                if (guts == null) {
                    // This view has no guts. Examples are the more card or the dismiss all view
                    return false;
                }

                // Already showing?
                if (guts.getVisibility() == View.VISIBLE) {
                    dismissPopups(x, y);
                    return false;
                }

                MetricsLogger.action(mContext, MetricsEvent.ACTION_NOTE_CONTROLS);

                // ensure that it's laid but not visible until actually laid out
                guts.setVisibility(View.INVISIBLE);
                // Post to ensure the the guts are properly laid out.
                guts.post(new Runnable() {
                    public void run() {
                        dismissPopups(-1 /* x */, -1 /* y */, false /* resetGear */,
                                false /* animate */);
                        guts.setVisibility(View.VISIBLE);
                        final double horz = Math.max(guts.getWidth() - x, x);
                        final double vert = Math.max(guts.getHeight() - y, y);
                        final float r = (float) Math.hypot(horz, vert);
                        final Animator a
                                = ViewAnimationUtils.createCircularReveal(guts, x, y, 0, r);
                        a.setDuration(StackStateAnimator.ANIMATION_DURATION_STANDARD);
                        a.setInterpolator(Interpolators.LINEAR_OUT_SLOW_IN);
                        a.addListener(new AnimatorListenerAdapter() {
                            @Override
                            public void onAnimationEnd(Animator animation) {
                                super.onAnimationEnd(animation);
                                // Move the notification view back over the gear
                                row.resetTranslation();
                            }
                        });
                        a.start();
                        guts.setExposed(true);
                        row.closeRemoteInput();
                        mStackScroller.onHeightChanged(null, true /* needsAnimation */);
                        mNotificationGutsExposed = guts;
                    }
                });
                return true;
            }
        };
    }

    /**
     * Returns the exposed NotificationGuts or null if none are exposed.
     */
    public NotificationGuts getExposedGuts() {
        return mNotificationGutsExposed;
    }

    public void dismissPopups() {
        dismissPopups(-1 /* x */, -1 /* y */, true /* resetGear */, false /* animate */);
    }

    private void dismissPopups(int x, int y) {
        dismissPopups(x, y, true /* resetGear */, false /* animate */);
    }

    public void dismissPopups(int x, int y, boolean resetGear, boolean animate) {
        if (mNotificationGutsExposed != null) {
            final NotificationGuts v = mNotificationGutsExposed;
            mNotificationGutsExposed = null;

            if (v.getWindowToken() == null) return;
            if (x == -1 || y == -1) {
                x = (v.getLeft() + v.getRight()) / 2;
                y = (v.getTop() + v.getHeight() / 2);
            }
            final double horz = Math.max(v.getWidth() - x, x);
            final double vert = Math.max(v.getHeight() - y, y);
            final float r = (float) Math.hypot(horz, vert);
            final Animator a = ViewAnimationUtils.createCircularReveal(v,
                    x, y, r, 0);
            a.setDuration(StackStateAnimator.ANIMATION_DURATION_STANDARD);
            a.setInterpolator(Interpolators.FAST_OUT_LINEAR_IN);
            a.addListener(new AnimatorListenerAdapter() {
                @Override
                public void onAnimationEnd(Animator animation) {
                    super.onAnimationEnd(animation);
                    v.setVisibility(View.GONE);
                }
            });
            a.start();
            v.setExposed(false);
            mStackScroller.onHeightChanged(null, true /* needsAnimation */);
        }
        if (resetGear) {
            mStackScroller.resetExposedGearView(animate, true /* force */);
        }
    }

    @Override
    public void showRecentApps(boolean triggeredFromAltTab) {
        int msg = MSG_SHOW_RECENT_APPS;
        mHandler.removeMessages(msg);
        mHandler.obtainMessage(msg, triggeredFromAltTab ? 1 : 0, 0).sendToTarget();
    }

    @Override
    public void hideRecentApps(boolean triggeredFromAltTab, boolean triggeredFromHomeKey) {
        int msg = MSG_HIDE_RECENT_APPS;
        mHandler.removeMessages(msg);
        mHandler.obtainMessage(msg, triggeredFromAltTab ? 1 : 0,
                triggeredFromHomeKey ? 1 : 0).sendToTarget();
    }

    @Override
    public void toggleRecentApps() {
        toggleRecents();
    }

    @Override
    public void toggleSplitScreen() {
        toggleSplitScreenMode();
    }

    @Override
    public void preloadRecentApps() {
        int msg = MSG_PRELOAD_RECENT_APPS;
        mHandler.removeMessages(msg);
        mHandler.sendEmptyMessage(msg);
    }

    @Override
    public void cancelPreloadRecentApps() {
        int msg = MSG_CANCEL_PRELOAD_RECENT_APPS;
        mHandler.removeMessages(msg);
        mHandler.sendEmptyMessage(msg);
    }

    @Override
    public void toggleKeyboardShortcutsMenu(int deviceId) {
        int msg = MSG_TOGGLE_KEYBOARD_SHORTCUTS_MENU;
        mHandler.removeMessages(msg);
        mHandler.obtainMessage(msg, deviceId, 0).sendToTarget();
    }

    /** Jumps to the next affiliated task in the group. */
    public void showNextAffiliatedTask() {
        int msg = MSG_SHOW_NEXT_AFFILIATED_TASK;
        mHandler.removeMessages(msg);
        mHandler.sendEmptyMessage(msg);
    }

    /** Jumps to the previous affiliated task in the group. */
    public void showPreviousAffiliatedTask() {
        int msg = MSG_SHOW_PREV_AFFILIATED_TASK;
        mHandler.removeMessages(msg);
        mHandler.sendEmptyMessage(msg);
    }

    protected H createHandler() {
         return new H();
    }

    protected void sendCloseSystemWindows(String reason) {
        if (ActivityManagerNative.isSystemReady()) {
            try {
                ActivityManagerNative.getDefault().closeSystemDialogs(reason);
            } catch (RemoteException e) {
            }
        }
    }

    protected abstract View getStatusBarView();

    protected View.OnTouchListener mRecentsPreloadOnTouchListener = new View.OnTouchListener() {
        // additional optimization when we have software system buttons - start loading the recent
        // tasks on touch down
        @Override
        public boolean onTouch(View v, MotionEvent event) {
            int action = event.getAction() & MotionEvent.ACTION_MASK;
            if (action == MotionEvent.ACTION_DOWN) {
                preloadRecents();
            } else if (action == MotionEvent.ACTION_CANCEL) {
                cancelPreloadingRecents();
            } else if (action == MotionEvent.ACTION_UP) {
                if (!v.isPressed()) {
                    cancelPreloadingRecents();
                }

            }
            return false;
        }
    };

    /**
     * Toggle docking the app window
     *
     * @return {@code true} if the app window is docked after the toggle, {@code false} otherwise.
     */
    protected abstract boolean toggleSplitScreenMode();

    /** Proxy for RecentsComponent */

    protected void showRecents(boolean triggeredFromAltTab) {
        if (mRecents != null) {
            sendCloseSystemWindows(SYSTEM_DIALOG_REASON_RECENT_APPS);
            mRecents.showRecents(triggeredFromAltTab, getStatusBarView());
        }
    }

    protected void hideRecents(boolean triggeredFromAltTab, boolean triggeredFromHomeKey) {
        if (mRecents != null) {
            mRecents.hideRecents(triggeredFromAltTab, triggeredFromHomeKey);
        }
    }

    protected void toggleRecents() {
        if (mRecents != null) {
            mRecents.toggleRecents(mDisplay, mLayoutDirection, getStatusBarView());
        }
    }

    protected void preloadRecents() {
        if (mRecents != null) {
            mRecents.preloadRecents();
        }
    }

    protected void toggleKeyboardShortcuts(int deviceId) {
        getKeyboardShortcuts().toggleKeyboardShortcuts(deviceId);
    }

    protected void cancelPreloadingRecents() {
        if (mRecents != null) {
            mRecents.cancelPreloadingRecents();
        }
    }

    protected void showRecentsNextAffiliatedTask() {
        if (mRecents != null) {
            mRecents.showNextAffiliatedTask();
        }
    }

    protected void showRecentsPreviousAffiliatedTask() {
        if (mRecents != null) {
            mRecents.showPrevAffiliatedTask();
        }
    }

    /**
     * If there is an active heads-up notification and it has a fullscreen intent, fire it now.
     */
    public abstract void maybeEscalateHeadsUp();

    /**
     * Save the current "public" (locked and secure) state of the lockscreen.
     */
    public void setLockscreenPublicMode(boolean publicMode) {
        mLockscreenPublicMode = publicMode;
    }

    public boolean isLockscreenPublicMode() {
        return mLockscreenPublicMode;
    }

    /**
     * Has the given user chosen to allow notifications to be shown even when the lockscreen is in
     * "public" (secure & locked) mode?
     */
    public boolean userAllowsNotificationsInPublic(int userHandle) {
        if (userHandle == UserHandle.USER_ALL) {
            return true;
        }

        if (mUsersAllowingNotifications.indexOfKey(userHandle) < 0) {
            final boolean allowed = 0 != Settings.Secure.getIntForUser(
                    mContext.getContentResolver(),
                    Settings.Secure.LOCK_SCREEN_SHOW_NOTIFICATIONS, 0, userHandle);
            mUsersAllowingNotifications.append(userHandle, allowed);
            return allowed;
        }

        return mUsersAllowingNotifications.get(userHandle);
    }

    /**
     * Has the given user chosen to allow their private (full) notifications to be shown even
     * when the lockscreen is in "public" (secure & locked) mode?
     */
    public boolean userAllowsPrivateNotificationsInPublic(int userHandle) {
        if (userHandle == UserHandle.USER_ALL) {
            return true;
        }

        if (mUsersAllowingPrivateNotifications.indexOfKey(userHandle) < 0) {
            final boolean allowedByUser = 0 != Settings.Secure.getIntForUser(
                    mContext.getContentResolver(),
                    Settings.Secure.LOCK_SCREEN_ALLOW_PRIVATE_NOTIFICATIONS, 0, userHandle);
            final boolean allowedByDpm = adminAllowsUnredactedNotifications(userHandle);
            final boolean allowed = allowedByUser && allowedByDpm;
            mUsersAllowingPrivateNotifications.append(userHandle, allowed);
            return allowed;
        }

        return mUsersAllowingPrivateNotifications.get(userHandle);
    }

    private boolean adminAllowsUnredactedNotifications(int userHandle) {
        if (userHandle == UserHandle.USER_ALL) {
            return true;
        }
        final int dpmFlags = mDevicePolicyManager.getKeyguardDisabledFeatures(null /* admin */,
                    userHandle);
        return (dpmFlags & DevicePolicyManager.KEYGUARD_DISABLE_UNREDACTED_NOTIFICATIONS) == 0;
    }

    /**
     * Returns true if we're on a secure lockscreen and the user wants to hide notification data.
     * If so, notifications should be hidden.
     */
    @Override  // NotificationData.Environment
    public boolean shouldHideNotifications(int userid) {
        return isLockscreenPublicMode() && !userAllowsNotificationsInPublic(userid);
    }

    /**
     * Returns true if we're on a secure lockscreen and the user wants to hide notifications via
     * package-specific override.
     */
    @Override // NotificationDate.Environment
    public boolean shouldHideNotifications(String key) {
        return isLockscreenPublicMode()
                && mNotificationData.getVisibilityOverride(key) == Notification.VISIBILITY_SECRET;
    }

    /**
     * Returns true if we're on a secure lockscreen.
     */
    @Override  // NotificationData.Environment
    public boolean onSecureLockScreen() {
        return isLockscreenPublicMode();
    }

    public void onNotificationClear(StatusBarNotification notification) {
        try {
            mBarService.onNotificationClear(
                    notification.getPackageName(),
                    notification.getTag(),
                    notification.getId(),
                    notification.getUserId());
        } catch (android.os.RemoteException ex) {
            // oh well
        }
    }

    /**
     * Called when the notification panel layouts
     */
    public void onPanelLaidOut() {
        if (mState == StatusBarState.KEYGUARD) {
            // Since the number of notifications is determined based on the height of the view, we
            // need to update them.
            int maxBefore = getMaxKeyguardNotifications(false /* recompute */);
            int maxNotifications = getMaxKeyguardNotifications(true /* recompute */);
            if (maxBefore != maxNotifications) {
                updateRowStates();
            }
        }
    }

    protected void onLockedNotificationImportanceChange(OnDismissAction dismissAction) {}

    protected void onLockedRemoteInput(ExpandableNotificationRow row, View clickedView) {}

    @Override
    public void onExpandClicked(Entry clickedEntry, boolean nowExpanded) {
    }

    protected class H extends Handler {
        public void handleMessage(Message m) {
            switch (m.what) {
             case MSG_SHOW_RECENT_APPS:
                 showRecents(m.arg1 > 0);
                 break;
             case MSG_HIDE_RECENT_APPS:
                 hideRecents(m.arg1 > 0, m.arg2 > 0);
                 break;
             case MSG_TOGGLE_RECENTS_APPS:
                 toggleRecents();
                 break;
             case MSG_PRELOAD_RECENT_APPS:
                  preloadRecents();
                  break;
             case MSG_CANCEL_PRELOAD_RECENT_APPS:
                  cancelPreloadingRecents();
                  break;
             case MSG_SHOW_NEXT_AFFILIATED_TASK:
                  showRecentsNextAffiliatedTask();
                  break;
             case MSG_SHOW_PREV_AFFILIATED_TASK:
                  showRecentsPreviousAffiliatedTask();
                  break;
             case MSG_TOGGLE_KEYBOARD_SHORTCUTS_MENU:
                  toggleKeyboardShortcuts(m.arg1);
                  break;
            }
        }
    }

    protected void workAroundBadLayerDrawableOpacity(View v) {
    }

    protected boolean inflateViews(Entry entry, ViewGroup parent) {
        PackageManager pmUser = getPackageManagerForUser(mContext,
                entry.notification.getUser().getIdentifier());

        final StatusBarNotification sbn = entry.notification;
        entry.cacheContentViews(mContext, null);

        final RemoteViews contentView = entry.cachedContentView;
        final RemoteViews bigContentView = entry.cachedBigContentView;
        final RemoteViews headsUpContentView = entry.cachedHeadsUpContentView;
        final RemoteViews publicContentView = entry.cachedPublicContentView;

        if (contentView == null) {
            Log.v(TAG, "no contentView for: " + sbn.getNotification());
            return false;
        }

        if (DEBUG) {
            Log.v(TAG, "publicContentView: " + publicContentView);
        }

        ExpandableNotificationRow row;

        // Stash away previous user expansion state so we can restore it at
        // the end.
        boolean hasUserChangedExpansion = false;
        boolean userExpanded = false;
        boolean userLocked = false;

        if (entry.row != null) {
            row = entry.row;
            hasUserChangedExpansion = row.hasUserChangedExpansion();
            userExpanded = row.isUserExpanded();
            userLocked = row.isUserLocked();
            entry.reset();
            if (hasUserChangedExpansion) {
                row.setUserExpanded(userExpanded);
            }
        } else {
            // create the row view
            LayoutInflater inflater = (LayoutInflater) mContext.getSystemService(
                    Context.LAYOUT_INFLATER_SERVICE);
            row = (ExpandableNotificationRow) inflater.inflate(R.layout.status_bar_notification_row,
                    parent, false);
            row.setExpansionLogger(this, entry.notification.getKey());
            row.setGroupManager(mGroupManager);
            row.setHeadsUpManager(mHeadsUpManager);
            row.setRemoteInputController(mRemoteInputController);
            row.setOnExpandClickListener(this);

            // Get the app name
            final String pkg = sbn.getPackageName();
            String appname = pkg;
            try {
                final ApplicationInfo info = pmUser.getApplicationInfo(pkg,
                        PackageManager.GET_UNINSTALLED_PACKAGES
                                | PackageManager.GET_DISABLED_COMPONENTS);
                if (info != null) {
                    appname = String.valueOf(pmUser.getApplicationLabel(info));
                }
            } catch (NameNotFoundException e) {
                // Do nothing
            }
            row.setAppName(appname);
        }

        workAroundBadLayerDrawableOpacity(row);
        View vetoButton = bindVetoButtonClickListener(row, sbn);
        vetoButton.setContentDescription(mContext.getString(
                R.string.accessibility_remove_notification));

        // NB: the large icon is now handled entirely by the template

        // bind the click event to the content area
        NotificationContentView contentContainer = row.getPrivateLayout();
        NotificationContentView contentContainerPublic = row.getPublicLayout();

        row.setDescendantFocusability(ViewGroup.FOCUS_BLOCK_DESCENDANTS);
        if (ENABLE_REMOTE_INPUT) {
            row.setDescendantFocusability(ViewGroup.FOCUS_BEFORE_DESCENDANTS);
        }

        mNotificationClicker.register(row, sbn);

        // set up the adaptive layout
        View contentViewLocal = null;
        View bigContentViewLocal = null;
        View headsUpContentViewLocal = null;
        View publicViewLocal = null;
        try {
            contentViewLocal = contentView.apply(
                    sbn.getPackageContext(mContext),
                    contentContainer,
                    mOnClickHandler);
            if (bigContentView != null) {
                bigContentViewLocal = bigContentView.apply(
                        sbn.getPackageContext(mContext),
                        contentContainer,
                        mOnClickHandler);
            }
            if (headsUpContentView != null) {
                headsUpContentViewLocal = headsUpContentView.apply(
                        sbn.getPackageContext(mContext),
                        contentContainer,
                        mOnClickHandler);
            }
            if (publicContentView != null) {
                publicViewLocal = publicContentView.apply(
                        sbn.getPackageContext(mContext),
                        contentContainerPublic, mOnClickHandler);
            }
        }
        catch (RuntimeException e) {
            final String ident = sbn.getPackageName() + "/0x" + Integer.toHexString(sbn.getId());
            Log.e(TAG, "couldn't inflate view for notification " + ident, e);
            return false;
        }

        if (contentViewLocal != null) {
            contentViewLocal.setIsRootNamespace(true);
            contentContainer.setContractedChild(contentViewLocal);
        }
        if (bigContentViewLocal != null) {
            bigContentViewLocal.setIsRootNamespace(true);
            contentContainer.setExpandedChild(bigContentViewLocal);
        }
        if (headsUpContentViewLocal != null) {
            headsUpContentViewLocal.setIsRootNamespace(true);
            contentContainer.setHeadsUpChild(headsUpContentViewLocal);
        }
        if (publicViewLocal != null) {
            publicViewLocal.setIsRootNamespace(true);
            contentContainerPublic.setContractedChild(publicViewLocal);
        }

        // Extract target SDK version.
        try {
            ApplicationInfo info = pmUser.getApplicationInfo(sbn.getPackageName(), 0);
            entry.targetSdk = info.targetSdkVersion;
        } catch (NameNotFoundException ex) {
            Log.e(TAG, "Failed looking up ApplicationInfo for " + sbn.getPackageName(), ex);
        }
        entry.autoRedacted = entry.notification.getNotification().publicVersion == null;

        if (MULTIUSER_DEBUG) {
            TextView debug = (TextView) row.findViewById(R.id.debug_info);
            if (debug != null) {
                debug.setVisibility(View.VISIBLE);
                debug.setText("CU " + mCurrentUserId +" NU " + entry.notification.getUserId());
            }
        }
        entry.row = row;
        entry.row.setOnActivatedListener(this);
        entry.row.setExpandable(bigContentViewLocal != null);

        applyColorsAndBackgrounds(sbn, entry);

        // Restore previous flags.
        if (hasUserChangedExpansion) {
            // Note: setUserExpanded() conveniently ignores calls with
            //       userExpanded=true if !isExpandable().
            row.setUserExpanded(userExpanded);
        }
        row.setUserLocked(userLocked);
        row.onNotificationUpdated(entry);
        return true;
    }

    /**
     * Adds RemoteInput actions from the WearableExtender; to be removed once more apps support this
     * via first-class API.
     *
     * TODO: Remove once enough apps specify remote inputs on their own.
     */
    private void processForRemoteInput(Notification n) {
        if (!ENABLE_REMOTE_INPUT) return;

        if (n.extras != null && n.extras.containsKey("android.wearable.EXTENSIONS") &&
                (n.actions == null || n.actions.length == 0)) {
            Notification.Action viableAction = null;
            Notification.WearableExtender we = new Notification.WearableExtender(n);

            List<Notification.Action> actions = we.getActions();
            final int numActions = actions.size();

            for (int i = 0; i < numActions; i++) {
                Notification.Action action = actions.get(i);
                if (action == null) {
                    continue;
                }
                RemoteInput[] remoteInputs = action.getRemoteInputs();
                if (remoteInputs == null) {
                    continue;
                }
                for (RemoteInput ri : remoteInputs) {
                    if (ri.getAllowFreeFormInput()) {
                        viableAction = action;
                        break;
                    }
                }
                if (viableAction != null) {
                    break;
                }
            }

            if (viableAction != null) {
                Notification.Builder rebuilder = Notification.Builder.recoverBuilder(mContext, n);
                rebuilder.setActions(viableAction);
                rebuilder.build(); // will rewrite n
            }
        }
    }

    protected KeyboardShortcuts getKeyboardShortcuts() {
        if (mKeyboardShortcuts == null) {
            mKeyboardShortcuts = new KeyboardShortcuts(mContext);
        }

        return mKeyboardShortcuts;
    }

    public void startPendingIntentDismissingKeyguard(final PendingIntent intent) {
        if (!isDeviceProvisioned()) return;

        final boolean keyguardShowing = mStatusBarKeyguardViewManager.isShowing();
        final boolean afterKeyguardGone = intent.isActivity()
                && PreviewInflater.wouldLaunchResolverActivity(mContext, intent.getIntent(),
                mCurrentUserId);
        dismissKeyguardThenExecute(new OnDismissAction() {
            public boolean onDismiss() {
                new Thread() {
                    @Override
                    public void run() {
                        try {
                            if (keyguardShowing && !afterKeyguardGone) {
                                ActivityManagerNative.getDefault()
                                        .keyguardWaitingForActivityDrawn();
                            }

                            // The intent we are sending is for the application, which
                            // won't have permission to immediately start an activity after
                            // the user switches to home.  We know it is safe to do at this
                            // point, so make sure new activity switches are now allowed.
                            ActivityManagerNative.getDefault().resumeAppSwitches();
                        } catch (RemoteException e) {
                        }
                        try {
                            intent.send(null, 0, null, null, null, null, getActivityOptions());
                        } catch (PendingIntent.CanceledException e) {
                            // the stack trace isn't very helpful here.
                            // Just log the exception message.
                            Log.w(TAG, "Sending intent failed: " + e);

                            // TODO: Dismiss Keyguard.
                        }
                        if (intent.isActivity()) {
                            mAssistManager.hideAssist();
                            overrideActivityPendingAppTransition(keyguardShowing
                                    && !afterKeyguardGone);
                        }
                    }
                }.start();

                // close the shade if it was open
                animateCollapsePanels(CommandQueue.FLAG_EXCLUDE_RECENTS_PANEL,
                        true /* force */, true /* delayed */);
                visibilityChanged(false);

                return true;
            }
        }, afterKeyguardGone);
    }

    private final class NotificationClicker implements View.OnClickListener {
        public void onClick(final View v) {
            if (!(v instanceof ExpandableNotificationRow)) {
                Log.e(TAG, "NotificationClicker called on a view that is not a notification row.");
                return;
            }

            final ExpandableNotificationRow row = (ExpandableNotificationRow) v;
            final StatusBarNotification sbn = row.getStatusBarNotification();
            if (sbn == null) {
                Log.e(TAG, "NotificationClicker called on an unclickable notification,");
                return;
            }

            // Check if the notification is displaying the gear, if so slide notification back
            if (row.getSettingsRow() != null && row.getSettingsRow().isVisible()) {
                row.animateTranslateNotification(0);
                return;
            }

            Notification notification = sbn.getNotification();
            final PendingIntent intent = notification.contentIntent != null
                    ? notification.contentIntent
                    : notification.fullScreenIntent;
            final String notificationKey = sbn.getKey();

            // Mark notification for one frame.
            row.setJustClicked(true);
            DejankUtils.postAfterTraversal(new Runnable() {
                @Override
                public void run() {
                    row.setJustClicked(false);
                }
            });

            final boolean keyguardShowing = mStatusBarKeyguardViewManager.isShowing();
            final boolean afterKeyguardGone = intent.isActivity()
                    && PreviewInflater.wouldLaunchResolverActivity(mContext, intent.getIntent(),
                            mCurrentUserId);
            dismissKeyguardThenExecute(new OnDismissAction() {
                public boolean onDismiss() {
                    if (mHeadsUpManager != null && mHeadsUpManager.isHeadsUp(notificationKey)) {
                        // Release the HUN notification to the shade.
                        //
                        // In most cases, when FLAG_AUTO_CANCEL is set, the notification will
                        // become canceled shortly by NoMan, but we can't assume that.
                        HeadsUpManager.setIsClickedNotification(row, true);
                        mHeadsUpManager.releaseImmediately(notificationKey);
                    }
                    new Thread() {
                        @Override
                        public void run() {
                            try {
                                if (keyguardShowing && !afterKeyguardGone) {
                                    ActivityManagerNative.getDefault()
                                            .keyguardWaitingForActivityDrawn();
                                }

                                // The intent we are sending is for the application, which
                                // won't have permission to immediately start an activity after
                                // the user switches to home.  We know it is safe to do at this
                                // point, so make sure new activity switches are now allowed.
                                ActivityManagerNative.getDefault().resumeAppSwitches();
                            } catch (RemoteException e) {
                            }
                            if (intent != null) {
                                // If we are launching a work activity and require to launch
                                // separate work challenge, we defer the activity action and cancel
                                // notification until work challenge is unlocked.
                                if (intent.isActivity()) {
                                    final int userId = intent.getCreatorUserHandle()
                                            .getIdentifier();
                                    if (mLockPatternUtils.isSeparateProfileChallengeEnabled(userId)
                                            && mKeyguardManager.isDeviceLocked(userId)) {
                                        if (startWorkChallengeIfNecessary(userId,
                                                intent.getIntentSender(), notificationKey)) {
                                            // Show work challenge, do not run pendingintent and
                                            // remove notification
                                            return;
                                        }
                                    }
                                }
                                try {
                                    intent.send(null, 0, null, null, null, null,
                                            getActivityOptions());
                                } catch (PendingIntent.CanceledException e) {
                                    // the stack trace isn't very helpful here.
                                    // Just log the exception message.
                                    Log.w(TAG, "Sending contentIntent failed: " + e);

                                    // TODO: Dismiss Keyguard.
                                }
                                if (intent.isActivity()) {
                                    mAssistManager.hideAssist();
                                    overrideActivityPendingAppTransition(keyguardShowing
                                            && !afterKeyguardGone);
                                }
                            }

                            try {
                                mBarService.onNotificationClick(notificationKey);
                            } catch (RemoteException ex) {
                                // system process is dead if we're here.
                            }
                        }
                    }.start();

                    // close the shade if it was open
                    animateCollapsePanels(CommandQueue.FLAG_EXCLUDE_RECENTS_PANEL,
                            true /* force */, true /* delayed */);
                    visibilityChanged(false);

                    return true;
                }
            }, afterKeyguardGone);
        }

        public boolean startWorkChallengeIfNecessary(int userId, IntentSender intendSender,
                String notificationKey) {
            final Intent newIntent = mKeyguardManager.createConfirmDeviceCredentialIntent(null,
                    null, userId);
            if (newIntent == null) {
                return false;
            }
            final Intent callBackIntent = new Intent(
                    WORK_CHALLENGE_UNLOCKED_NOTIFICATION_ACTION);
            callBackIntent.putExtra(Intent.EXTRA_INTENT, intendSender);
            callBackIntent.putExtra(Intent.EXTRA_INDEX, notificationKey);
            callBackIntent.setPackage(mContext.getPackageName());

            newIntent.setFlags(Intent.FLAG_ACTIVITY_NEW_TASK
                    | Intent.FLAG_ACTIVITY_EXCLUDE_FROM_RECENTS | Intent.FLAG_ACTIVITY_CLEAR_TASK);
            newIntent.putExtra(Intent.EXTRA_INTENT, PendingIntent
                    .getBroadcast(mContext, 0, callBackIntent, 0).getIntentSender());
            mContext.startActivity(newIntent);
            return true;
        }

        public void register(ExpandableNotificationRow row, StatusBarNotification sbn) {
            Notification notification = sbn.getNotification();
            if (notification.contentIntent != null || notification.fullScreenIntent != null) {
                row.setOnClickListener(this);
            } else {
                row.setOnClickListener(null);
            }
        }
    }

    public void animateCollapsePanels(int flags, boolean force) {
    }

    public void animateCollapsePanels(int flags, boolean force, boolean delayed) {
    }

    public void overrideActivityPendingAppTransition(boolean keyguardShowing) {
        if (keyguardShowing) {
            try {
                mWindowManagerService.overridePendingAppTransition(null, 0, 0, null);
            } catch (RemoteException e) {
                Log.w(TAG, "Error overriding app transition: " + e);
            }
        }
    }

    protected Bundle getActivityOptions() {
        // Anything launched from the notification shade should always go into the
        // fullscreen stack.
        ActivityOptions options = ActivityOptions.makeBasic();
        options.setLaunchStackId(StackId.FULLSCREEN_WORKSPACE_STACK_ID);
        return options.toBundle();
    }

    protected void visibilityChanged(boolean visible) {
        if (mVisible != visible) {
            mVisible = visible;
            if (!visible) {
                dismissPopups();
            }
        }
        updateVisibleToUser();
    }

    protected void updateVisibleToUser() {
        boolean oldVisibleToUser = mVisibleToUser;
        mVisibleToUser = mVisible && mDeviceInteractive;

        if (oldVisibleToUser != mVisibleToUser) {
            handleVisibleToUserChanged(mVisibleToUser);
        }
    }

    /**
     * The LEDs are turned off when the notification panel is shown, even just a little bit.
     * See also NotificationStackScrollLayout.setIsExpanded() for another place where we
     * attempt to do this.
     */
    protected void handleVisibleToUserChanged(boolean visibleToUser) {
        try {
            if (visibleToUser) {
                boolean pinnedHeadsUp = mHeadsUpManager.hasPinnedHeadsUp();
                boolean clearNotificationEffects =
                        !isPanelFullyCollapsed() &&
                        (mState == StatusBarState.SHADE || mState == StatusBarState.SHADE_LOCKED);
                int notificationLoad = mNotificationData.getActiveNotifications().size();
                if (pinnedHeadsUp && isPanelFullyCollapsed())  {
                    notificationLoad = 1;
                } else {
                    MetricsLogger.histogram(mContext, "note_load", notificationLoad);
                }
                mBarService.onPanelRevealed(clearNotificationEffects, notificationLoad);
            } else {
                mBarService.onPanelHidden();
            }
        } catch (RemoteException ex) {
            // Won't fail unless the world has ended.
        }
    }

    /**
     * Clear Buzz/Beep/Blink.
     */
    public void clearNotificationEffects() {
        try {
            mBarService.clearNotificationEffects();
        } catch (RemoteException e) {
            // Won't fail unless the world has ended.
        }
    }

    public abstract boolean isPanelFullyCollapsed();

    /**
     * Cancel this notification and tell the StatusBarManagerService / NotificationManagerService
     * about the failure.
     *
     * WARNING: this will call back into us.  Don't hold any locks.
     */
    void handleNotificationError(StatusBarNotification n, String message) {
        removeNotification(n.getKey(), null);
        try {
            mBarService.onNotificationError(n.getPackageName(), n.getTag(), n.getId(), n.getUid(),
                    n.getInitialPid(), message, n.getUserId());
        } catch (RemoteException ex) {
            // The end is nigh.
        }
    }

    protected StatusBarNotification removeNotificationViews(String key, RankingMap ranking) {
        NotificationData.Entry entry = mNotificationData.remove(key, ranking);
        if (entry == null) {
            Log.w(TAG, "removeNotification for unknown key: " + key);
            return null;
        }
        updateNotifications();
        return entry.notification;
    }

    protected NotificationData.Entry createNotificationViews(StatusBarNotification sbn) {
        if (DEBUG) {
            Log.d(TAG, "createNotificationViews(notification=" + sbn);
        }
        final StatusBarIconView iconView = createIcon(sbn);
        if (iconView == null) {
            return null;
        }

        // Construct the expanded view.
        NotificationData.Entry entry = new NotificationData.Entry(sbn, iconView);
        if (!inflateViews(entry, mStackScroller)) {
            handleNotificationError(sbn, "Couldn't expand RemoteViews for: " + sbn);
            return null;
        }
        return entry;
    }

    public StatusBarIconView createIcon(StatusBarNotification sbn) {
        // Construct the icon.
        Notification n = sbn.getNotification();
        final StatusBarIconView iconView = new StatusBarIconView(mContext,
                sbn.getPackageName() + "/0x" + Integer.toHexString(sbn.getId()), n);
        iconView.setScaleType(ImageView.ScaleType.CENTER_INSIDE);

        final Icon smallIcon = n.getSmallIcon();
        if (smallIcon == null) {
            handleNotificationError(sbn,
                    "No small icon in notification from " + sbn.getPackageName());
            return null;
        }
        final StatusBarIcon ic = new StatusBarIcon(
                sbn.getUser(),
                sbn.getPackageName(),
                smallIcon,
                n.iconLevel,
                n.number,
                n.tickerText);
        if (!iconView.set(ic)) {
            handleNotificationError(sbn, "Couldn't create icon: " + ic);
            return null;
        }
        return iconView;
    }

    protected void addNotificationViews(Entry entry, RankingMap ranking) {
        if (entry == null) {
            return;
        }
        // Add the expanded view and icon.
        mNotificationData.add(entry, ranking);
        updateNotifications();
    }

    /**
     * @param recompute wheter the number should be recomputed
     * @return The number of notifications we show on Keyguard.
     */
    protected abstract int getMaxKeyguardNotifications(boolean recompute);

    /**
     * Updates expanded, dimmed and locked states of notification rows.
     */
    protected void updateRowStates() {
        mKeyguardIconOverflowContainer.getIconsView().removeAllViews();

        ArrayList<Entry> activeNotifications = mNotificationData.getActiveNotifications();
        final int N = activeNotifications.size();

        int visibleNotifications = 0;
        boolean onKeyguard = mState == StatusBarState.KEYGUARD;
        int maxNotifications = 0;
        if (onKeyguard) {
            maxNotifications = getMaxKeyguardNotifications(true /* recompute */);
        }
        for (int i = 0; i < N; i++) {
            NotificationData.Entry entry = activeNotifications.get(i);
            boolean childNotification = mGroupManager.isChildInGroupWithSummary(entry.notification);
            if (onKeyguard) {
                entry.row.setOnKeyguard(true);
            } else {
                entry.row.setOnKeyguard(false);
                entry.row.setSystemExpanded(visibleNotifications == 0 && !childNotification);
            }
            boolean suppressedSummary = mGroupManager.isSummaryOfSuppressedGroup(entry.notification);
            boolean childWithVisibleSummary = childNotification
                    && mGroupManager.getGroupSummary(entry.notification).getVisibility()
                    == View.VISIBLE;
            boolean showOnKeyguard = shouldShowOnKeyguard(entry.notification);
            if (suppressedSummary || (isLockscreenPublicMode() && !mShowLockscreenNotifications) ||
                    (onKeyguard && (visibleNotifications >= maxNotifications
                            && !childWithVisibleSummary
                            || !showOnKeyguard))) {
                entry.row.setVisibility(View.GONE);
                if (onKeyguard && showOnKeyguard && !childNotification && !suppressedSummary) {
                    mKeyguardIconOverflowContainer.getIconsView().addNotification(entry);
                }
            } else {
                boolean wasGone = entry.row.getVisibility() == View.GONE;
                entry.row.setVisibility(View.VISIBLE);
                if (!childNotification) {
                    if (wasGone) {
                        // notify the scroller of a child addition
                        mStackScroller.generateAddAnimation(entry.row,
                                !showOnKeyguard /* fromMoreCard */);
                    }
                    visibleNotifications++;
                }
            }
        }

        mStackScroller.updateOverflowContainerVisibility(onKeyguard
                && mKeyguardIconOverflowContainer.getIconsView().getChildCount() > 0);

        mStackScroller.changeViewPosition(mDismissView, mStackScroller.getChildCount() - 1);
        mStackScroller.changeViewPosition(mEmptyShadeView, mStackScroller.getChildCount() - 2);
        mStackScroller.changeViewPosition(mKeyguardIconOverflowContainer,
                mStackScroller.getChildCount() - 3);
    }

    private boolean shouldShowOnKeyguard(StatusBarNotification sbn) {
        return mShowLockscreenNotifications && !mNotificationData.isAmbient(sbn.getKey());
    }

    protected void setZenMode(int mode) {
        if (!isDeviceProvisioned()) return;
        mZenMode = mode;
        updateNotifications();
    }

    // extended in PhoneStatusBar
    protected void setShowLockscreenNotifications(boolean show) {
        mShowLockscreenNotifications = show;
    }

    protected void setLockScreenAllowRemoteInput(boolean allowLockscreenRemoteInput) {
        mAllowLockscreenRemoteInput = allowLockscreenRemoteInput;
    }

    private void updateLockscreenNotificationSetting() {
        final boolean show = Settings.Secure.getIntForUser(mContext.getContentResolver(),
                Settings.Secure.LOCK_SCREEN_SHOW_NOTIFICATIONS,
                1,
                mCurrentUserId) != 0;
        final int dpmFlags = mDevicePolicyManager.getKeyguardDisabledFeatures(
                null /* admin */, mCurrentUserId);
        final boolean allowedByDpm = (dpmFlags
                & DevicePolicyManager.KEYGUARD_DISABLE_SECURE_NOTIFICATIONS) == 0;

        final boolean remoteInput = Settings.Secure.getIntForUser(mContext.getContentResolver(),
                Settings.Secure.LOCK_SCREEN_ALLOW_REMOTE_INPUT,
                0,
                mCurrentUserId) != 0;

        setShowLockscreenNotifications(show && allowedByDpm);
        setLockScreenAllowRemoteInput(remoteInput);
    }

    protected abstract void setAreThereNotifications();
    protected abstract void updateNotifications();
    public abstract boolean shouldDisableNavbarGestures();

    public abstract void addNotification(StatusBarNotification notification,
            RankingMap ranking, Entry oldEntry);
    protected abstract void updateNotificationRanking(RankingMap ranking);
    public abstract void removeNotification(String key, RankingMap ranking);

    public void updateNotification(StatusBarNotification notification, RankingMap ranking) {
        if (DEBUG) Log.d(TAG, "updateNotification(" + notification + ")");

        final String key = notification.getKey();
        Entry entry = mNotificationData.get(key);
        if (entry == null) {
            return;
        } else if (mHeadsUpEntriesToRemoveOnSwitch.contains(entry)) {
            mHeadsUpEntriesToRemoveOnSwitch.remove(entry);
        }

        Notification n = notification.getNotification();
        mNotificationData.updateRanking(ranking);

        boolean applyInPlace = entry.cacheContentViews(mContext, notification.getNotification());
        boolean shouldPeek = shouldPeek(entry, notification);
        boolean alertAgain = alertAgain(entry, n);
        if (DEBUG) {
            Log.d(TAG, "applyInPlace=" + applyInPlace
                    + " shouldPeek=" + shouldPeek
                    + " alertAgain=" + alertAgain);
        }

        final StatusBarNotification oldNotification = entry.notification;
        entry.notification = notification;
        mGroupManager.onEntryUpdated(entry, oldNotification);

        boolean updateSuccessful = false;
        if (applyInPlace) {
            if (DEBUG) Log.d(TAG, "reusing notification for key: " + key);
            try {
                if (entry.icon != null) {
                    // Update the icon
                    final StatusBarIcon ic = new StatusBarIcon(
                            notification.getUser(),
                            notification.getPackageName(),
                            n.getSmallIcon(),
                            n.iconLevel,
                            n.number,
                            n.tickerText);
                    entry.icon.setNotification(n);
                    if (!entry.icon.set(ic)) {
                        handleNotificationError(notification, "Couldn't update icon: " + ic);
                        return;
                    }
                }
                updateNotificationViews(entry, notification);
                updateSuccessful = true;
            }
            catch (RuntimeException e) {
                // It failed to apply cleanly.
                Log.w(TAG, "Couldn't reapply views for package " +
                        notification.getPackageName(), e);
            }
        }
        if (!updateSuccessful) {
            if (DEBUG) Log.d(TAG, "not reusing notification for key: " + key);
            final StatusBarIcon ic = new StatusBarIcon(
                    notification.getUser(),
                    notification.getPackageName(),
                    n.getSmallIcon(),
                    n.iconLevel,
                    n.number,
                    n.tickerText);
            entry.icon.setNotification(n);
            entry.icon.set(ic);
            inflateViews(entry, mStackScroller);
        }
        updateHeadsUp(key, entry, shouldPeek, alertAgain);
        updateNotifications();

        // Update the veto button accordingly (and as a result, whether this row is
        // swipe-dismissable)
        bindVetoButtonClickListener(entry.row, notification);

        if (!notification.isClearable()) {
            // The user may have performed a dismiss action on the notification, since it's
            // not clearable we should snap it back.
            mStackScroller.snapViewIfNeeded(entry.row);
        }

        if (DEBUG) {
            // Is this for you?
            boolean isForCurrentUser = isNotificationForCurrentProfiles(notification);
            Log.d(TAG, "notification is " + (isForCurrentUser ? "" : "not ") + "for you");
        }

        setAreThereNotifications();
    }

    protected abstract void updateHeadsUp(String key, Entry entry, boolean shouldPeek,
            boolean alertAgain);

    private void updateNotificationViews(Entry entry, StatusBarNotification sbn) {
        final RemoteViews contentView = entry.cachedContentView;
        final RemoteViews bigContentView = entry.cachedBigContentView;
        final RemoteViews headsUpContentView = entry.cachedHeadsUpContentView;
        final RemoteViews publicContentView = entry.cachedPublicContentView;

        // Reapply the RemoteViews
        contentView.reapply(mContext, entry.getContentView(), mOnClickHandler);
        if (bigContentView != null && entry.getExpandedContentView() != null) {
            bigContentView.reapply(sbn.getPackageContext(mContext),
                    entry.getExpandedContentView(),
                    mOnClickHandler);
        }
        View headsUpChild = entry.getHeadsUpContentView();
        if (headsUpContentView != null && headsUpChild != null) {
            headsUpContentView.reapply(sbn.getPackageContext(mContext),
                    headsUpChild, mOnClickHandler);
        }
        if (publicContentView != null && entry.getPublicContentView() != null) {
            publicContentView.reapply(sbn.getPackageContext(mContext),
                    entry.getPublicContentView(), mOnClickHandler);
        }
        // update the contentIntent
        mNotificationClicker.register(entry.row, sbn);

        entry.row.onNotificationUpdated(entry);
        entry.row.resetHeight();
    }

    protected void updatePublicContentView(Entry entry,
            StatusBarNotification sbn) {
        final RemoteViews publicContentView = entry.cachedPublicContentView;
        View inflatedView = entry.getPublicContentView();
        if (entry.autoRedacted && publicContentView != null && inflatedView != null) {
            final boolean disabledByPolicy =
                    !adminAllowsUnredactedNotifications(entry.notification.getUserId());
            String notificationHiddenText = mContext.getString(disabledByPolicy
                    ? com.android.internal.R.string.notification_hidden_by_policy_text
                    : com.android.internal.R.string.notification_hidden_text);
            TextView titleView = (TextView) inflatedView.findViewById(android.R.id.title);
            if (titleView != null
                    && !titleView.getText().toString().equals(notificationHiddenText)) {
                publicContentView.setTextViewText(android.R.id.title, notificationHiddenText);
                publicContentView.reapply(sbn.getPackageContext(mContext),
                        inflatedView, mOnClickHandler);
                entry.row.onNotificationUpdated(entry);
            }
        }
    }

    protected void notifyHeadsUpScreenOff() {
        maybeEscalateHeadsUp();
    }

    private boolean alertAgain(Entry oldEntry, Notification newNotification) {
        return oldEntry == null || !oldEntry.hasInterrupted()
                || (newNotification.flags & Notification.FLAG_ONLY_ALERT_ONCE) == 0;
    }

    protected boolean shouldPeek(Entry entry) {
        return shouldPeek(entry, entry.notification);
    }

    protected boolean shouldPeek(Entry entry, StatusBarNotification sbn) {
        if (mNotificationData.shouldFilterOut(sbn)) {
            if (DEBUG) Log.d(TAG, "No peeking: filtered notification: " + sbn.getKey());
            return false;
        }

        boolean inUse = mPowerManager.isScreenOn()
                && (!mStatusBarKeyguardViewManager.isShowing()
                || mStatusBarKeyguardViewManager.isOccluded())
                && !mStatusBarKeyguardViewManager.isInputRestricted();
        try {
            inUse = inUse && !mDreamManager.isDreaming();
        } catch (RemoteException e) {
            Log.d(TAG, "failed to query dream manager", e);
        }

        if (!inUse) {
            if (DEBUG) {
                Log.d(TAG, "No peeking: not in use: " + sbn.getKey());
            }
            return false;
        }

        if (mNotificationData.shouldSuppressScreenOn(sbn.getKey())) {
            if (DEBUG) Log.d(TAG, "No peeking: suppressed by DND: " + sbn.getKey());
            return false;
        }

        if (entry.hasJustLaunchedFullScreenIntent()) {
            if (DEBUG) Log.d(TAG, "No peeking: recent fullscreen: " + sbn.getKey());
            return false;
        }

        if (isSnoozedPackage(sbn)) {
            if (DEBUG) Log.d(TAG, "No peeking: snoozed package: " + sbn.getKey());
            return false;
        }

        if (mNotificationData.getImportance(sbn.getKey()) < IMPORTANCE_HIGH) {
            if (DEBUG) Log.d(TAG, "No peeking: unimportant notification: " + sbn.getKey());
            return false;
        }

        if (sbn.getNotification().fullScreenIntent != null) {
            if (mAccessibilityManager.isTouchExplorationEnabled()) {
                if (DEBUG) Log.d(TAG, "No peeking: accessible fullscreen: " + sbn.getKey());
                return false;
            } else {
                return true;
            }
        }

        return true;
    }

    protected abstract boolean isSnoozedPackage(StatusBarNotification sbn);

    public void setInteracting(int barWindow, boolean interacting) {
        // hook for subclasses
    }

    public void setBouncerShowing(boolean bouncerShowing) {
        mBouncerShowing = bouncerShowing;
    }

    /**
     * @return Whether the security bouncer from Keyguard is showing.
     */
    public boolean isBouncerShowing() {
        return mBouncerShowing;
    }

    public void destroy() {
        mContext.unregisterReceiver(mBroadcastReceiver);
        try {
            mNotificationListener.unregisterAsSystemService();
        } catch (RemoteException e) {
            // Ignore.
        }
    }

    /**
     * @return a PackageManger for userId or if userId is < 0 (USER_ALL etc) then
     *         return PackageManager for mContext
     */
    public static PackageManager getPackageManagerForUser(Context context, int userId) {
        Context contextForUser = context;
        // UserHandle defines special userId as negative values, e.g. USER_ALL
        if (userId >= 0) {
            try {
                // Create a context for the correct user so if a package isn't installed
                // for user 0 we can still load information about the package.
                contextForUser =
                        context.createPackageContextAsUser(context.getPackageName(),
                        Context.CONTEXT_RESTRICTED,
                        new UserHandle(userId));
            } catch (NameNotFoundException e) {
                // Shouldn't fail to find the package name for system ui.
            }
        }
        return contextForUser.getPackageManager();
    }

    @Override
    public void logNotificationExpansion(String key, boolean userAction, boolean expanded) {
        try {
            mBarService.onNotificationExpansionChanged(key, userAction, expanded);
        } catch (RemoteException e) {
            // Ignore.
        }
    }

    public boolean isKeyguardSecure() {
        if (mStatusBarKeyguardViewManager == null) {
            // startKeyguard() hasn't been called yet, so we don't know.
            // Make sure anything that needs to know isKeyguardSecure() checks and re-checks this
            // value onVisibilityChanged().
            Slog.w(TAG, "isKeyguardSecure() called before startKeyguard(), returning false",
                    new Throwable());
            return false;
        }
        return mStatusBarKeyguardViewManager.isSecure();
    }

    @Override
    public void showAssistDisclosure() {
        if (mAssistManager != null) {
            mAssistManager.showDisclosure();
        }
    }

    @Override
    public void startAssist(Bundle args) {
        if (mAssistManager != null) {
            mAssistManager.startAssist(args);
        }
    }
}<|MERGE_RESOLUTION|>--- conflicted
+++ resolved
@@ -1067,8 +1067,6 @@
         guts.bindImportance(pmUser, sbn, row, mNotificationData.getImportance(sbn.getKey()));
     }
 
-<<<<<<< HEAD
-=======
     private void saveImportanceCloseControls(StatusBarNotification sbn,
             ExpandableNotificationRow row, NotificationGuts guts, View done) {
         guts.saveImportance(sbn);
@@ -1085,11 +1083,6 @@
         dismissPopups(x, y);
     }
 
-    protected GearDisplayedListener getGearDisplayedListener() {
-        return this;
-    }
-
->>>>>>> 8e8a69e9
     protected SwipeHelper.LongPressListener getNotificationLongClicker() {
         return new SwipeHelper.LongPressListener() {
             @Override
