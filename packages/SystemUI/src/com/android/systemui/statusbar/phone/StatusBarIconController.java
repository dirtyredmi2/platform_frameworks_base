--- conflicted
+++ resolved
@@ -141,12 +141,8 @@
         mDarkModeIconColorSingleTone = context.getColor(R.color.dark_mode_icon_color_single_tone);
         mLightModeIconColorSingleTone = context.getColor(R.color.light_mode_icon_color_single_tone);
         mHandler = new Handler();
-<<<<<<< HEAD
         mClockController = new ClockController(statusBar, mNotificationIconAreaController, mHandler);
         mCenterClockLayout = statusBar.findViewById(R.id.center_clock_layout);
-        defineSlots();
-=======
->>>>>>> 81a0e13e
         loadDimens();
 
         TunerService.get(mContext).addTunable(this, ICON_BLACKLIST);
