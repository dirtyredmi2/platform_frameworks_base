--- conflicted
+++ resolved
@@ -39,19 +39,12 @@
 android.widget.TextView}, give it some text and set that as the content. Duplicate this for
 each of the three activities, and add the corresponding <code>&lt;activity/&gt;</code> tags to the Android Manifest file.</p>
 
-<<<<<<< HEAD
-  <li>You're going to need an icon for each of your tabs. And for each one, you should create an 
-image for two different states: one for when the tab is selected, and one for when it is not. The
-general design recommendation is for the selected tab icon to be a darker color (grey), and the
-non-selected icon to be lighter (white). For example:
-=======
   <li>You need an icon for each of your tabs. For each icon, you should create two versions: one
 for when the tab is selected and one for when it is unselected. The
 general design recommendation is for the selected icon to be a dark color (grey), and the
 unselected icon to be a light color (white). (See the <a
 href="{@docRoot}guide/practices/ui_guidelines/icon_design.html#tabstructure">Icon Design
 Guidelines</a>.) For example:
->>>>>>> 45703007
   <p>
   <img src="images/ic_tab_artists_white.png" title="unselected tab icon"  alt="" />
   <img src="images/ic_tab_artists_grey.png" title="selected tab icon" alt="" />
