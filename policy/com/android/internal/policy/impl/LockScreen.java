--- conflicted
+++ resolved
@@ -505,17 +505,12 @@
                 break;
             case SimMissing:
                 // text
-<<<<<<< HEAD
                 mCarrier.setText("");
-                mScreenLocked.setText(R.string.lockscreen_missing_sim_message_short);
-                // previously shown here: lockscreen_instructions_when_pattern_disabled
-=======
-                mCarrier.setText(
+                mScreenLocked.setText(
                         getCarrierString(
                                 mUpdateMonitor.getTelephonyPlmn(),
                                 getContext().getText(R.string.lockscreen_missing_sim_message_short)));
-                mScreenLocked.setText(R.string.lockscreen_instructions_when_pattern_disabled);
->>>>>>> d6a93550
+                // previously shown here: lockscreen_instructions_when_pattern_disabled
 
                 // layout
                 mScreenLocked.setVisibility(View.VISIBLE);
@@ -524,17 +519,12 @@
                 break;
             case SimMissingLocked:
                 // text
-<<<<<<< HEAD
                 mCarrier.setText("");
-                mScreenLocked.setText(R.string.lockscreen_missing_sim_message_short);
-                // previously shown here: lockscreen_missing_sim_instructions
-=======
-                mCarrier.setText(
+                mScreenLocked.setText(
                         getCarrierString(
                                 mUpdateMonitor.getTelephonyPlmn(),
                                 getContext().getText(R.string.lockscreen_missing_sim_message_short)));
-                mScreenLocked.setText(R.string.lockscreen_missing_sim_instructions);
->>>>>>> d6a93550
+                // previously shown here: lockscreen_missing_sim_instructions
 
                 // layout
                 mScreenLocked.setVisibility(View.VISIBLE);
@@ -555,17 +545,12 @@
                 break;
             case SimPukLocked:
                 // text
-<<<<<<< HEAD
                 mCarrier.setText("");
-                mScreenLocked.setText(R.string.lockscreen_sim_puk_locked_message);
-                // previously shown here: lockscreen_sim_puk_locked_instructions);
-=======
-                mCarrier.setText(
+                mScreenLocked.setText(
                         getCarrierString(
                                 mUpdateMonitor.getTelephonyPlmn(),
                                 getContext().getText(R.string.lockscreen_sim_puk_locked_message)));
-                mScreenLocked.setText(R.string.lockscreen_sim_puk_locked_instructions);
->>>>>>> d6a93550
+                // previously shown here: lockscreen_sim_puk_locked_instructions);
 
                 // layout
                 mScreenLocked.setVisibility(View.VISIBLE);
