/*
 * Copyright (C) 2006 The Android Open Source Project
 *
 * Licensed under the Apache License, Version 2.0 (the "License");
 * you may not use this file except in compliance with the License.
 * You may obtain a copy of the License at
 *
 *      http://www.apache.org/licenses/LICENSE-2.0
 *
 * Unless required by applicable law or agreed to in writing, software
 * distributed under the License is distributed on an "AS IS" BASIS,
 * WITHOUT WARRANTIES OR CONDITIONS OF ANY KIND, either express or implied.
 * See the License for the specific language governing permissions and
 * limitations under the License.
 */

package com.android.internal.policy.impl;

import android.app.Activity;
import android.app.ActivityManagerNative;
import android.app.IActivityManager;
import android.app.IUiModeManager;
import android.app.UiModeManager;
import android.content.ActivityNotFoundException;
import android.content.BroadcastReceiver;
import android.content.ComponentName;
import android.content.ContentResolver;
import android.content.Context;
import android.content.Intent;
import android.content.IntentFilter;
import android.content.pm.ActivityInfo;
import android.content.pm.PackageManager;
import android.content.res.Configuration;
import android.content.res.Resources;
import android.database.ContentObserver;
import android.graphics.PixelFormat;
import android.graphics.Rect;
import android.os.Binder;
import android.os.Handler;
import android.os.IBinder;
import android.os.LocalPowerManager;
import android.os.PowerManager;
import android.os.RemoteException;
import android.os.ServiceManager;
import android.os.SystemClock;
import android.os.SystemProperties;
import android.os.UEventObserver;
import android.os.Vibrator;
import android.provider.Settings;

import com.android.internal.R;
import com.android.internal.app.ShutdownThread;
import com.android.internal.policy.PolicyManager;
import com.android.internal.statusbar.IStatusBarService;
import com.android.internal.telephony.ITelephony;
import com.android.internal.view.BaseInputHandler;
import com.android.internal.widget.PointerLocationView;

import android.util.DisplayMetrics;
import android.util.EventLog;
import android.util.Log;
import android.util.Slog;
import android.view.Gravity;
import android.view.HapticFeedbackConstants;
import android.view.IWindowManager;
import android.view.InputChannel;
import android.view.InputDevice;
import android.view.InputQueue;
import android.view.InputHandler;
import android.view.KeyCharacterMap;
import android.view.KeyEvent;
import android.view.MotionEvent;
import android.view.WindowOrientationListener;
import android.view.Surface;
import android.view.View;
import android.view.ViewConfiguration;
import android.view.Window;
import android.view.WindowManager;
import static android.view.WindowManager.LayoutParams.FIRST_APPLICATION_WINDOW;
import static android.view.WindowManager.LayoutParams.FLAG_FORCE_NOT_FULLSCREEN;
import static android.view.WindowManager.LayoutParams.FLAG_FULLSCREEN;
import static android.view.WindowManager.LayoutParams.FLAG_LAYOUT_IN_SCREEN;
import static android.view.WindowManager.LayoutParams.FLAG_LAYOUT_INSET_DECOR;
import static android.view.WindowManager.LayoutParams.FLAG_LAYOUT_NO_LIMITS;
import static android.view.WindowManager.LayoutParams.FLAG_SHOW_WHEN_LOCKED;
import static android.view.WindowManager.LayoutParams.FLAG_DISMISS_KEYGUARD;
import static android.view.WindowManager.LayoutParams.FLAG_ALLOW_LOCK_WHILE_SCREEN_ON;
import static android.view.WindowManager.LayoutParams.SOFT_INPUT_MASK_ADJUST;
import static android.view.WindowManager.LayoutParams.SOFT_INPUT_ADJUST_RESIZE;
import static android.view.WindowManager.LayoutParams.SOFT_INPUT_ADJUST_NOTHING;
import static android.view.WindowManager.LayoutParams.LAST_APPLICATION_WINDOW;
import static android.view.WindowManager.LayoutParams.TYPE_APPLICATION_MEDIA;
import static android.view.WindowManager.LayoutParams.TYPE_APPLICATION_MEDIA_OVERLAY;
import static android.view.WindowManager.LayoutParams.TYPE_APPLICATION_PANEL;
import static android.view.WindowManager.LayoutParams.TYPE_APPLICATION_SUB_PANEL;
import static android.view.WindowManager.LayoutParams.TYPE_APPLICATION_ATTACHED_DIALOG;
import static android.view.WindowManager.LayoutParams.TYPE_DRAG;
import static android.view.WindowManager.LayoutParams.TYPE_KEYGUARD;
import static android.view.WindowManager.LayoutParams.TYPE_KEYGUARD_DIALOG;
import static android.view.WindowManager.LayoutParams.TYPE_PHONE;
import static android.view.WindowManager.LayoutParams.TYPE_PRIORITY_PHONE;
import static android.view.WindowManager.LayoutParams.TYPE_SEARCH_BAR;
import static android.view.WindowManager.LayoutParams.TYPE_SECURE_SYSTEM_OVERLAY;
import static android.view.WindowManager.LayoutParams.TYPE_STATUS_BAR;
import static android.view.WindowManager.LayoutParams.TYPE_STATUS_BAR_PANEL;
import static android.view.WindowManager.LayoutParams.TYPE_STATUS_BAR_SUB_PANEL;
import static android.view.WindowManager.LayoutParams.TYPE_SYSTEM_DIALOG;
import static android.view.WindowManager.LayoutParams.TYPE_SYSTEM_ALERT;
import static android.view.WindowManager.LayoutParams.TYPE_SYSTEM_ERROR;
import static android.view.WindowManager.LayoutParams.TYPE_INPUT_METHOD;
import static android.view.WindowManager.LayoutParams.TYPE_INPUT_METHOD_DIALOG;
import static android.view.WindowManager.LayoutParams.TYPE_SYSTEM_OVERLAY;
import static android.view.WindowManager.LayoutParams.TYPE_TOAST;
import static android.view.WindowManager.LayoutParams.TYPE_WALLPAPER;
import static android.view.WindowManager.LayoutParams.TYPE_POINTER;
import static android.view.WindowManager.LayoutParams.TYPE_NAVIGATION_BAR;
import android.view.WindowManagerImpl;
import android.view.WindowManagerPolicy;
import android.view.KeyCharacterMap.FallbackAction;
import android.view.animation.Animation;
import android.view.animation.AnimationUtils;
import android.media.IAudioService;
import android.media.AudioManager;

import java.io.File;
import java.io.FileDescriptor;
import java.io.FileReader;
import java.io.IOException;
import java.io.PrintWriter;
import java.util.ArrayList;

/**
 * WindowManagerPolicy implementation for the Android phone UI.  This
 * introduces a new method suffix, Lp, for an internal lock of the
 * PhoneWindowManager.  This is used to protect some internal state, and
 * can be acquired with either thw Lw and Li lock held, so has the restrictions
 * of both of those when held.
 */
public class PhoneWindowManager implements WindowManagerPolicy {
    static final String TAG = "WindowManager";
    static final boolean DEBUG = false;
    static final boolean localLOGV = false;
    static final boolean DEBUG_LAYOUT = false;
    static final boolean DEBUG_FALLBACK = false;
    static final boolean SHOW_STARTING_ANIMATIONS = true;
    static final boolean SHOW_PROCESSES_ON_ALT_MENU = false;

    static final int LONG_PRESS_POWER_NOTHING = 0;
    static final int LONG_PRESS_POWER_GLOBAL_ACTIONS = 1;
    static final int LONG_PRESS_POWER_SHUT_OFF = 2;
    
    static final int LONG_PRESS_HOME_NOTHING = 0;
    static final int LONG_PRESS_HOME_RECENT_DIALOG = 1;
    static final int LONG_PRESS_HOME_RECENT_ACTIVITY = 2;

    // wallpaper is at the bottom, though the window manager may move it.
    static final int WALLPAPER_LAYER = 2;
    static final int APPLICATION_LAYER = 2;
    static final int PHONE_LAYER = 3;
    static final int SEARCH_BAR_LAYER = 4;
    static final int STATUS_BAR_SUB_PANEL_LAYER = 5;
    static final int SYSTEM_DIALOG_LAYER = 6;
    // toasts and the plugged-in battery thing
    static final int TOAST_LAYER = 7;
    static final int STATUS_BAR_LAYER = 8;
    static final int STATUS_BAR_PANEL_LAYER = 9;
    // SIM errors and unlock.  Not sure if this really should be in a high layer.
    static final int PRIORITY_PHONE_LAYER = 10;
    // like the ANR / app crashed dialogs
    static final int SYSTEM_ALERT_LAYER = 11;
    // system-level error dialogs
    static final int SYSTEM_ERROR_LAYER = 12;
    // on-screen keyboards and other such input method user interfaces go here.
    static final int INPUT_METHOD_LAYER = 13;
    // on-screen keyboards and other such input method user interfaces go here.
    static final int INPUT_METHOD_DIALOG_LAYER = 14;
    // the keyguard; nothing on top of these can take focus, since they are
    // responsible for power management when displayed.
    static final int KEYGUARD_LAYER = 15;
    static final int KEYGUARD_DIALOG_LAYER = 16;
    // the navigation bar, if available, shows atop most things
    static final int NAVIGATION_BAR_LAYER = 17;
    // the drag layer: input for drag-and-drop is associated with this window,
    // which sits above all other focusable windows
    static final int DRAG_LAYER = 18;
    // things in here CAN NOT take focus, but are shown on top of everything else.
    static final int SYSTEM_OVERLAY_LAYER = 19;
    static final int SECURE_SYSTEM_OVERLAY_LAYER = 20;
    // the (mouse) pointer layer
    static final int POINTER_LAYER = 21;

    static final int APPLICATION_MEDIA_SUBLAYER = -2;
    static final int APPLICATION_MEDIA_OVERLAY_SUBLAYER = -1;
    static final int APPLICATION_PANEL_SUBLAYER = 1;
    static final int APPLICATION_SUB_PANEL_SUBLAYER = 2;
    
    static public final String SYSTEM_DIALOG_REASON_KEY = "reason";
    static public final String SYSTEM_DIALOG_REASON_GLOBAL_ACTIONS = "globalactions";
    static public final String SYSTEM_DIALOG_REASON_RECENT_APPS = "recentapps";
    static public final String SYSTEM_DIALOG_REASON_HOME_KEY = "homekey";

    // Useful scan codes.
    private static final int SW_LID = 0x00;
    private static final int BTN_MOUSE = 0x110;
    
    final Object mLock = new Object();
    
    Context mContext;
    IWindowManager mWindowManager;
    LocalPowerManager mPowerManager;
    IStatusBarService mStatusBarService;
    Vibrator mVibrator; // Vibrator for giving feedback of orientation changes

    // Vibrator pattern for haptic feedback of a long press.
    long[] mLongPressVibePattern;
    
    // Vibrator pattern for haptic feedback of virtual key press.
    long[] mVirtualKeyVibePattern;
    
    // Vibrator pattern for a short vibration.
    long[] mKeyboardTapVibePattern;

    // Vibrator pattern for haptic feedback during boot when safe mode is disabled.
    long[] mSafeModeDisabledVibePattern;
    
    // Vibrator pattern for haptic feedback during boot when safe mode is enabled.
    long[] mSafeModeEnabledVibePattern;

    /** If true, hitting shift & menu will broadcast Intent.ACTION_BUG_REPORT */
    boolean mEnableShiftMenuBugReports = false;
    
    boolean mSafeMode;
    WindowState mStatusBar = null;
    boolean mStatusBarCanHide;
    int mStatusBarHeight;
    final ArrayList<WindowState> mStatusBarPanels = new ArrayList<WindowState>();
    WindowState mNavigationBar = null;

    WindowState mKeyguard = null;
    KeyguardViewMediator mKeyguardMediator;
    GlobalActions mGlobalActions;
    volatile boolean mPowerKeyHandled;
    RecentApplicationsDialog mRecentAppsDialog;
    Handler mHandler;

    private static final int LID_ABSENT = -1;
    private static final int LID_CLOSED = 0;
    private static final int LID_OPEN = 1;

    int mLidOpen = LID_ABSENT;

    boolean mSystemReady;
    boolean mHdmiPlugged;
    int mUiMode = Configuration.UI_MODE_TYPE_NORMAL;
    int mDockMode = Intent.EXTRA_DOCK_STATE_UNDOCKED;
    int mLidOpenRotation;
    int mCarDockRotation;
    int mDeskDockRotation;

    int mUserRotationMode = WindowManagerPolicy.USER_ROTATION_FREE;
    int mUserRotation = Surface.ROTATION_0;

    boolean mAllowAllRotations;
    boolean mCarDockEnablesAccelerometer;
    boolean mDeskDockEnablesAccelerometer;
    int mLidKeyboardAccessibility;
    int mLidNavigationAccessibility;
    int mLongPressOnPowerBehavior = -1;
    boolean mScreenOn = false;
    boolean mOrientationSensorEnabled = false;
    int mCurrentAppOrientation = ActivityInfo.SCREEN_ORIENTATION_UNSPECIFIED;
    static final int DEFAULT_ACCELEROMETER_ROTATION = 0;
    int mAccelerometerDefault = DEFAULT_ACCELEROMETER_ROTATION;
    boolean mHasSoftInput = false;
    
    int mPointerLocationMode = 0;
    PointerLocationView mPointerLocationView = null;
    InputChannel mPointerLocationInputChannel;

    // The last window we were told about in focusChanged.
    WindowState mFocusedWindow;

    private final InputHandler mPointerLocationInputHandler = new BaseInputHandler() {
        @Override
        public void handleMotion(MotionEvent event, InputQueue.FinishedCallback finishedCallback) {
            boolean handled = false;
            try {
                if ((event.getSource() & InputDevice.SOURCE_CLASS_POINTER) != 0) {
                    synchronized (mLock) {
                        if (mPointerLocationView != null) {
                            mPointerLocationView.addPointerEvent(event);
                            handled = true;
                        }
                    }
                }
            } finally {
                finishedCallback.finished(handled);
            }
        }
    };
    
    // The current size of the screen; really; (ir)regardless of whether the status
    // bar can be hidden or not
    int mUnrestrictedScreenLeft, mUnrestrictedScreenTop;
    int mUnrestrictedScreenWidth, mUnrestrictedScreenHeight;
    // The current size of the screen; these may be different than (0,0)-(dw,dh)
    // if the status bar can't be hidden; in that case it effectively carves out
    // that area of the display from all other windows.
    int mRestrictedScreenLeft, mRestrictedScreenTop;
    int mRestrictedScreenWidth, mRestrictedScreenHeight;
    // During layout, the current screen borders with all outer decoration
    // (status bar, input method dock) accounted for.
    int mCurLeft, mCurTop, mCurRight, mCurBottom;
    // During layout, the frame in which content should be displayed
    // to the user, accounting for all screen decoration except for any
    // space they deem as available for other content.  This is usually
    // the same as mCur*, but may be larger if the screen decor has supplied
    // content insets.
    int mContentLeft, mContentTop, mContentRight, mContentBottom;
    // During layout, the current screen borders along which input method
    // windows are placed.
    int mDockLeft, mDockTop, mDockRight, mDockBottom;
    // During layout, the layer at which the doc window is placed.
    int mDockLayer;
    
    static final Rect mTmpParentFrame = new Rect();
    static final Rect mTmpDisplayFrame = new Rect();
    static final Rect mTmpContentFrame = new Rect();
    static final Rect mTmpVisibleFrame = new Rect();
    
    WindowState mTopFullscreenOpaqueWindowState;
    boolean mTopIsFullscreen;
    boolean mForceStatusBar;
    boolean mHideLockScreen;
    boolean mDismissKeyguard;
    boolean mHomePressed;
    Intent mHomeIntent;
    Intent mCarDockIntent;
    Intent mDeskDockIntent;
    int mShortcutKeyPressed = -1;
    boolean mConsumeShortcutKeyUp;
    boolean mShowMenuKey = false; // track FLAG_NEEDS_MENU_KEY on frontmost window

    // support for activating the lock screen while the screen is on
    boolean mAllowLockscreenWhenOn;
    int mLockScreenTimeout;
    boolean mLockScreenTimerActive;

    // visual screen saver support
    int mScreenSaverTimeout;
    boolean mScreenSaverEnabled = false;

    // Behavior of ENDCALL Button.  (See Settings.System.END_BUTTON_BEHAVIOR.)
    int mEndcallBehavior;

    // Behavior of POWER button while in-call and screen on.
    // (See Settings.Secure.INCALL_POWER_BUTTON_BEHAVIOR.)
    int mIncallPowerBehavior;

    int mLandscapeRotation = 0;  // default landscape rotation
    int mSeascapeRotation = 0;   // "other" landscape rotation, 180 degrees from mLandscapeRotation
    int mPortraitRotation = 0;   // default portrait rotation
    int mUpsideDownRotation = 0; // "other" portrait rotation

    // Nothing to see here, move along...
    int mFancyRotationAnimation;
    
    // What we do when the user long presses on home
    private int mLongPressOnHomeBehavior = -1;

    ShortcutManager mShortcutManager;
    PowerManager.WakeLock mBroadcastWakeLock;

    final KeyCharacterMap.FallbackAction mFallbackAction = new KeyCharacterMap.FallbackAction();

    private UEventObserver mHDMIObserver = new UEventObserver() {
        @Override
        public void onUEvent(UEventObserver.UEvent event) {
            setHdmiPlugged("1".equals(event.get("SWITCH_STATE")));
        }
    };

    class SettingsObserver extends ContentObserver {
        SettingsObserver(Handler handler) {
            super(handler);
        }

        void observe() {
            ContentResolver resolver = mContext.getContentResolver();
            resolver.registerContentObserver(Settings.System.getUriFor(
                    Settings.System.END_BUTTON_BEHAVIOR), false, this);
            resolver.registerContentObserver(Settings.Secure.getUriFor(
                    Settings.Secure.INCALL_POWER_BUTTON_BEHAVIOR), false, this);
            resolver.registerContentObserver(Settings.System.getUriFor(
                    Settings.System.ACCELEROMETER_ROTATION), false, this);
            resolver.registerContentObserver(Settings.System.getUriFor(
                    Settings.System.USER_ROTATION), false, this);
            resolver.registerContentObserver(Settings.System.getUriFor(
                    Settings.System.SCREEN_OFF_TIMEOUT), false, this);
            resolver.registerContentObserver(Settings.System.getUriFor(
                    Settings.System.WINDOW_ORIENTATION_LISTENER_LOG), false, this);
            resolver.registerContentObserver(Settings.System.getUriFor(
                    Settings.System.POINTER_LOCATION), false, this);
            resolver.registerContentObserver(Settings.Secure.getUriFor(
                    Settings.Secure.DEFAULT_INPUT_METHOD), false, this);
            resolver.registerContentObserver(Settings.System.getUriFor(
                    "fancy_rotation_anim"), false, this);
            resolver.registerContentObserver(Settings.System.getUriFor(
                    Settings.Secure.DREAM_TIMEOUT), false, this);
            updateSettings();
        }

        @Override public void onChange(boolean selfChange) {
            updateSettings();
            try {
                mWindowManager.setRotation(USE_LAST_ROTATION, false,
                        mFancyRotationAnimation);
            } catch (RemoteException e) {
                // Ignore
            }
        }
    }
    
    class MyOrientationListener extends WindowOrientationListener {
        MyOrientationListener(Context context) {
            super(context);
        }
        
        @Override
        public void onOrientationChanged(int rotation) {
            // Send updates based on orientation value
            if (localLOGV) Log.v(TAG, "onOrientationChanged, rotation changed to " +rotation);
            try {
                mWindowManager.setRotation(rotation, false,
                        mFancyRotationAnimation);
            } catch (RemoteException e) {
                // Ignore

            }
        }                                      
    }
    MyOrientationListener mOrientationListener;

    boolean useSensorForOrientationLp(int appOrientation) {
        // The app says use the sensor.
        if (appOrientation == ActivityInfo.SCREEN_ORIENTATION_SENSOR
                || appOrientation == ActivityInfo.SCREEN_ORIENTATION_FULL_SENSOR
                || appOrientation == ActivityInfo.SCREEN_ORIENTATION_SENSOR_LANDSCAPE
                || appOrientation == ActivityInfo.SCREEN_ORIENTATION_SENSOR_PORTRAIT) {
            return true;
        }
        // The user preference says we can rotate, and the app is willing to rotate.
        if (mAccelerometerDefault != 0 &&
                (appOrientation == ActivityInfo.SCREEN_ORIENTATION_USER
                 || appOrientation == ActivityInfo.SCREEN_ORIENTATION_UNSPECIFIED)) {
            return true;
        }
        // We're in a dock that has a rotation affinity, and the app is willing to rotate.
        if ((mCarDockEnablesAccelerometer && mDockMode == Intent.EXTRA_DOCK_STATE_CAR)
                || (mDeskDockEnablesAccelerometer && mDockMode == Intent.EXTRA_DOCK_STATE_DESK)) {
            // Note we override the nosensor flag here.
            if (appOrientation == ActivityInfo.SCREEN_ORIENTATION_USER
                    || appOrientation == ActivityInfo.SCREEN_ORIENTATION_UNSPECIFIED
                    || appOrientation == ActivityInfo.SCREEN_ORIENTATION_NOSENSOR) {
                return true;
            }
        }
        // Else, don't use the sensor.
        return false;
    }
    
    /*
     * We always let the sensor be switched on by default except when
     * the user has explicitly disabled sensor based rotation or when the
     * screen is switched off.
     */
    boolean needSensorRunningLp() {
        if (mCurrentAppOrientation == ActivityInfo.SCREEN_ORIENTATION_SENSOR
                || mCurrentAppOrientation == ActivityInfo.SCREEN_ORIENTATION_FULL_SENSOR
                || mCurrentAppOrientation == ActivityInfo.SCREEN_ORIENTATION_SENSOR_PORTRAIT
                || mCurrentAppOrientation == ActivityInfo.SCREEN_ORIENTATION_SENSOR_LANDSCAPE) {
            // If the application has explicitly requested to follow the
            // orientation, then we need to turn the sensor or.
            return true;
        }
        if ((mCarDockEnablesAccelerometer && mDockMode == Intent.EXTRA_DOCK_STATE_CAR) ||
                (mDeskDockEnablesAccelerometer && mDockMode == Intent.EXTRA_DOCK_STATE_DESK)) {
            // enable accelerometer if we are docked in a dock that enables accelerometer
            // orientation management,
            return true;
        }
        if (mAccelerometerDefault == 0) {
            // If the setting for using the sensor by default is enabled, then
            // we will always leave it on.  Note that the user could go to
            // a window that forces an orientation that does not use the
            // sensor and in theory we could turn it off... however, when next
            // turning it on we won't have a good value for the current
            // orientation for a little bit, which can cause orientation
            // changes to lag, so we'd like to keep it always on.  (It will
            // still be turned off when the screen is off.)
            return false;
        }
        return true;
    }
    
    /*
     * Various use cases for invoking this function
     * screen turning off, should always disable listeners if already enabled
     * screen turned on and current app has sensor based orientation, enable listeners 
     * if not already enabled
     * screen turned on and current app does not have sensor orientation, disable listeners if
     * already enabled
     * screen turning on and current app has sensor based orientation, enable listeners if needed
     * screen turning on and current app has nosensor based orientation, do nothing
     */
    void updateOrientationListenerLp() {
        if (!mOrientationListener.canDetectOrientation()) {
            // If sensor is turned off or nonexistent for some reason
            return;
        }
        //Could have been invoked due to screen turning on or off or
        //change of the currently visible window's orientation
        if (localLOGV) Log.v(TAG, "Screen status="+mScreenOn+
                ", current orientation="+mCurrentAppOrientation+
                ", SensorEnabled="+mOrientationSensorEnabled);
        boolean disable = true;
        if (mScreenOn) {
            if (needSensorRunningLp()) {
                disable = false;
                //enable listener if not already enabled
                if (!mOrientationSensorEnabled) {
                    mOrientationListener.enable();
                    if(localLOGV) Log.v(TAG, "Enabling listeners");
                    mOrientationSensorEnabled = true;
                }
            } 
        } 
        //check if sensors need to be disabled
        if (disable && mOrientationSensorEnabled) {
            mOrientationListener.disable();
            if(localLOGV) Log.v(TAG, "Disabling listeners");
            mOrientationSensorEnabled = false;
        }
    }

    private void interceptPowerKeyDown(boolean handled) {
        mPowerKeyHandled = handled;
        if (!handled) {
            mHandler.postDelayed(mPowerLongPress, ViewConfiguration.getGlobalActionKeyTimeout());
        }
    }

    private boolean interceptPowerKeyUp(boolean canceled) {
        if (!mPowerKeyHandled) {
            mHandler.removeCallbacks(mPowerLongPress);
            return !canceled;
        } else {
            mPowerKeyHandled = true;
            return false;
        }
    }

    private final Runnable mPowerLongPress = new Runnable() {
        public void run() {
            if (!mPowerKeyHandled) {
                // The context isn't read
                if (mLongPressOnPowerBehavior < 0) {
                    mLongPressOnPowerBehavior = mContext.getResources().getInteger(
                            com.android.internal.R.integer.config_longPressOnPowerBehavior);
                }
                switch (mLongPressOnPowerBehavior) {
                case LONG_PRESS_POWER_NOTHING:
                    break;
                case LONG_PRESS_POWER_GLOBAL_ACTIONS:
                    mPowerKeyHandled = true;
                    performHapticFeedbackLw(null, HapticFeedbackConstants.LONG_PRESS, false);
                    sendCloseSystemWindows(SYSTEM_DIALOG_REASON_GLOBAL_ACTIONS);
                    showGlobalActionsDialog();
                    break;
                case LONG_PRESS_POWER_SHUT_OFF:
                    mPowerKeyHandled = true;
                    performHapticFeedbackLw(null, HapticFeedbackConstants.LONG_PRESS, false);
                    sendCloseSystemWindows(SYSTEM_DIALOG_REASON_GLOBAL_ACTIONS);
                    ShutdownThread.shutdown(mContext, true);
                    break;
                }
            }
        }
    };

    void showGlobalActionsDialog() {
        if (mGlobalActions == null) {
            mGlobalActions = new GlobalActions(mContext);
        }
        final boolean keyguardShowing = mKeyguardMediator.isShowingAndNotHidden();
        mGlobalActions.showDialog(keyguardShowing, isDeviceProvisioned());
        if (keyguardShowing) {
            // since it took two seconds of long press to bring this up,
            // poke the wake lock so they have some time to see the dialog.
            mKeyguardMediator.pokeWakelock();
        }
    }

    boolean isDeviceProvisioned() {
        return Settings.Secure.getInt(
                mContext.getContentResolver(), Settings.Secure.DEVICE_PROVISIONED, 0) != 0;
    }

    /**
     * When a home-key longpress expires, close other system windows and launch the recent apps
     */
    Runnable mHomeLongPress = new Runnable() {
        public void run() {
            handleLongPressOnHome();
        }
    };

    private void handleLongPressOnHome() {
        // We can't initialize this in init() since the configuration hasn't been loaded yet.
        if (mLongPressOnHomeBehavior < 0) {
            mLongPressOnHomeBehavior
                    = mContext.getResources().getInteger(R.integer.config_longPressOnHomeBehavior);
            if (mLongPressOnHomeBehavior < LONG_PRESS_HOME_NOTHING ||
                    mLongPressOnHomeBehavior > LONG_PRESS_HOME_RECENT_ACTIVITY) {
                mLongPressOnHomeBehavior = LONG_PRESS_HOME_NOTHING;
            }
        }

        if (mLongPressOnHomeBehavior != LONG_PRESS_HOME_NOTHING) {
            performHapticFeedbackLw(null, HapticFeedbackConstants.LONG_PRESS, false);
            sendCloseSystemWindows(SYSTEM_DIALOG_REASON_RECENT_APPS);

            // Eat the longpress so it won't dismiss the recent apps dialog when
            // the user lets go of the home key
            mHomePressed = false;
        }

        if (mLongPressOnHomeBehavior == LONG_PRESS_HOME_RECENT_DIALOG) {
            showOrHideRecentAppsDialog(0, true /*dismissIfShown*/);
        } else if (mLongPressOnHomeBehavior == LONG_PRESS_HOME_RECENT_ACTIVITY) {
            try {
                Intent intent = new Intent();
                intent.setClassName("com.android.systemui", 
                        "com.android.systemui.recent.RecentApplicationsActivity");
                intent.setFlags(Intent.FLAG_ACTIVITY_NEW_TASK 
                        | Intent.FLAG_ACTIVITY_EXCLUDE_FROM_RECENTS);
                mContext.startActivity(intent);
                return;
            } catch (ActivityNotFoundException e) {
                Log.e(TAG, "Failed to launch RecentAppsIntent", e);
            }
        }
    }

    /**
     * Create (if necessary) and launch the recent apps dialog, or hide it if it is
     * already shown.
     */
    void showOrHideRecentAppsDialog(final int heldModifiers, final boolean dismissIfShown) {
        mHandler.post(new Runnable() {
            @Override
            public void run() {
                if (mRecentAppsDialog == null) {
                    mRecentAppsDialog = new RecentApplicationsDialog(mContext);
                }
                if (mRecentAppsDialog.isShowing()) {
                    if (dismissIfShown) {
                        mRecentAppsDialog.dismiss();
                    }
                } else {
                    mRecentAppsDialog.setHeldModifiers(heldModifiers);
                    mRecentAppsDialog.show();
                }
            }
        });
    }

    /** {@inheritDoc} */
    public void init(Context context, IWindowManager windowManager,
            LocalPowerManager powerManager) {
        mContext = context;
        mWindowManager = windowManager;
        mPowerManager = powerManager;
        mKeyguardMediator = new KeyguardViewMediator(context, this, powerManager);
        mHandler = new Handler();
        mOrientationListener = new MyOrientationListener(mContext);
        SettingsObserver settingsObserver = new SettingsObserver(mHandler);
        settingsObserver.observe();
        mShortcutManager = new ShortcutManager(context, mHandler);
        mShortcutManager.observe();
        mHomeIntent =  new Intent(Intent.ACTION_MAIN, null);
        mHomeIntent.addCategory(Intent.CATEGORY_HOME);
        mHomeIntent.addFlags(Intent.FLAG_ACTIVITY_NEW_TASK
                | Intent.FLAG_ACTIVITY_RESET_TASK_IF_NEEDED);
        mCarDockIntent =  new Intent(Intent.ACTION_MAIN, null);
        mCarDockIntent.addCategory(Intent.CATEGORY_CAR_DOCK);
        mCarDockIntent.addFlags(Intent.FLAG_ACTIVITY_NEW_TASK
                | Intent.FLAG_ACTIVITY_RESET_TASK_IF_NEEDED);
        mDeskDockIntent =  new Intent(Intent.ACTION_MAIN, null);
        mDeskDockIntent.addCategory(Intent.CATEGORY_DESK_DOCK);
        mDeskDockIntent.addFlags(Intent.FLAG_ACTIVITY_NEW_TASK
                | Intent.FLAG_ACTIVITY_RESET_TASK_IF_NEEDED);

        PowerManager pm = (PowerManager)context.getSystemService(Context.POWER_SERVICE);
        mBroadcastWakeLock = pm.newWakeLock(PowerManager.PARTIAL_WAKE_LOCK,
                "PhoneWindowManager.mBroadcastWakeLock");
        mEnableShiftMenuBugReports = "1".equals(SystemProperties.get("ro.debuggable"));
        mLidOpenRotation = readRotation(
                com.android.internal.R.integer.config_lidOpenRotation);
        mCarDockRotation = readRotation(
                com.android.internal.R.integer.config_carDockRotation);
        mDeskDockRotation = readRotation(
                com.android.internal.R.integer.config_deskDockRotation);
        mAllowAllRotations = mContext.getResources().getBoolean(
                com.android.internal.R.bool.config_allowAllRotations);
        mCarDockEnablesAccelerometer = mContext.getResources().getBoolean(
                com.android.internal.R.bool.config_carDockEnablesAccelerometer);
        mDeskDockEnablesAccelerometer = mContext.getResources().getBoolean(
                com.android.internal.R.bool.config_deskDockEnablesAccelerometer);
        mLidKeyboardAccessibility = mContext.getResources().getInteger(
                com.android.internal.R.integer.config_lidKeyboardAccessibility);
        mLidNavigationAccessibility = mContext.getResources().getInteger(
                com.android.internal.R.integer.config_lidNavigationAccessibility);
        // register for dock events
        IntentFilter filter = new IntentFilter();
        filter.addAction(UiModeManager.ACTION_ENTER_CAR_MODE);
        filter.addAction(UiModeManager.ACTION_EXIT_CAR_MODE);
        filter.addAction(UiModeManager.ACTION_ENTER_DESK_MODE);
        filter.addAction(UiModeManager.ACTION_EXIT_DESK_MODE);
        filter.addAction(Intent.ACTION_DOCK_EVENT);
        Intent intent = context.registerReceiver(mDockReceiver, filter);
        if (intent != null) {
            // Retrieve current sticky dock event broadcast.
            mDockMode = intent.getIntExtra(Intent.EXTRA_DOCK_STATE,
                    Intent.EXTRA_DOCK_STATE_UNDOCKED);
        }
        mVibrator = new Vibrator();
        mLongPressVibePattern = getLongIntArray(mContext.getResources(),
                com.android.internal.R.array.config_longPressVibePattern);
        mVirtualKeyVibePattern = getLongIntArray(mContext.getResources(),
                com.android.internal.R.array.config_virtualKeyVibePattern);
        mKeyboardTapVibePattern = getLongIntArray(mContext.getResources(),
                com.android.internal.R.array.config_keyboardTapVibePattern);
        mSafeModeDisabledVibePattern = getLongIntArray(mContext.getResources(),
                com.android.internal.R.array.config_safeModeDisabledVibePattern);
        mSafeModeEnabledVibePattern = getLongIntArray(mContext.getResources(),
                com.android.internal.R.array.config_safeModeEnabledVibePattern);

<<<<<<< HEAD
        // Note: the Configuration is not stable here, so we cannot load mStatusBarCanHide from
        // config_statusBarCanHide because the latter depends on the screen size

        // Controls rotation and the like.
        initializeHdmiState();
=======
        // watch for HDMI plug messages if the hdmi switch exists
        if (new File("/sys/devices/virtual/switch/hdmi/state").exists()) {
            mHDMIObserver.startObserving("DEVPATH=/devices/virtual/switch/hdmi");
        }
        mHdmiPlugged = !readHdmiState();
        setHdmiPlugged(!mHdmiPlugged);
>>>>>>> 76450622
    }

    public void setInitialDisplaySize(int width, int height) {
        int shortSize;
        if (width > height) {
            shortSize = height;
            mLandscapeRotation = Surface.ROTATION_0;
            mSeascapeRotation = Surface.ROTATION_180;
            if (mContext.getResources().getBoolean(
                    com.android.internal.R.bool.config_reverseDefaultRotation)) {
                mPortraitRotation = Surface.ROTATION_90;
                mUpsideDownRotation = Surface.ROTATION_270;
            } else {
                mPortraitRotation = Surface.ROTATION_270;
                mUpsideDownRotation = Surface.ROTATION_90;
            }
        } else {
            shortSize = width;
            mPortraitRotation = Surface.ROTATION_0;
            mUpsideDownRotation = Surface.ROTATION_180;
            if (mContext.getResources().getBoolean(
                    com.android.internal.R.bool.config_reverseDefaultRotation)) {
                mLandscapeRotation = Surface.ROTATION_270;
                mSeascapeRotation = Surface.ROTATION_90;
            } else {
                mLandscapeRotation = Surface.ROTATION_90;
                mSeascapeRotation = Surface.ROTATION_270;
            }
        }

        // Determine whether the status bar can hide based on the size
        // of the screen.  We assume sizes > 600dp are tablets where we
        // will use the system bar.
        int shortSizeDp = (shortSize*DisplayMetrics.DENSITY_DEVICE)
                / DisplayMetrics.DENSITY_DEFAULT;
        mStatusBarCanHide = shortSizeDp < 600;
        mStatusBarHeight = mContext.getResources().getDimensionPixelSize(
                mStatusBarCanHide
                ? com.android.internal.R.dimen.status_bar_height
                : com.android.internal.R.dimen.system_bar_height);
    }

    public void updateSettings() {
        ContentResolver resolver = mContext.getContentResolver();
        boolean updateRotation = false;
        View addView = null;
        View removeView = null;
        synchronized (mLock) {
            mEndcallBehavior = Settings.System.getInt(resolver,
                    Settings.System.END_BUTTON_BEHAVIOR,
                    Settings.System.END_BUTTON_BEHAVIOR_DEFAULT);
            mIncallPowerBehavior = Settings.Secure.getInt(resolver,
                    Settings.Secure.INCALL_POWER_BUTTON_BEHAVIOR,
                    Settings.Secure.INCALL_POWER_BUTTON_BEHAVIOR_DEFAULT);
            mFancyRotationAnimation = Settings.System.getInt(resolver,
                    "fancy_rotation_anim", 0) != 0 ? 0x80 : 0;
            int accelerometerDefault = Settings.System.getInt(resolver,
                    Settings.System.ACCELEROMETER_ROTATION, DEFAULT_ACCELEROMETER_ROTATION);
            
            // set up rotation lock state
            mUserRotationMode = (accelerometerDefault == 0)
                ? WindowManagerPolicy.USER_ROTATION_LOCKED
                : WindowManagerPolicy.USER_ROTATION_FREE;
            mUserRotation = Settings.System.getInt(resolver,
                    Settings.System.USER_ROTATION,
                    Surface.ROTATION_0);

            if (mAccelerometerDefault != accelerometerDefault) {
                mAccelerometerDefault = accelerometerDefault;
                updateOrientationListenerLp();
            }

            mOrientationListener.setLogEnabled(
                    Settings.System.getInt(resolver,
                            Settings.System.WINDOW_ORIENTATION_LISTENER_LOG, 0) != 0);

            if (mSystemReady) {
                int pointerLocation = Settings.System.getInt(resolver,
                        Settings.System.POINTER_LOCATION, 0);
                if (mPointerLocationMode != pointerLocation) {
                    mPointerLocationMode = pointerLocation;
                    if (pointerLocation != 0) {
                        if (mPointerLocationView == null) {
                            mPointerLocationView = new PointerLocationView(mContext);
                            mPointerLocationView.setPrintCoords(false);
                            addView = mPointerLocationView;
                        }
                    } else {
                        removeView = mPointerLocationView;
                        mPointerLocationView = null;
                    }
                }
            }
            // use screen off timeout setting as the timeout for the lockscreen
            mLockScreenTimeout = Settings.System.getInt(resolver,
                    Settings.System.SCREEN_OFF_TIMEOUT, 0);
            String imId = Settings.Secure.getString(resolver,
                    Settings.Secure.DEFAULT_INPUT_METHOD);
            boolean hasSoftInput = imId != null && imId.length() > 0;
            if (mHasSoftInput != hasSoftInput) {
                mHasSoftInput = hasSoftInput;
                updateRotation = true;
            }

            mScreenSaverTimeout = Settings.System.getInt(resolver,
                    Settings.Secure.DREAM_TIMEOUT, 0);
            mScreenSaverEnabled = true;
            updateScreenSaverTimeoutLocked();
        }
        if (updateRotation) {
            updateRotation(0);
        }
        if (addView != null) {
            WindowManager.LayoutParams lp = new WindowManager.LayoutParams(
                    WindowManager.LayoutParams.MATCH_PARENT,
                    WindowManager.LayoutParams.MATCH_PARENT);
            lp.type = WindowManager.LayoutParams.TYPE_SECURE_SYSTEM_OVERLAY;
            lp.flags = 
                WindowManager.LayoutParams.FLAG_NOT_TOUCHABLE|
                WindowManager.LayoutParams.FLAG_NOT_FOCUSABLE|
                WindowManager.LayoutParams.FLAG_LAYOUT_IN_SCREEN;
            lp.format = PixelFormat.TRANSLUCENT;
            lp.setTitle("PointerLocation");
            WindowManagerImpl wm = (WindowManagerImpl)
                    mContext.getSystemService(Context.WINDOW_SERVICE);
            wm.addView(addView, lp);
            
            if (mPointerLocationInputChannel == null) {
                try {
                    mPointerLocationInputChannel =
                        mWindowManager.monitorInput("PointerLocationView");
                    InputQueue.registerInputChannel(mPointerLocationInputChannel,
                            mPointerLocationInputHandler, mHandler.getLooper().getQueue());
                } catch (RemoteException ex) {
                    Slog.e(TAG, "Could not set up input monitoring channel for PointerLocation.",
                            ex);
                }
            }
        }
        if (removeView != null) {
            if (mPointerLocationInputChannel != null) {
                InputQueue.unregisterInputChannel(mPointerLocationInputChannel);
                mPointerLocationInputChannel.dispose();
                mPointerLocationInputChannel = null;
            }
            
            WindowManagerImpl wm = (WindowManagerImpl)
                    mContext.getSystemService(Context.WINDOW_SERVICE);
            wm.removeView(removeView);
        }
    }
    
    private int readRotation(int resID) {
        try {
            int rotation = mContext.getResources().getInteger(resID);
            switch (rotation) {
                case 0:
                    return Surface.ROTATION_0;
                case 90:
                    return Surface.ROTATION_90;
                case 180:
                    return Surface.ROTATION_180;
                case 270:
                    return Surface.ROTATION_270;
            }
        } catch (Resources.NotFoundException e) {
            // fall through
        }
        return -1;
    }

    /** {@inheritDoc} */
    public int checkAddPermission(WindowManager.LayoutParams attrs) {
        int type = attrs.type;
        
        if (type < WindowManager.LayoutParams.FIRST_SYSTEM_WINDOW
                || type > WindowManager.LayoutParams.LAST_SYSTEM_WINDOW) {
            return WindowManagerImpl.ADD_OKAY;
        }
        String permission = null;
        switch (type) {
            case TYPE_TOAST:
                // XXX right now the app process has complete control over
                // this...  should introduce a token to let the system
                // monitor/control what they are doing.
                break;
            case TYPE_INPUT_METHOD:
            case TYPE_WALLPAPER:
                // The window manager will check these.
                break;
            case TYPE_PHONE:
            case TYPE_PRIORITY_PHONE:
            case TYPE_SYSTEM_ALERT:
            case TYPE_SYSTEM_ERROR:
            case TYPE_SYSTEM_OVERLAY:
                permission = android.Manifest.permission.SYSTEM_ALERT_WINDOW;
                break;
            default:
                permission = android.Manifest.permission.INTERNAL_SYSTEM_WINDOW;
        }
        if (permission != null) {
            if (mContext.checkCallingOrSelfPermission(permission)
                    != PackageManager.PERMISSION_GRANTED) {
                return WindowManagerImpl.ADD_PERMISSION_DENIED;
            }
        }
        return WindowManagerImpl.ADD_OKAY;
    }
    
    public void adjustWindowParamsLw(WindowManager.LayoutParams attrs) {
        switch (attrs.type) {
            case TYPE_SYSTEM_OVERLAY:
            case TYPE_SECURE_SYSTEM_OVERLAY:
            case TYPE_TOAST:
                // These types of windows can't receive input events.
                attrs.flags |= WindowManager.LayoutParams.FLAG_NOT_FOCUSABLE
                        | WindowManager.LayoutParams.FLAG_NOT_TOUCHABLE;
                break;
        }
    }
    
    void readLidState() {
        try {
            int sw = mWindowManager.getSwitchState(SW_LID);
            if (sw > 0) {
                mLidOpen = LID_OPEN;
            } else if (sw == 0) {
                mLidOpen = LID_CLOSED;
            } else {
                mLidOpen = LID_ABSENT;
            }
        } catch (RemoteException e) {
            // Ignore
        }
    }
    
    private int determineHiddenState(int mode, int hiddenValue, int visibleValue) {
        if (mLidOpen != LID_ABSENT) {
            switch (mode) {
                case 1:
                    return mLidOpen == LID_OPEN ? visibleValue : hiddenValue;
                case 2:
                    return mLidOpen == LID_OPEN ? hiddenValue : visibleValue;
            }
        }
        return visibleValue;
    }

    /** {@inheritDoc} */
    public void adjustConfigurationLw(Configuration config) {
        readLidState();

        mPowerManager.setKeyboardVisibility(mLidOpen == LID_OPEN);

        if (config.keyboard == Configuration.KEYBOARD_NOKEYS) {
            config.hardKeyboardHidden = Configuration.HARDKEYBOARDHIDDEN_YES;
        } else {
            config.hardKeyboardHidden = determineHiddenState(mLidKeyboardAccessibility,
                    Configuration.HARDKEYBOARDHIDDEN_YES, Configuration.HARDKEYBOARDHIDDEN_NO);
        }

        if (config.navigation == Configuration.NAVIGATION_NONAV) {
            config.navigationHidden = Configuration.NAVIGATIONHIDDEN_YES;
        } else {
            config.navigationHidden = determineHiddenState(mLidNavigationAccessibility,
                    Configuration.NAVIGATIONHIDDEN_YES, Configuration.NAVIGATIONHIDDEN_NO);
        }

        if (mHasSoftInput || config.hardKeyboardHidden == Configuration.HARDKEYBOARDHIDDEN_NO) {
            config.keyboardHidden = Configuration.KEYBOARDHIDDEN_NO;
        } else {
            config.keyboardHidden = Configuration.KEYBOARDHIDDEN_YES;
        }
    }

    /** {@inheritDoc} */
    public int windowTypeToLayerLw(int type) {
        if (type >= FIRST_APPLICATION_WINDOW && type <= LAST_APPLICATION_WINDOW) {
            return APPLICATION_LAYER;
        }
        switch (type) {
        case TYPE_STATUS_BAR:
            return STATUS_BAR_LAYER;
        case TYPE_STATUS_BAR_PANEL:
            return STATUS_BAR_PANEL_LAYER;
        case TYPE_STATUS_BAR_SUB_PANEL:
            return STATUS_BAR_SUB_PANEL_LAYER;
        case TYPE_SYSTEM_DIALOG:
            return SYSTEM_DIALOG_LAYER;
        case TYPE_SEARCH_BAR:
            return SEARCH_BAR_LAYER;
        case TYPE_PHONE:
            return PHONE_LAYER;
        case TYPE_KEYGUARD:
            return KEYGUARD_LAYER;
        case TYPE_KEYGUARD_DIALOG:
            return KEYGUARD_DIALOG_LAYER;
        case TYPE_SYSTEM_ALERT:
            return SYSTEM_ALERT_LAYER;
        case TYPE_SYSTEM_ERROR:
            return SYSTEM_ERROR_LAYER;
        case TYPE_INPUT_METHOD:
            return INPUT_METHOD_LAYER;
        case TYPE_INPUT_METHOD_DIALOG:
            return INPUT_METHOD_DIALOG_LAYER;
        case TYPE_SYSTEM_OVERLAY:
            return SYSTEM_OVERLAY_LAYER;
        case TYPE_SECURE_SYSTEM_OVERLAY:
            return SECURE_SYSTEM_OVERLAY_LAYER;
        case TYPE_PRIORITY_PHONE:
            return PRIORITY_PHONE_LAYER;
        case TYPE_TOAST:
            return TOAST_LAYER;
        case TYPE_WALLPAPER:
            return WALLPAPER_LAYER;
        case TYPE_DRAG:
            return DRAG_LAYER;
        case TYPE_POINTER:
            return POINTER_LAYER;
        case TYPE_NAVIGATION_BAR:
            return NAVIGATION_BAR_LAYER;
        }
        Log.e(TAG, "Unknown window type: " + type);
        return APPLICATION_LAYER;
    }

    /** {@inheritDoc} */
    public int subWindowTypeToLayerLw(int type) {
        switch (type) {
        case TYPE_APPLICATION_PANEL:
        case TYPE_APPLICATION_ATTACHED_DIALOG:
            return APPLICATION_PANEL_SUBLAYER;
        case TYPE_APPLICATION_MEDIA:
            return APPLICATION_MEDIA_SUBLAYER;
        case TYPE_APPLICATION_MEDIA_OVERLAY:
            return APPLICATION_MEDIA_OVERLAY_SUBLAYER;
        case TYPE_APPLICATION_SUB_PANEL:
            return APPLICATION_SUB_PANEL_SUBLAYER;
        }
        Log.e(TAG, "Unknown sub-window type: " + type);
        return 0;
    }

    public int getMaxWallpaperLayer() {
        return STATUS_BAR_LAYER;
    }

    public boolean canStatusBarHide() {
        return mStatusBarCanHide;
    }

    public int getNonDecorDisplayWidth(int rotation, int fullWidth) {
        return fullWidth;
    }

    public int getNonDecorDisplayHeight(int rotation, int fullHeight) {
        return mStatusBarCanHide ? fullHeight : (fullHeight - mStatusBarHeight);
    }

    public int getConfigDisplayWidth(int rotation, int fullWidth) {
        return fullWidth;
    }

    public int getConfigDisplayHeight(int rotation, int fullHeight) {
        return fullHeight - mStatusBarHeight;
    }

    public boolean doesForceHide(WindowState win, WindowManager.LayoutParams attrs) {
        return attrs.type == WindowManager.LayoutParams.TYPE_KEYGUARD;
    }
    
    public boolean canBeForceHidden(WindowState win, WindowManager.LayoutParams attrs) {
        return attrs.type != WindowManager.LayoutParams.TYPE_STATUS_BAR
                && attrs.type != WindowManager.LayoutParams.TYPE_WALLPAPER;
    }
    
    /** {@inheritDoc} */
    public View addStartingWindow(IBinder appToken, String packageName,
                                  int theme, CharSequence nonLocalizedLabel,
                                  int labelRes, int icon, int windowFlags) {
        if (!SHOW_STARTING_ANIMATIONS) {
            return null;
        }
        if (packageName == null) {
            return null;
        }
        
        try {
            Context context = mContext;
            //Log.i(TAG, "addStartingWindow " + packageName + ": nonLocalizedLabel="
            //        + nonLocalizedLabel + " theme=" + Integer.toHexString(theme));
            if (theme != context.getThemeResId() || labelRes != 0) {
                try {
                    context = context.createPackageContext(packageName, 0);
                    context.setTheme(theme);
                } catch (PackageManager.NameNotFoundException e) {
                    // Ignore
                }
            }
            
            Window win = PolicyManager.makeNewWindow(context);
            if (win.getWindowStyle().getBoolean(
                    com.android.internal.R.styleable.Window_windowDisablePreview, false)) {
                return null;
            }
            
            Resources r = context.getResources();
            win.setTitle(r.getText(labelRes, nonLocalizedLabel));
    
            win.setType(
                WindowManager.LayoutParams.TYPE_APPLICATION_STARTING);
            // Force the window flags: this is a fake window, so it is not really
            // touchable or focusable by the user.  We also add in the ALT_FOCUSABLE_IM
            // flag because we do know that the next window will take input
            // focus, so we want to get the IME window up on top of us right away.
            win.setFlags(
                windowFlags|
                WindowManager.LayoutParams.FLAG_NOT_TOUCHABLE|
                WindowManager.LayoutParams.FLAG_NOT_FOCUSABLE|
                WindowManager.LayoutParams.FLAG_ALT_FOCUSABLE_IM,
                windowFlags|
                WindowManager.LayoutParams.FLAG_NOT_TOUCHABLE|
                WindowManager.LayoutParams.FLAG_NOT_FOCUSABLE|
                WindowManager.LayoutParams.FLAG_ALT_FOCUSABLE_IM);
    
            win.setLayout(WindowManager.LayoutParams.MATCH_PARENT,
                                WindowManager.LayoutParams.MATCH_PARENT);
    
            final WindowManager.LayoutParams params = win.getAttributes();
            params.token = appToken;
            params.packageName = packageName;
            params.windowAnimations = win.getWindowStyle().getResourceId(
                    com.android.internal.R.styleable.Window_windowAnimationStyle, 0);
            params.setTitle("Starting " + packageName);

            WindowManagerImpl wm = (WindowManagerImpl)
                    context.getSystemService(Context.WINDOW_SERVICE);
            View view = win.getDecorView();

            if (win.isFloating()) {
                // Whoops, there is no way to display an animation/preview
                // of such a thing!  After all that work...  let's skip it.
                // (Note that we must do this here because it is in
                // getDecorView() where the theme is evaluated...  maybe
                // we should peek the floating attribute from the theme
                // earlier.)
                return null;
            }
            
            if (localLOGV) Log.v(
                TAG, "Adding starting window for " + packageName
                + " / " + appToken + ": "
                + (view.getParent() != null ? view : null));

            wm.addView(view, params);

            // Only return the view if it was successfully added to the
            // window manager... which we can tell by it having a parent.
            return view.getParent() != null ? view : null;
        } catch (WindowManagerImpl.BadTokenException e) {
            // ignore
            Log.w(TAG, appToken + " already running, starting window not displayed");
        } catch (RuntimeException e) {
            // don't crash if something else bad happens, for example a
            // failure loading resources because we are loading from an app
            // on external storage that has been unmounted.
            Log.w(TAG, appToken + " failed creating starting window", e);
        }

        return null;
    }

    /** {@inheritDoc} */
    public void removeStartingWindow(IBinder appToken, View window) {
        // RuntimeException e = new RuntimeException();
        // Log.i(TAG, "remove " + appToken + " " + window, e);

        if (localLOGV) Log.v(
            TAG, "Removing starting window for " + appToken + ": " + window);

        if (window != null) {
            WindowManagerImpl wm = (WindowManagerImpl) mContext.getSystemService(Context.WINDOW_SERVICE);
            wm.removeView(window);
        }
    }

    /**
     * Preflight adding a window to the system.
     * 
     * Currently enforces that three window types are singletons:
     * <ul>
     * <li>STATUS_BAR_TYPE</li>
     * <li>KEYGUARD_TYPE</li>
     * </ul>
     * 
     * @param win The window to be added
     * @param attrs Information about the window to be added
     * 
     * @return If ok, WindowManagerImpl.ADD_OKAY.  If too many singletons, WindowManagerImpl.ADD_MULTIPLE_SINGLETON
     */
    public int prepareAddWindowLw(WindowState win, WindowManager.LayoutParams attrs) {
        switch (attrs.type) {
            case TYPE_STATUS_BAR:
                mContext.enforceCallingOrSelfPermission(
                        android.Manifest.permission.STATUS_BAR_SERVICE,
                        "PhoneWindowManager");
                // TODO: Need to handle the race condition of the status bar proc
                // dying and coming back before the removeWindowLw cleanup has happened.
                if (mStatusBar != null) {
                    return WindowManagerImpl.ADD_MULTIPLE_SINGLETON;
                }
                mStatusBar = win;
                break;
            case TYPE_NAVIGATION_BAR:
                mContext.enforceCallingOrSelfPermission(
                        android.Manifest.permission.STATUS_BAR_SERVICE,
                        "PhoneWindowManager");
                mNavigationBar = win;
                if (DEBUG_LAYOUT) Log.i(TAG, "NAVIGATION BAR: " + mNavigationBar);
                break;
            case TYPE_STATUS_BAR_PANEL:
                mContext.enforceCallingOrSelfPermission(
                        android.Manifest.permission.STATUS_BAR_SERVICE,
                        "PhoneWindowManager");
                mStatusBarPanels.add(win);
                break;
            case TYPE_STATUS_BAR_SUB_PANEL:
                mContext.enforceCallingOrSelfPermission(
                        android.Manifest.permission.STATUS_BAR_SERVICE,
                        "PhoneWindowManager");
                mStatusBarPanels.add(win);
                break;
            case TYPE_KEYGUARD:
                if (mKeyguard != null) {
                    return WindowManagerImpl.ADD_MULTIPLE_SINGLETON;
                }
                mKeyguard = win;
                break;
        }
        return WindowManagerImpl.ADD_OKAY;
    }

    /** {@inheritDoc} */
    public void removeWindowLw(WindowState win) {
        if (mStatusBar == win) {
            mStatusBar = null;
        } else if (mKeyguard == win) {
            mKeyguard = null;
        } else if (mNavigationBar == win) {
            mNavigationBar = null;
        } else {
            mStatusBarPanels.remove(win);
        }
    }

    static final boolean PRINT_ANIM = false;
    
    /** {@inheritDoc} */
    public int selectAnimationLw(WindowState win, int transit) {
        if (PRINT_ANIM) Log.i(TAG, "selectAnimation in " + win
              + ": transit=" + transit);
        if (transit == TRANSIT_PREVIEW_DONE) {
            if (win.hasAppShownWindows()) {
                if (PRINT_ANIM) Log.i(TAG, "**** STARTING EXIT");
                return com.android.internal.R.anim.app_starting_exit;
            }
        }

        return 0;
    }

    public Animation createForceHideEnterAnimation() {
        return AnimationUtils.loadAnimation(mContext,
                com.android.internal.R.anim.lock_screen_behind_enter);
    }
    
    static ITelephony getTelephonyService() {
        ITelephony telephonyService = ITelephony.Stub.asInterface(
                ServiceManager.checkService(Context.TELEPHONY_SERVICE));
        if (telephonyService == null) {
            Log.w(TAG, "Unable to find ITelephony interface.");
        }
        return telephonyService;
    }

    static IAudioService getAudioService() {
        IAudioService audioService = IAudioService.Stub.asInterface(
                ServiceManager.checkService(Context.AUDIO_SERVICE));
        if (audioService == null) {
            Log.w(TAG, "Unable to find IAudioService interface.");
        }
        return audioService;
    }

    boolean keyguardOn() {
        return keyguardIsShowingTq() || inKeyguardRestrictedKeyInputMode();
    }

    private static final int[] WINDOW_TYPES_WHERE_HOME_DOESNT_WORK = {
            WindowManager.LayoutParams.TYPE_SYSTEM_ALERT,
            WindowManager.LayoutParams.TYPE_SYSTEM_ERROR,
        };

    /** {@inheritDoc} */
    @Override
    public boolean interceptKeyBeforeDispatching(WindowState win, KeyEvent event, int policyFlags) {
        final boolean keyguardOn = keyguardOn();
        final int keyCode = event.getKeyCode();
        final int repeatCount = event.getRepeatCount();
        final int metaState = event.getMetaState();
        final boolean down = event.getAction() == KeyEvent.ACTION_DOWN;
        final boolean canceled = event.isCanceled();

        if (false) {
            Log.d(TAG, "interceptKeyTi keyCode=" + keyCode + " down=" + down + " repeatCount="
                    + repeatCount + " keyguardOn=" + keyguardOn + " mHomePressed=" + mHomePressed);
        }

        // First we always handle the home key here, so applications
        // can never break it, although if keyguard is on, we do let
        // it handle it, because that gives us the correct 5 second
        // timeout.
        if (keyCode == KeyEvent.KEYCODE_HOME) {
            // Clear a pending HOME longpress if the user releases Home
            if (!down) {
                mHandler.removeCallbacks(mHomeLongPress);
            }

            // If we have released the home key, and didn't do anything else
            // while it was pressed, then it is time to go home!
            if (mHomePressed && !down) {
                mHomePressed = false;
                if (!canceled) {
                    // If an incoming call is ringing, HOME is totally disabled.
                    // (The user is already on the InCallScreen at this point,
                    // and his ONLY options are to answer or reject the call.)
                    boolean incomingRinging = false;
                    try {
                        ITelephony telephonyService = getTelephonyService();
                        if (telephonyService != null) {
                            incomingRinging = telephonyService.isRinging();
                        }
                    } catch (RemoteException ex) {
                        Log.w(TAG, "RemoteException from getPhoneInterface()", ex);
                    }

                    if (incomingRinging) {
                        Log.i(TAG, "Ignoring HOME; there's a ringing incoming call.");
                    } else {
                        launchHomeFromHotKey();
                    }
                } else {
                    Log.i(TAG, "Ignoring HOME; event canceled.");
                }
                return true;
            }

            // If a system window has focus, then it doesn't make sense
            // right now to interact with applications.
            WindowManager.LayoutParams attrs = win != null ? win.getAttrs() : null;
            if (attrs != null) {
                final int type = attrs.type;
                if (type == WindowManager.LayoutParams.TYPE_KEYGUARD
                        || type == WindowManager.LayoutParams.TYPE_KEYGUARD_DIALOG) {
                    // the "app" is keyguard, so give it the key
                    return false;
                }
                final int typeCount = WINDOW_TYPES_WHERE_HOME_DOESNT_WORK.length;
                for (int i=0; i<typeCount; i++) {
                    if (type == WINDOW_TYPES_WHERE_HOME_DOESNT_WORK[i]) {
                        // don't do anything, but also don't pass it to the app
                        return true;
                    }
                }
            }
            
            if (down && repeatCount == 0) {
                if (!keyguardOn) {
                    mHandler.postDelayed(mHomeLongPress, ViewConfiguration.getGlobalActionKeyTimeout());
                }
                mHomePressed = true;
            }
            return true;
        } else if (keyCode == KeyEvent.KEYCODE_MENU) {
            // Hijack modified menu keys for debugging features
            final int chordBug = KeyEvent.META_SHIFT_ON;

            if (down && repeatCount == 0) {
                if (mEnableShiftMenuBugReports && (metaState & chordBug) == chordBug) {
                    Intent intent = new Intent(Intent.ACTION_BUG_REPORT);
                    mContext.sendOrderedBroadcast(intent, null);
                    return true;
                } else if (SHOW_PROCESSES_ON_ALT_MENU &&
                        (metaState & KeyEvent.META_ALT_ON) == KeyEvent.META_ALT_ON) {
                    Intent service = new Intent();
                    service.setClassName(mContext, "com.android.server.LoadAverageService");
                    ContentResolver res = mContext.getContentResolver();
                    boolean shown = Settings.System.getInt(
                            res, Settings.System.SHOW_PROCESSES, 0) != 0;
                    if (!shown) {
                        mContext.startService(service);
                    } else {
                        mContext.stopService(service);
                    }
                    Settings.System.putInt(
                            res, Settings.System.SHOW_PROCESSES, shown ? 0 : 1);
                    return true;
                }
            }
        } else if (keyCode == KeyEvent.KEYCODE_SEARCH) {
            if (down) {
                if (repeatCount == 0) {
                    mShortcutKeyPressed = keyCode;
                    mConsumeShortcutKeyUp = false;
                }
            } else if (keyCode == mShortcutKeyPressed) {
                mShortcutKeyPressed = -1;
                if (mConsumeShortcutKeyUp) {
                    mConsumeShortcutKeyUp = false;
                    return true;
                }
            }
            return false;
        } else if (keyCode == KeyEvent.KEYCODE_APP_SWITCH) {
            if (down && repeatCount == 0) {
                showOrHideRecentAppsDialog(0, true /*dismissIfShown*/);
            }
            return true;
        }

        // Shortcuts are invoked through Search+key, so intercept those here
        // Any printing key that is chorded with Search should be consumed
        // even if no shortcut was invoked.  This prevents text from being
        // inadvertently inserted when using a keyboard that has built-in macro
        // shortcut keys (that emit Search+x) and some of them are not registered.
        if (mShortcutKeyPressed != -1) {
            final KeyCharacterMap kcm = event.getKeyCharacterMap();
            if (kcm.isPrintingKey(keyCode)) {
                mConsumeShortcutKeyUp = true;
                if (down && repeatCount == 0 && !keyguardOn) {
                    Intent shortcutIntent = mShortcutManager.getIntent(kcm, keyCode, metaState);
                    if (shortcutIntent != null) {
                        shortcutIntent.addFlags(Intent.FLAG_ACTIVITY_NEW_TASK);
                        try {
                            mContext.startActivity(shortcutIntent);
                        } catch (ActivityNotFoundException ex) {
                            Slog.w(TAG, "Dropping shortcut key combination because "
                                    + "the activity to which it is registered was not found: "
                                    + KeyEvent.keyCodeToString(mShortcutKeyPressed)
                                    + "+" + KeyEvent.keyCodeToString(keyCode), ex);
                        }
                    } else {
                        Slog.i(TAG, "Dropping unregistered shortcut key combination: "
                                + KeyEvent.keyCodeToString(mShortcutKeyPressed)
                                + "+" + KeyEvent.keyCodeToString(keyCode));
                    }
                }
                return true;
            }
        }

        return false;
    }

    /** {@inheritDoc} */
    @Override
    public KeyEvent dispatchUnhandledKey(WindowState win, KeyEvent event, int policyFlags) {
        // Note: This method is only called if the initial down was unhandled.
        if (DEBUG_FALLBACK) {
            Slog.d(TAG, "Unhandled key: win=" + win + ", action=" + event.getAction()
                    + ", flags=" + event.getFlags()
                    + ", keyCode=" + event.getKeyCode()
                    + ", scanCode=" + event.getScanCode()
                    + ", metaState=" + event.getMetaState()
                    + ", repeatCount=" + event.getRepeatCount()
                    + ", policyFlags=" + policyFlags);
        }

        if ((event.getFlags() & KeyEvent.FLAG_FALLBACK) == 0) {
            final KeyCharacterMap kcm = event.getKeyCharacterMap();
            final int keyCode = event.getKeyCode();
            final int metaState = event.getMetaState();
            final boolean initialDown = event.getAction() == KeyEvent.ACTION_DOWN
                    && event.getRepeatCount() == 0;

            if (initialDown) {
                // Invoke shortcuts using Meta as a fallback.
                if ((metaState & KeyEvent.META_META_ON) != 0) {
                    Intent shortcutIntent = mShortcutManager.getIntent(kcm, keyCode,
                            metaState & ~(KeyEvent.META_META_ON
                                    | KeyEvent.META_META_LEFT_ON | KeyEvent.META_META_RIGHT_ON));
                    if (shortcutIntent != null) {
                        shortcutIntent.addFlags(Intent.FLAG_ACTIVITY_NEW_TASK);
                        try {
                            mContext.startActivity(shortcutIntent);
                        } catch (ActivityNotFoundException ex) {
                            Slog.w(TAG, "Dropping shortcut key combination because "
                                    + "the activity to which it is registered was not found: "
                                    + "META+" + KeyEvent.keyCodeToString(keyCode), ex);
                        }
                        return null;
                    }
                }

                // Display task switcher for ALT-TAB or Meta-TAB.
                if (keyCode == KeyEvent.KEYCODE_TAB) {
                    final int shiftlessModifiers = event.getModifiers() & ~KeyEvent.META_SHIFT_MASK;
                    if (KeyEvent.metaStateHasModifiers(shiftlessModifiers, KeyEvent.META_ALT_ON)
                            || KeyEvent.metaStateHasModifiers(
                                    shiftlessModifiers, KeyEvent.META_META_ON)) {
                        showOrHideRecentAppsDialog(shiftlessModifiers, false /*dismissIfShown*/);
                        return null;
                    }
                }
            }

            // Check for fallback actions specified by the key character map.
            if (getFallbackAction(kcm, keyCode, metaState, mFallbackAction)) {
                if (DEBUG_FALLBACK) {
                    Slog.d(TAG, "Fallback: keyCode=" + mFallbackAction.keyCode
                            + " metaState=" + Integer.toHexString(mFallbackAction.metaState));
                }

                int flags = event.getFlags() | KeyEvent.FLAG_FALLBACK;
                KeyEvent fallbackEvent = KeyEvent.obtain(
                        event.getDownTime(), event.getEventTime(),
                        event.getAction(), mFallbackAction.keyCode,
                        event.getRepeatCount(), mFallbackAction.metaState,
                        event.getDeviceId(), event.getScanCode(),
                        flags, event.getSource(), null);
                int actions = interceptKeyBeforeQueueing(fallbackEvent, policyFlags, true);
                if ((actions & ACTION_PASS_TO_USER) != 0) {
                    if (!interceptKeyBeforeDispatching(win, fallbackEvent, policyFlags)) {
                        if (DEBUG_FALLBACK) {
                            Slog.d(TAG, "Performing fallback.");
                        }
                        return fallbackEvent;
                    }
                }
                fallbackEvent.recycle();
            }
        }

        if (DEBUG_FALLBACK) {
            Slog.d(TAG, "No fallback.");
        }
        return null;
    }

    private boolean getFallbackAction(KeyCharacterMap kcm, int keyCode, int metaState,
            FallbackAction outFallbackAction) {
        // Consult the key character map for specific fallback actions.
        // For example, map NUMPAD_1 to MOVE_HOME when NUMLOCK is not pressed.
        return kcm.getFallbackAction(keyCode, metaState, outFallbackAction);
    }

    /**
     * A home key -> launch home action was detected.  Take the appropriate action
     * given the situation with the keyguard.
     */
    void launchHomeFromHotKey() {
        if (mKeyguardMediator.isShowingAndNotHidden()) {
            // don't launch home if keyguard showing
        } else if (!mHideLockScreen && mKeyguardMediator.isInputRestricted()) {
            // when in keyguard restricted mode, must first verify unlock
            // before launching home
            mKeyguardMediator.verifyUnlock(new OnKeyguardExitResult() {
                public void onKeyguardExitResult(boolean success) {
                    if (success) {
                        try {
                            ActivityManagerNative.getDefault().stopAppSwitches();
                        } catch (RemoteException e) {
                        }
                        sendCloseSystemWindows(SYSTEM_DIALOG_REASON_HOME_KEY);
                        startDockOrHome();
                    }
                }
            });
        } else {
            // no keyguard stuff to worry about, just launch home!
            try {
                ActivityManagerNative.getDefault().stopAppSwitches();
            } catch (RemoteException e) {
            }
            sendCloseSystemWindows(SYSTEM_DIALOG_REASON_HOME_KEY);
            startDockOrHome();
        }
    }

    public void getContentInsetHintLw(WindowManager.LayoutParams attrs, Rect contentInset) {
        final int fl = attrs.flags;
        
        if ((fl & (FLAG_LAYOUT_IN_SCREEN | FLAG_FULLSCREEN | FLAG_LAYOUT_INSET_DECOR))
                == (FLAG_LAYOUT_IN_SCREEN | FLAG_LAYOUT_INSET_DECOR)) {
            contentInset.set(mCurLeft, mCurTop,
                    (mRestrictedScreenLeft+mRestrictedScreenWidth) - mCurRight,
                    (mRestrictedScreenTop+mRestrictedScreenHeight) - mCurBottom);
        } else {
            contentInset.setEmpty();
        }
    }
    
    /** {@inheritDoc} */
    public void beginLayoutLw(int displayWidth, int displayHeight) {
        mUnrestrictedScreenLeft = mUnrestrictedScreenTop = 0;
        mUnrestrictedScreenWidth = displayWidth;
        mUnrestrictedScreenHeight = displayHeight;
        mRestrictedScreenLeft = mRestrictedScreenTop = 0;
        mRestrictedScreenWidth = displayWidth;
        mRestrictedScreenHeight = displayHeight;
        mDockLeft = mContentLeft = mCurLeft = 0;
        mDockTop = mContentTop = mCurTop = 0;
        mDockRight = mContentRight = mCurRight = displayWidth;
        mDockBottom = mContentBottom = mCurBottom = displayHeight;
        mDockLayer = 0x10000000;

        // start with the current dock rect, which will be (0,0,displayWidth,displayHeight)
        final Rect pf = mTmpParentFrame;
        final Rect df = mTmpDisplayFrame;
        final Rect vf = mTmpVisibleFrame;
        pf.left = df.left = vf.left = mDockLeft;
        pf.top = df.top = vf.top = mDockTop;
        pf.right = df.right = vf.right = mDockRight;
        pf.bottom = df.bottom = vf.bottom = mDockBottom;

        // decide where the status bar goes ahead of time
        if (mStatusBar != null) {
            Rect navr = null;
            if (mNavigationBar != null) {
                mNavigationBar.computeFrameLw(pf, df, vf, vf);
                if (mNavigationBar.isVisibleLw()) {
                    navr = mNavigationBar.getFrameLw();

                    if (navr.top == 0) {
                        // Navigation bar is vertical
                        if (mDockLeft == navr.left) {
                            mDockLeft = navr.right;
                        } else if (mDockRight == navr.right) {
                            mDockRight = navr.left;
                        }
                    } else {
                        // Navigation bar horizontal, at bottom
                        if (mDockBottom == navr.bottom) {
                            mDockBottom = navr.top;
                        }
                    }
                }
            }
            if (DEBUG_LAYOUT) Log.i(TAG, "mNavigationBar frame: " + navr);

            // apply navigation bar insets
            pf.left = df.left = vf.left = mDockLeft;
            pf.top = df.top = vf.top = mDockTop;
            pf.right = df.right = vf.right = mDockRight;
            pf.bottom = df.bottom = vf.bottom = mDockBottom;

            mStatusBar.computeFrameLw(pf, df, vf, vf);

            if (mStatusBar.isVisibleLw()) {
                // If the status bar is hidden, we don't want to cause
                // windows behind it to scroll.
                final Rect r = mStatusBar.getFrameLw();
                if (mStatusBarCanHide) {
                    // Status bar may go away, so the screen area it occupies
                    // is available to apps but just covering them when the
                    // status bar is visible.
                    if (mDockTop == r.top) mDockTop = r.bottom;
                    else if (mDockBottom == r.bottom) mDockBottom = r.top;
                    
                    mContentTop = mCurTop = mDockTop;
                    mContentBottom = mCurBottom = mDockBottom;
                    mContentLeft = mCurLeft = mDockLeft;
                    mContentRight = mCurRight = mDockRight;

                    if (DEBUG_LAYOUT) Log.v(TAG, "Status bar: " +
                        String.format(
                            "dock=[%d,%d][%d,%d] content=[%d,%d][%d,%d] cur=[%d,%d][%d,%d]",
                            mDockLeft, mDockTop, mDockRight, mDockBottom,
                            mContentLeft, mContentTop, mContentRight, mContentBottom,
                            mCurLeft, mCurTop, mCurRight, mCurBottom));
                } else {
                    // Status bar can't go away; the part of the screen it
                    // covers does not exist for anything behind it.
                    if (mRestrictedScreenTop == r.top) {
                        mRestrictedScreenTop = r.bottom;
                        mRestrictedScreenHeight -= (r.bottom-r.top);
                    } else if ((mRestrictedScreenHeight-mRestrictedScreenTop) == r.bottom) {
                        mRestrictedScreenHeight -= (r.bottom-r.top);
                    }

                    if (navr != null) {
                        if (navr.top == 0) {
                            // Navigation bar is vertical
                            if (mRestrictedScreenLeft == navr.left) {
                                mRestrictedScreenLeft = navr.right;
                                mRestrictedScreenWidth -= (navr.right - navr.left);
                            } else if ((mRestrictedScreenLeft+mRestrictedScreenWidth) == navr.right) {
                                mRestrictedScreenWidth -= (navr.right - navr.left);
                            }
                        } else {
                            // Navigation bar horizontal, at bottom
                            if ((mRestrictedScreenHeight-mRestrictedScreenTop) == r.bottom) {
                                mRestrictedScreenHeight -= (navr.bottom-navr.top);
                            }
                        }
                    }

                    mContentTop = mCurTop = mDockTop = mRestrictedScreenTop;
                    mContentBottom = mCurBottom = mDockBottom
                            = mRestrictedScreenTop + mRestrictedScreenHeight;
                    if (DEBUG_LAYOUT) Log.v(TAG, "Status bar: restricted screen area: ("
                            + mRestrictedScreenLeft + ","
                            + mRestrictedScreenTop + ","
                            + (mRestrictedScreenLeft + mRestrictedScreenWidth) + ","
                            + (mRestrictedScreenTop + mRestrictedScreenHeight) + ")");
                }
            }
        }
    }

    void setAttachedWindowFrames(WindowState win, int fl, int adjust,
            WindowState attached, boolean insetDecors, Rect pf, Rect df, Rect cf, Rect vf) {
        if (win.getSurfaceLayer() > mDockLayer && attached.getSurfaceLayer() < mDockLayer) {
            // Here's a special case: if this attached window is a panel that is
            // above the dock window, and the window it is attached to is below
            // the dock window, then the frames we computed for the window it is
            // attached to can not be used because the dock is effectively part
            // of the underlying window and the attached window is floating on top
            // of the whole thing.  So, we ignore the attached window and explicitly
            // compute the frames that would be appropriate without the dock.
            df.left = cf.left = vf.left = mDockLeft;
            df.top = cf.top = vf.top = mDockTop;
            df.right = cf.right = vf.right = mDockRight;
            df.bottom = cf.bottom = vf.bottom = mDockBottom;
        } else {
            // The effective display frame of the attached window depends on
            // whether it is taking care of insetting its content.  If not,
            // we need to use the parent's content frame so that the entire
            // window is positioned within that content.  Otherwise we can use
            // the display frame and let the attached window take care of
            // positioning its content appropriately.
            if (adjust != SOFT_INPUT_ADJUST_RESIZE) {
                cf.set(attached.getDisplayFrameLw());
            } else {
                // If the window is resizing, then we want to base the content
                // frame on our attached content frame to resize...  however,
                // things can be tricky if the attached window is NOT in resize
                // mode, in which case its content frame will be larger.
                // Ungh.  So to deal with that, make sure the content frame
                // we end up using is not covering the IM dock.
                cf.set(attached.getContentFrameLw());
                if (attached.getSurfaceLayer() < mDockLayer) {
                    if (cf.left < mContentLeft) cf.left = mContentLeft;
                    if (cf.top < mContentTop) cf.top = mContentTop;
                    if (cf.right > mContentRight) cf.right = mContentRight;
                    if (cf.bottom > mContentBottom) cf.bottom = mContentBottom;
                }
            }
            df.set(insetDecors ? attached.getDisplayFrameLw() : cf);
            vf.set(attached.getVisibleFrameLw());
        }
        // The LAYOUT_IN_SCREEN flag is used to determine whether the attached
        // window should be positioned relative to its parent or the entire
        // screen.
        pf.set((fl & FLAG_LAYOUT_IN_SCREEN) == 0
                ? attached.getFrameLw() : df);
    }
    
    /** {@inheritDoc} */
    public void layoutWindowLw(WindowState win, WindowManager.LayoutParams attrs,
            WindowState attached) {
        // we've already done the status bar
        if (win == mStatusBar) {
            return;
        }

        final int fl = attrs.flags;
        final int sim = attrs.softInputMode;
        
        final Rect pf = mTmpParentFrame;
        final Rect df = mTmpDisplayFrame;
        final Rect cf = mTmpContentFrame;
        final Rect vf = mTmpVisibleFrame;
        
        final boolean hasNavBar = (mNavigationBar != null && mNavigationBar.isVisibleLw());

        if (attrs.type == TYPE_INPUT_METHOD) {
            pf.left = df.left = cf.left = vf.left = mDockLeft;
            pf.top = df.top = cf.top = vf.top = mDockTop;
            pf.right = df.right = cf.right = vf.right = mDockRight;
            pf.bottom = df.bottom = cf.bottom = vf.bottom = mDockBottom;
            // IM dock windows always go to the bottom of the screen.
            attrs.gravity = Gravity.BOTTOM;
            mDockLayer = win.getSurfaceLayer();
        } else {
            final int adjust = sim & SOFT_INPUT_MASK_ADJUST;

            if ((fl & (FLAG_LAYOUT_IN_SCREEN | FLAG_FULLSCREEN | FLAG_LAYOUT_INSET_DECOR))
                    == (FLAG_LAYOUT_IN_SCREEN | FLAG_LAYOUT_INSET_DECOR)) {
                if (DEBUG_LAYOUT)
                    Log.v(TAG, "layoutWindowLw(" + attrs.getTitle() 
                            + "): IN_SCREEN, INSET_DECOR, !FULLSCREEN");
                // This is the case for a normal activity window: we want it
                // to cover all of the screen space, and it can take care of
                // moving its contents to account for screen decorations that
                // intrude into that space.
                if (attached != null) {
                    // If this window is attached to another, our display
                    // frame is the same as the one we are attached to.
                    setAttachedWindowFrames(win, fl, sim, attached, true, pf, df, cf, vf);
                } else {
                    if (attrs.type == TYPE_STATUS_BAR_PANEL
                            || attrs.type == TYPE_STATUS_BAR_SUB_PANEL) {
                        // Status bar panels are the only windows who can go on top of
                        // the status bar.  They are protected by the STATUS_BAR_SERVICE
                        // permission, so they have the same privileges as the status
                        // bar itself.
                        //
                        // However, they should still dodge the navigation bar if it exists. A
                        // straightforward way to do this is to only allow the status bar panels to
                        // extend to the extrema of the allowable region for the IME dock.

                        pf.left = df.left = hasNavBar ? mDockLeft : mUnrestrictedScreenLeft;
                        pf.top = df.top = mUnrestrictedScreenTop;
                        pf.right = df.right = hasNavBar
                                            ? mDockRight
                                            : mUnrestrictedScreenLeft+mUnrestrictedScreenWidth;
                        pf.bottom = df.bottom = hasNavBar
                                              ? mDockBottom
                                              : mUnrestrictedScreenTop+mUnrestrictedScreenHeight;

                    } else {
                        pf.left = df.left = mRestrictedScreenLeft;
                        pf.top = df.top = mRestrictedScreenTop;
                        pf.right = df.right = mRestrictedScreenLeft+mRestrictedScreenWidth;
                        pf.bottom = df.bottom = mRestrictedScreenTop+mRestrictedScreenHeight;
                    }
                    if (adjust != SOFT_INPUT_ADJUST_RESIZE) {
                        cf.left = mDockLeft;
                        cf.top = mDockTop;
                        cf.right = mDockRight;
                        cf.bottom = mDockBottom;
                    } else {
                        cf.left = mContentLeft;
                        cf.top = mContentTop;
                        cf.right = mContentRight;
                        cf.bottom = mContentBottom;
                    }
                    if (adjust != SOFT_INPUT_ADJUST_NOTHING) {
                        vf.left = mCurLeft;
                        vf.top = mCurTop;
                        vf.right = mCurRight;
                        vf.bottom = mCurBottom;
                    } else {
                        vf.set(cf);
                    }
                }
            } else if ((fl & FLAG_LAYOUT_IN_SCREEN) != 0) {
                if (DEBUG_LAYOUT)
                    Log.v(TAG, "layoutWindowLw(" + attrs.getTitle() + "): IN_SCREEN");
                // A window that has requested to fill the entire screen just
                // gets everything, period.
                if (attrs.type == TYPE_STATUS_BAR_PANEL
                        || attrs.type == TYPE_STATUS_BAR_SUB_PANEL) {
                    pf.left = df.left = cf.left = hasNavBar ? mDockLeft : mUnrestrictedScreenLeft;
                    pf.top = df.top = cf.top = mUnrestrictedScreenTop;
                    pf.right = df.right = cf.right = hasNavBar
                                        ? mDockRight
                                        : mUnrestrictedScreenLeft+mUnrestrictedScreenWidth;
                    pf.bottom = df.bottom = cf.bottom = hasNavBar
                                          ? mDockBottom
                                          : mUnrestrictedScreenTop+mUnrestrictedScreenHeight;

                } else {
                    pf.left = df.left = cf.left = mRestrictedScreenLeft;
                    pf.top = df.top = cf.top = mRestrictedScreenTop;
                    pf.right = df.right = cf.right = mRestrictedScreenLeft+mRestrictedScreenWidth;
                    pf.bottom = df.bottom = cf.bottom
                            = mRestrictedScreenTop+mRestrictedScreenHeight;
                }
                if (adjust != SOFT_INPUT_ADJUST_NOTHING) {
                    vf.left = mCurLeft;
                    vf.top = mCurTop;
                    vf.right = mCurRight;
                    vf.bottom = mCurBottom;
                } else {
                    vf.set(cf);
                }
            } else if (attached != null) {
                if (DEBUG_LAYOUT)
                    Log.v(TAG, "layoutWindowLw(" + attrs.getTitle() + "): attached to " + attached);
                // A child window should be placed inside of the same visible
                // frame that its parent had.
                setAttachedWindowFrames(win, fl, adjust, attached, false, pf, df, cf, vf);
            } else {
                if (DEBUG_LAYOUT)
                    Log.v(TAG, "layoutWindowLw(" + attrs.getTitle() + "): normal window");
                // Otherwise, a normal window must be placed inside the content
                // of all screen decorations.
                pf.left = mContentLeft;
                pf.top = mContentTop;
                pf.right = mContentRight;
                pf.bottom = mContentBottom;
                if (adjust != SOFT_INPUT_ADJUST_RESIZE) {
                    df.left = cf.left = mDockLeft;
                    df.top = cf.top = mDockTop;
                    df.right = cf.right = mDockRight;
                    df.bottom = cf.bottom = mDockBottom;
                } else {
                    df.left = cf.left = mContentLeft;
                    df.top = cf.top = mContentTop;
                    df.right = cf.right = mContentRight;
                    df.bottom = cf.bottom = mContentBottom;
                }
                if (adjust != SOFT_INPUT_ADJUST_NOTHING) {
                    vf.left = mCurLeft;
                    vf.top = mCurTop;
                    vf.right = mCurRight;
                    vf.bottom = mCurBottom;
                } else {
                    vf.set(cf);
                }
            }
        }
        
        if ((fl & FLAG_LAYOUT_NO_LIMITS) != 0) {
            df.left = df.top = cf.left = cf.top = vf.left = vf.top = -10000;
            df.right = df.bottom = cf.right = cf.bottom = vf.right = vf.bottom = 10000;
        }

        if (DEBUG_LAYOUT) Log.v(TAG, "Compute frame " + attrs.getTitle()
                + ": sim=#" + Integer.toHexString(sim)
                + " attach=" + attached + " type=" + attrs.type 
                + String.format(" flags=0x%08x", fl)
                + " pf=" + pf.toShortString() + " df=" + df.toShortString()
                + " cf=" + cf.toShortString() + " vf=" + vf.toShortString());
        
        win.computeFrameLw(pf, df, cf, vf);
        
        // Dock windows carve out the bottom of the screen, so normal windows
        // can't appear underneath them.
        if (attrs.type == TYPE_INPUT_METHOD && !win.getGivenInsetsPendingLw()) {
            int top = win.getContentFrameLw().top;
            top += win.getGivenContentInsetsLw().top;
            if (mContentBottom > top) {
                mContentBottom = top;
            }
            top = win.getVisibleFrameLw().top;
            top += win.getGivenVisibleInsetsLw().top;
            if (mCurBottom > top) {
                mCurBottom = top;
            }
            if (DEBUG_LAYOUT) Log.v(TAG, "Input method: mDockBottom="
                    + mDockBottom + " mContentBottom="
                    + mContentBottom + " mCurBottom=" + mCurBottom);
        }
    }

    /** {@inheritDoc} */
    public int finishLayoutLw() {
        return 0;
    }

    /** {@inheritDoc} */
    public void beginAnimationLw(int displayWidth, int displayHeight) {
        mTopFullscreenOpaqueWindowState = null;
        mForceStatusBar = false;
        
        mHideLockScreen = false;
        mAllowLockscreenWhenOn = false;
        mDismissKeyguard = false;
    }

    /** {@inheritDoc} */
    public void animatingWindowLw(WindowState win,
                                WindowManager.LayoutParams attrs) {
        if (mTopFullscreenOpaqueWindowState == null &&
                win.isVisibleOrBehindKeyguardLw()) {
            if ((attrs.flags & FLAG_FORCE_NOT_FULLSCREEN) != 0) {
                mForceStatusBar = true;
            } 
            if (attrs.type >= FIRST_APPLICATION_WINDOW
                    && attrs.type <= LAST_APPLICATION_WINDOW
                    && attrs.x == 0 && attrs.y == 0
                    && attrs.width == WindowManager.LayoutParams.MATCH_PARENT
                    && attrs.height == WindowManager.LayoutParams.MATCH_PARENT) {
                if (DEBUG_LAYOUT) Log.v(TAG, "Fullscreen window: " + win);
                mTopFullscreenOpaqueWindowState = win;
                if ((attrs.flags & FLAG_SHOW_WHEN_LOCKED) != 0) {
                    if (localLOGV) Log.v(TAG, "Setting mHideLockScreen to true by win " + win);
                    mHideLockScreen = true;
                }
                if ((attrs.flags & FLAG_DISMISS_KEYGUARD) != 0) {
                    if (localLOGV) Log.v(TAG, "Setting mDismissKeyguard to true by win " + win);
                    mDismissKeyguard = true;
                }
                if ((attrs.flags & FLAG_ALLOW_LOCK_WHILE_SCREEN_ON) != 0) {
                    mAllowLockscreenWhenOn = true;
                }
            }
        }
    }

    /** {@inheritDoc} */
    public int finishAnimationLw() {
        int changes = 0;
        boolean topIsFullscreen = false;

        final WindowManager.LayoutParams lp = (mTopFullscreenOpaqueWindowState != null)
                ? mTopFullscreenOpaqueWindowState.getAttrs()
                : null;

        if (mStatusBar != null) {
            if (localLOGV) Log.i(TAG, "force=" + mForceStatusBar
                    + " top=" + mTopFullscreenOpaqueWindowState);
            if (mForceStatusBar) {
                if (DEBUG_LAYOUT) Log.v(TAG, "Showing status bar");
                if (mStatusBar.showLw(true)) changes |= FINISH_LAYOUT_REDO_LAYOUT;
            } else if (mTopFullscreenOpaqueWindowState != null) {
                if (localLOGV) {
                    Log.d(TAG, "frame: " + mTopFullscreenOpaqueWindowState.getFrameLw()
                            + " shown frame: " + mTopFullscreenOpaqueWindowState.getShownFrameLw());
                    Log.d(TAG, "attr: " + mTopFullscreenOpaqueWindowState.getAttrs()
                            + " lp.flags=0x" + Integer.toHexString(lp.flags));
                }
                topIsFullscreen = (lp.flags & WindowManager.LayoutParams.FLAG_FULLSCREEN) != 0;
                // The subtle difference between the window for mTopFullscreenOpaqueWindowState
                // and mTopIsFullscreen is that that mTopIsFullscreen is set only if the window
                // has the FLAG_FULLSCREEN set.  Not sure if there is another way that to be the
                // case though.
                if (topIsFullscreen) {
                    if (mStatusBarCanHide) {
                        if (DEBUG_LAYOUT) Log.v(TAG, "Hiding status bar");
                        if (mStatusBar.hideLw(true)) changes |= FINISH_LAYOUT_REDO_LAYOUT;
                    } else if (localLOGV) {
                        Log.v(TAG, "Preventing status bar from hiding by policy");
                    }
                } else {
                    if (DEBUG_LAYOUT) Log.v(TAG, "Showing status bar");
                    if (mStatusBar.showLw(true)) changes |= FINISH_LAYOUT_REDO_LAYOUT;
                }
            }
        }

        boolean topNeedsMenu = mShowMenuKey;
        if (lp != null) {
            topNeedsMenu = (lp.flags & WindowManager.LayoutParams.FLAG_NEEDS_MENU_KEY) != 0;
        }

        if (DEBUG_LAYOUT) Log.v(TAG, "Top window " 
                + (topNeedsMenu ? "needs" : "does not need")
                + " the MENU key");

        mTopIsFullscreen = topIsFullscreen;
        final boolean changedMenu = (topNeedsMenu != mShowMenuKey);

        if (changedMenu) {
            final boolean topNeedsMenuF = topNeedsMenu;

            mShowMenuKey = topNeedsMenu;

            mHandler.post(new Runnable() {
                    public void run() {
                        if (mStatusBarService == null) {
                            // This is the one that can not go away, but it doesn't come up
                            // before the window manager does, so don't fail if it doesn't
                            // exist. This works as long as no fullscreen windows come up
                            // before the status bar service does.
                            mStatusBarService = IStatusBarService.Stub.asInterface(
                                    ServiceManager.getService("statusbar"));
                        }
                        final IStatusBarService sbs = mStatusBarService;
                        if (mStatusBarService != null) {
                            try {
                                if (changedMenu) {
                                    sbs.setMenuKeyVisible(topNeedsMenuF);
                                }
                            } catch (RemoteException e) {
                                // This should be impossible because we're in the same process.
                                mStatusBarService = null;
                            }
                        }
                    }
                });
        }

        // Hide the key guard if a visible window explicitly specifies that it wants to be displayed
        // when the screen is locked
        if (mKeyguard != null) {
            if (localLOGV) Log.v(TAG, "finishAnimationLw::mHideKeyguard="+mHideLockScreen);
            if (mDismissKeyguard && !mKeyguardMediator.isSecure()) {
                if (mKeyguard.hideLw(true)) {
                    changes |= FINISH_LAYOUT_REDO_LAYOUT
                            | FINISH_LAYOUT_REDO_CONFIG
                            | FINISH_LAYOUT_REDO_WALLPAPER;
                }
                if (mKeyguardMediator.isShowing()) {
                    mHandler.post(new Runnable() {
                        public void run() {
                            mKeyguardMediator.keyguardDone(false, false);
                        }
                    });
                }
            } else if (mHideLockScreen) {
                if (mKeyguard.hideLw(true)) {
                    changes |= FINISH_LAYOUT_REDO_LAYOUT
                            | FINISH_LAYOUT_REDO_CONFIG
                            | FINISH_LAYOUT_REDO_WALLPAPER;
                }
                mKeyguardMediator.setHidden(true);
            } else {
                if (mKeyguard.showLw(true)) {
                    changes |= FINISH_LAYOUT_REDO_LAYOUT
                            | FINISH_LAYOUT_REDO_CONFIG
                            | FINISH_LAYOUT_REDO_WALLPAPER;
                }
                mKeyguardMediator.setHidden(false);
            }
        }

        updateSystemUiVisibility();

        // update since mAllowLockscreenWhenOn might have changed
        updateLockScreenTimeout();
        return changes;
    }

    public boolean allowAppAnimationsLw() {
        if (mKeyguard != null && mKeyguard.isVisibleLw()) {
            // If keyguard is currently visible, no reason to animate
            // behind it.
            return false;
        }
        if (false) {
            // Don't do this on the tablet, since the system bar never completely
            // covers the screen, and with all its transparency this will
            // incorrectly think it does cover it when it doesn't.  We'll revisit
            // this later when we re-do the phone status bar.
            if (mStatusBar != null && mStatusBar.isVisibleLw()) {
                Rect rect = new Rect(mStatusBar.getShownFrameLw());
                for (int i=mStatusBarPanels.size()-1; i>=0; i--) {
                    WindowState w = mStatusBarPanels.get(i);
                    if (w.isVisibleLw()) {
                        rect.union(w.getShownFrameLw());
                    }
                }
                final int insetw = mRestrictedScreenWidth/10;
                final int inseth = mRestrictedScreenHeight/10;
                if (rect.contains(insetw, inseth, mRestrictedScreenWidth-insetw,
                            mRestrictedScreenHeight-inseth)) {
                    // All of the status bar windows put together cover the
                    // screen, so the app can't be seen.  (Note this test doesn't
                    // work if the rects of these windows are at off offsets or
                    // sizes, causing gaps in the rect union we have computed.)
                    return false;
                }
            }
        }
        return true;
    }

    public void focusChanged(WindowState lastFocus, WindowState newFocus) {
        mFocusedWindow = newFocus;
        updateSystemUiVisibility();
    }

    /** {@inheritDoc} */
    public void notifyLidSwitchChanged(long whenNanos, boolean lidOpen) {
        // lid changed state
        mLidOpen = lidOpen ? LID_OPEN : LID_CLOSED;
        boolean awakeNow = mKeyguardMediator.doLidChangeTq(lidOpen);
        updateRotation(Surface.FLAGS_ORIENTATION_ANIMATION_DISABLE);
        if (awakeNow) {
            // If the lid is opening and we don't have to keep the
            // keyguard up, then we can turn on the screen
            // immediately.
            mKeyguardMediator.pokeWakelock();
        } else if (keyguardIsShowingTq()) {
            if (lidOpen) {
                // If we are opening the lid and not hiding the
                // keyguard, then we need to have it turn on the
                // screen once it is shown.
                mKeyguardMediator.onWakeKeyWhenKeyguardShowingTq(
                        KeyEvent.KEYCODE_POWER);
            }
        } else {
            // Light up the keyboard if we are sliding up.
            if (lidOpen) {
                mPowerManager.userActivity(SystemClock.uptimeMillis(), false,
                        LocalPowerManager.BUTTON_EVENT);
            } else {
                mPowerManager.userActivity(SystemClock.uptimeMillis(), false,
                        LocalPowerManager.OTHER_EVENT);
            }
        }
    }

    void setHdmiPlugged(boolean plugged) {
        if (mHdmiPlugged != plugged) {
            mHdmiPlugged = plugged;
            updateRotation(Surface.FLAGS_ORIENTATION_ANIMATION_DISABLE);
            Intent intent = new Intent(ACTION_HDMI_PLUGGED);
            intent.addFlags(Intent.FLAG_RECEIVER_REGISTERED_ONLY_BEFORE_BOOT);
            intent.putExtra(EXTRA_HDMI_PLUGGED_STATE, plugged);
            mContext.sendStickyBroadcast(intent);
        }
    }

    void initializeHdmiState() {
        boolean plugged = false;
        // watch for HDMI plug messages if the hdmi switch exists
        if (new File("/sys/devices/virtual/switch/hdmi/state").exists()) {
            mHDMIObserver.startObserving("DEVPATH=/devices/virtual/switch/hdmi");

            final String filename = "/sys/class/switch/hdmi/state";
            FileReader reader = null;
            try {
                reader = new FileReader(filename);
                char[] buf = new char[15];
                int n = reader.read(buf);
                if (n > 1) {
                    plugged = 0 != Integer.parseInt(new String(buf, 0, n-1));
                }
            } catch (IOException ex) {
                Slog.w(TAG, "Couldn't read hdmi state from " + filename + ": " + ex);
            } catch (NumberFormatException ex) {
                Slog.w(TAG, "Couldn't read hdmi state from " + filename + ": " + ex);
            } finally {
                if (reader != null) {
                    try {
                        reader.close();
                    } catch (IOException ex) {
                    }
                }
            }
        }
        // This dance forces the code in setHdmiPlugged to run.
        // Always do this so the sticky intent is stuck (to false) if there is no hdmi.
        mHdmiPlugged = !plugged;
        setHdmiPlugged(!mHdmiPlugged);
    }

    /**
     * @return Whether music is being played right now.
     */
    boolean isMusicActive() {
        final AudioManager am = (AudioManager)mContext.getSystemService(Context.AUDIO_SERVICE);
        if (am == null) {
            Log.w(TAG, "isMusicActive: couldn't get AudioManager reference");
            return false;
        }
        return am.isMusicActive();
    }

    /**
     * Tell the audio service to adjust the volume appropriate to the event.
     * @param keycode
     */
    void handleVolumeKey(int stream, int keycode) {
        IAudioService audioService = getAudioService();
        if (audioService == null) {
            return;
        }
        try {
            // since audio is playing, we shouldn't have to hold a wake lock
            // during the call, but we do it as a precaution for the rare possibility
            // that the music stops right before we call this
            // TODO: Actually handle MUTE.
            mBroadcastWakeLock.acquire();
            audioService.adjustStreamVolume(stream,
                keycode == KeyEvent.KEYCODE_VOLUME_UP
                            ? AudioManager.ADJUST_RAISE
                            : AudioManager.ADJUST_LOWER,
                    0);
        } catch (RemoteException e) {
            Log.w(TAG, "IAudioService.adjustStreamVolume() threw RemoteException " + e);
        } finally {
            mBroadcastWakeLock.release();
        }
    }

    /** {@inheritDoc} */
    @Override
    public int interceptKeyBeforeQueueing(KeyEvent event, int policyFlags, boolean isScreenOn) {
        final boolean down = event.getAction() == KeyEvent.ACTION_DOWN;
        final boolean canceled = event.isCanceled();
        final int keyCode = event.getKeyCode();

        final boolean isInjected = (policyFlags & WindowManagerPolicy.FLAG_INJECTED) != 0;

        // If screen is off then we treat the case where the keyguard is open but hidden
        // the same as if it were open and in front.
        // This will prevent any keys other than the power button from waking the screen
        // when the keyguard is hidden by another activity.
        final boolean keyguardActive = (isScreenOn ?
                                        mKeyguardMediator.isShowingAndNotHidden() :
                                        mKeyguardMediator.isShowing());

        if (false) {
            Log.d(TAG, "interceptKeyTq keycode=" + keyCode
                  + " screenIsOn=" + isScreenOn + " keyguardActive=" + keyguardActive);
        }

        if (down && (policyFlags & WindowManagerPolicy.FLAG_VIRTUAL) != 0) {
            performHapticFeedbackLw(null, HapticFeedbackConstants.VIRTUAL_KEY, false);
        }

        // Basic policy based on screen state and keyguard.
        // FIXME: This policy isn't quite correct.  We shouldn't care whether the screen
        //        is on or off, really.  We should care about whether the device is in an
        //        interactive state or is in suspend pretending to be "off".
        //        The primary screen might be turned off due to proximity sensor or
        //        because we are presenting media on an auxiliary screen or remotely controlling
        //        the device some other way (which is why we have an exemption here for injected
        //        events).
        int result;
        if (isScreenOn || isInjected) {
            // When the screen is on or if the key is injected pass the key to the application.
            result = ACTION_PASS_TO_USER;
        } else {
            // When the screen is off and the key is not injected, determine whether
            // to wake the device but don't pass the key to the application.
            result = 0;

            final boolean isWakeKey = (policyFlags
                    & (WindowManagerPolicy.FLAG_WAKE | WindowManagerPolicy.FLAG_WAKE_DROPPED)) != 0;
            if (down && isWakeKey) {
                if (keyguardActive) {
                    // If the keyguard is showing, let it decide what to do with the wake key.
                    mKeyguardMediator.onWakeKeyWhenKeyguardShowingTq(keyCode);
                } else {
                    // Otherwise, wake the device ourselves.
                    result |= ACTION_POKE_USER_ACTIVITY;
                }
            }
        }

        // Handle special keys.
        switch (keyCode) {
            case KeyEvent.KEYCODE_VOLUME_DOWN:
            case KeyEvent.KEYCODE_VOLUME_UP:
            case KeyEvent.KEYCODE_VOLUME_MUTE: {
                if (down) {
                    ITelephony telephonyService = getTelephonyService();
                    if (telephonyService != null) {
                        try {
                            if (telephonyService.isRinging()) {
                                // If an incoming call is ringing, either VOLUME key means
                                // "silence ringer".  We handle these keys here, rather than
                                // in the InCallScreen, to make sure we'll respond to them
                                // even if the InCallScreen hasn't come to the foreground yet.
                                // Look for the DOWN event here, to agree with the "fallback"
                                // behavior in the InCallScreen.
                                Log.i(TAG, "interceptKeyBeforeQueueing:"
                                      + " VOLUME key-down while ringing: Silence ringer!");

                                // Silence the ringer.  (It's safe to call this
                                // even if the ringer has already been silenced.)
                                telephonyService.silenceRinger();

                                // And *don't* pass this key thru to the current activity
                                // (which is probably the InCallScreen.)
                                result &= ~ACTION_PASS_TO_USER;
                                break;
                            }
                            if (telephonyService.isOffhook()
                                    && (result & ACTION_PASS_TO_USER) == 0) {
                                // If we are in call but we decided not to pass the key to
                                // the application, handle the volume change here.
                                handleVolumeKey(AudioManager.STREAM_VOICE_CALL, keyCode);
                                break;
                            }
                        } catch (RemoteException ex) {
                            Log.w(TAG, "ITelephony threw RemoteException", ex);
                        }
                    }

                    if (isMusicActive() && (result & ACTION_PASS_TO_USER) == 0) {
                        // If music is playing but we decided not to pass the key to the
                        // application, handle the volume change here.
                        handleVolumeKey(AudioManager.STREAM_MUSIC, keyCode);
                        break;
                    }
                }
                break;
            }

            case KeyEvent.KEYCODE_ENDCALL: {
                result &= ~ACTION_PASS_TO_USER;
                if (down) {
                    ITelephony telephonyService = getTelephonyService();
                    boolean hungUp = false;
                    if (telephonyService != null) {
                        try {
                            hungUp = telephonyService.endCall();
                        } catch (RemoteException ex) {
                            Log.w(TAG, "ITelephony threw RemoteException", ex);
                        }
                    }
                    interceptPowerKeyDown(!isScreenOn || hungUp);
                } else {
                    if (interceptPowerKeyUp(canceled)) {
                        if ((mEndcallBehavior
                                & Settings.System.END_BUTTON_BEHAVIOR_HOME) != 0) {
                            if (goHome()) {
                                break;
                            }
                        }
                        if ((mEndcallBehavior
                                & Settings.System.END_BUTTON_BEHAVIOR_SLEEP) != 0) {
                            result = (result & ~ACTION_POKE_USER_ACTIVITY) | ACTION_GO_TO_SLEEP;
                        }
                    }
                }
                break;
            }

            case KeyEvent.KEYCODE_POWER: {
                result &= ~ACTION_PASS_TO_USER;
                if (down) {
                    ITelephony telephonyService = getTelephonyService();
                    boolean hungUp = false;
                    if (telephonyService != null) {
                        try {
                            if (telephonyService.isRinging()) {
                                // Pressing Power while there's a ringing incoming
                                // call should silence the ringer.
                                telephonyService.silenceRinger();
                            } else if ((mIncallPowerBehavior
                                    & Settings.Secure.INCALL_POWER_BUTTON_BEHAVIOR_HANGUP) != 0
                                    && telephonyService.isOffhook()) {
                                // Otherwise, if "Power button ends call" is enabled,
                                // the Power button will hang up any current active call.
                                hungUp = telephonyService.endCall();
                            }
                        } catch (RemoteException ex) {
                            Log.w(TAG, "ITelephony threw RemoteException", ex);
                        }
                    }
                    interceptPowerKeyDown(!isScreenOn || hungUp);
                } else {
                    if (interceptPowerKeyUp(canceled)) {
                        result = (result & ~ACTION_POKE_USER_ACTIVITY) | ACTION_GO_TO_SLEEP;
                    }
                }
                break;
            }

            case KeyEvent.KEYCODE_MEDIA_PLAY:
            case KeyEvent.KEYCODE_MEDIA_PAUSE:
            case KeyEvent.KEYCODE_MEDIA_PLAY_PAUSE:
                if (down) {
                    ITelephony telephonyService = getTelephonyService();
                    if (telephonyService != null) {
                        try {
                            if (!telephonyService.isIdle()) {
                                // Suppress PLAY/PAUSE toggle when phone is ringing or in-call
                                // to avoid music playback.
                                break;
                            }
                        } catch (RemoteException ex) {
                            Log.w(TAG, "ITelephony threw RemoteException", ex);
                        }
                    }
                }
            case KeyEvent.KEYCODE_HEADSETHOOK:
            case KeyEvent.KEYCODE_MUTE:
            case KeyEvent.KEYCODE_MEDIA_STOP:
            case KeyEvent.KEYCODE_MEDIA_NEXT:
            case KeyEvent.KEYCODE_MEDIA_PREVIOUS:
            case KeyEvent.KEYCODE_MEDIA_REWIND:
            case KeyEvent.KEYCODE_MEDIA_RECORD:
            case KeyEvent.KEYCODE_MEDIA_FAST_FORWARD: {
                if ((result & ACTION_PASS_TO_USER) == 0) {
                    // Only do this if we would otherwise not pass it to the user. In that
                    // case, the PhoneWindow class will do the same thing, except it will
                    // only do it if the showing app doesn't process the key on its own.
                    mBroadcastWakeLock.acquire();
                    mHandler.post(new PassHeadsetKey(new KeyEvent(event)));
                }
                break;
            }

            case KeyEvent.KEYCODE_CALL: {
                if (down) {
                    ITelephony telephonyService = getTelephonyService();
                    if (telephonyService != null) {
                        try {
                            if (telephonyService.isRinging()) {
                                Log.i(TAG, "interceptKeyBeforeQueueing:"
                                      + " CALL key-down while ringing: Answer the call!");
                                telephonyService.answerRingingCall();

                                // And *don't* pass this key thru to the current activity
                                // (which is presumably the InCallScreen.)
                                result &= ~ACTION_PASS_TO_USER;
                            }
                        } catch (RemoteException ex) {
                            Log.w(TAG, "ITelephony threw RemoteException", ex);
                        }
                    }
                }
                break;
            }
        }
        return result;
    }

    /** {@inheritDoc} */
    @Override
    public int interceptMotionBeforeQueueingWhenScreenOff(int policyFlags) {
        int result = 0;

        final boolean isWakeMotion = (policyFlags
                & (WindowManagerPolicy.FLAG_WAKE | WindowManagerPolicy.FLAG_WAKE_DROPPED)) != 0;
        if (isWakeMotion) {
            if (mKeyguardMediator.isShowing()) {
                // If the keyguard is showing, let it decide what to do with the wake motion.
                mKeyguardMediator.onWakeMotionWhenKeyguardShowingTq();
            } else {
                // Otherwise, wake the device ourselves.
                result |= ACTION_POKE_USER_ACTIVITY;
            }
        }
        return result;
    }

    class PassHeadsetKey implements Runnable {
        KeyEvent mKeyEvent;

        PassHeadsetKey(KeyEvent keyEvent) {
            mKeyEvent = keyEvent;
        }

        public void run() {
            if (ActivityManagerNative.isSystemReady()) {
                Intent intent = new Intent(Intent.ACTION_MEDIA_BUTTON, null);
                intent.putExtra(Intent.EXTRA_KEY_EVENT, mKeyEvent);
                mContext.sendOrderedBroadcast(intent, null, mBroadcastDone,
                        mHandler, Activity.RESULT_OK, null, null);
            }
        }
    }

    BroadcastReceiver mBroadcastDone = new BroadcastReceiver() {
        public void onReceive(Context context, Intent intent) {
            mBroadcastWakeLock.release();
        }
    };

    BroadcastReceiver mDockReceiver = new BroadcastReceiver() {
        public void onReceive(Context context, Intent intent) {
            if (Intent.ACTION_DOCK_EVENT.equals(intent.getAction())) {
                mDockMode = intent.getIntExtra(Intent.EXTRA_DOCK_STATE,
                        Intent.EXTRA_DOCK_STATE_UNDOCKED);
            } else {
                try {
                    IUiModeManager uiModeService = IUiModeManager.Stub.asInterface(
                            ServiceManager.getService(Context.UI_MODE_SERVICE));
                    mUiMode = uiModeService.getCurrentModeType();
                } catch (RemoteException e) {
                }
            }
            updateRotation(Surface.FLAGS_ORIENTATION_ANIMATION_DISABLE);
            updateOrientationListenerLp();
        }
    };

    /** {@inheritDoc} */
    public void screenTurnedOff(int why) {
        EventLog.writeEvent(70000, 0);
        mKeyguardMediator.onScreenTurnedOff(why);
        synchronized (mLock) {
            mScreenOn = false;
            updateOrientationListenerLp();
            updateLockScreenTimeout();
            updateScreenSaverTimeoutLocked();
        }
    }

    /** {@inheritDoc} */
    public void screenTurnedOn() {
        EventLog.writeEvent(70000, 1);
        mKeyguardMediator.onScreenTurnedOn();
        synchronized (mLock) {
            mScreenOn = true;
            updateOrientationListenerLp();
            updateLockScreenTimeout();
            updateScreenSaverTimeoutLocked();
        }
    }

    /** {@inheritDoc} */
    public boolean isScreenOn() {
        return mScreenOn;
    }
    
    /** {@inheritDoc} */
    public void enableKeyguard(boolean enabled) {
        mKeyguardMediator.setKeyguardEnabled(enabled);
    }

    /** {@inheritDoc} */
    public void exitKeyguardSecurely(OnKeyguardExitResult callback) {
        mKeyguardMediator.verifyUnlock(callback);
    }

    private boolean keyguardIsShowingTq() {
        return mKeyguardMediator.isShowingAndNotHidden();
    }


    /** {@inheritDoc} */
    public boolean isKeyguardLocked() {
        return keyguardOn();
    }

    /** {@inheritDoc} */
    public boolean isKeyguardSecure() {
        return mKeyguardMediator.isSecure();
    }

    /** {@inheritDoc} */
    public boolean inKeyguardRestrictedKeyInputMode() {
        return mKeyguardMediator.isInputRestricted();
    }

    void sendCloseSystemWindows() {
        sendCloseSystemWindows(mContext, null);
    }

    void sendCloseSystemWindows(String reason) {
        sendCloseSystemWindows(mContext, reason);
    }

    static void sendCloseSystemWindows(Context context, String reason) {
        if (ActivityManagerNative.isSystemReady()) {
            try {
                ActivityManagerNative.getDefault().closeSystemDialogs(reason);
            } catch (RemoteException e) {
            }
        }
    }
    
    public int rotationForOrientationLw(int orientation, int lastRotation,
            boolean displayEnabled) {

        if (false) {
            Slog.v(TAG, "rotationForOrientationLw(orient="
                        + orientation + ", last=" + lastRotation
                        + "); user=" + mUserRotation + " "
                        + ((mUserRotationMode == WindowManagerPolicy.USER_ROTATION_LOCKED)
                            ? "USER_ROTATION_LOCKED" : "")
                        );
        }

        synchronized (mLock) {
            switch (orientation) {
                case ActivityInfo.SCREEN_ORIENTATION_PORTRAIT:
                    //always return portrait if orientation set to portrait
                    return mPortraitRotation;
                case ActivityInfo.SCREEN_ORIENTATION_LANDSCAPE:
                    //always return landscape if orientation set to landscape
                    return mLandscapeRotation;
                case ActivityInfo.SCREEN_ORIENTATION_REVERSE_PORTRAIT:
                    //always return portrait if orientation set to portrait
                    return mUpsideDownRotation;
                case ActivityInfo.SCREEN_ORIENTATION_REVERSE_LANDSCAPE:
                    //always return seascape if orientation set to reverse landscape
                    return mSeascapeRotation;
                case ActivityInfo.SCREEN_ORIENTATION_SENSOR_LANDSCAPE:
                    //return either landscape rotation based on the sensor
                    return getCurrentLandscapeRotation(lastRotation);
                case ActivityInfo.SCREEN_ORIENTATION_SENSOR_PORTRAIT:
                    return getCurrentPortraitRotation(lastRotation);
            }

            // case for nosensor meaning ignore sensor and consider only lid
            // or orientation sensor disabled
            //or case.unspecified
            if (mHdmiPlugged) {
                return Surface.ROTATION_0;
            } else if (mLidOpen == LID_OPEN) {
                return mLidOpenRotation;
            } else if (mDockMode == Intent.EXTRA_DOCK_STATE_CAR && mCarDockRotation >= 0) {
                return mCarDockRotation;
            } else if (mDockMode == Intent.EXTRA_DOCK_STATE_DESK && mDeskDockRotation >= 0) {
                return mDeskDockRotation;
            } else if (mUserRotationMode == WindowManagerPolicy.USER_ROTATION_LOCKED) {
                return mUserRotation;
            } else {
                if (useSensorForOrientationLp(orientation)) {
                    // Disable 180 degree rotation unless allowed by default for the device
                    // or explicitly requested by the application.
                    int rotation = mOrientationListener.getCurrentRotation(lastRotation);
                    if (rotation == Surface.ROTATION_180
                            && !mAllowAllRotations
                            && orientation != ActivityInfo.SCREEN_ORIENTATION_FULL_SENSOR) {
                        return lastRotation;
                    }
                    return rotation;
                }
                return Surface.ROTATION_0;
            }
        }
    }

    public int getLockedRotationLw() {
        synchronized (mLock) {
            if (false) {
                // Not yet working.
                if (mHdmiPlugged) {
                    return Surface.ROTATION_0;
                } else if (mLidOpen == LID_OPEN) {
                    return mLidOpenRotation;
                } else if (mDockMode == Intent.EXTRA_DOCK_STATE_CAR && mCarDockRotation >= 0) {
                    return mCarDockRotation;
                } else if (mDockMode == Intent.EXTRA_DOCK_STATE_DESK && mDeskDockRotation >= 0) {
                    return mDeskDockRotation;
                } else if (mUserRotationMode == WindowManagerPolicy.USER_ROTATION_LOCKED) {
                    return mUserRotation;
                }
            }
            return -1;
        }
    }

    private int getCurrentLandscapeRotation(int lastRotation) {
        // if the user has locked rotation, we ignore the sensor 
        if (mUserRotationMode == WindowManagerPolicy.USER_ROTATION_LOCKED) {
            if (isLandscapeOrSeascape(mUserRotation)) {
                return mUserRotation;
            } else {
                // it seems odd to obey the sensor at all if rotation lock is enabled
                return mLandscapeRotation;
            }
        }

        int sensorRotation = mOrientationListener.getCurrentRotation(lastRotation);
        if (isLandscapeOrSeascape(sensorRotation)) {
            return sensorRotation;
        }
        // try to preserve the old rotation if it was landscape
        if (isLandscapeOrSeascape(lastRotation)) {
            return lastRotation;
        }
        // default to one of the primary landscape rotation
        return mLandscapeRotation;
    }

    private boolean isLandscapeOrSeascape(int sensorRotation) {
        return sensorRotation == mLandscapeRotation || sensorRotation == mSeascapeRotation;
    }

    private int getCurrentPortraitRotation(int lastRotation) {
        // if the user has locked rotation, we ignore the sensor 
        if (mUserRotationMode == WindowManagerPolicy.USER_ROTATION_LOCKED) {
            if (isAnyPortrait(mUserRotation)) {
                return mUserRotation;
            } else {
                // it seems odd to obey the sensor at all if rotation lock is enabled
                return mPortraitRotation;
            }
        }

        int sensorRotation = mOrientationListener.getCurrentRotation(lastRotation);
        if (isAnyPortrait(sensorRotation)) {
            return sensorRotation;
        }
        // try to preserve the old rotation if it was portrait
        if (isAnyPortrait(lastRotation)) {
            return lastRotation;
        }
        // default to one of the primary portrait rotations
        return mPortraitRotation;
    }

    private boolean isAnyPortrait(int sensorRotation) {
        return sensorRotation == mPortraitRotation || sensorRotation == mUpsideDownRotation;
    }


    // User rotation: to be used when all else fails in assigning an orientation to the device
    public void setUserRotationMode(int mode, int rot) {
        ContentResolver res = mContext.getContentResolver();

        // mUserRotationMode and mUserRotation will be assigned by the content observer
        if (mode == WindowManagerPolicy.USER_ROTATION_LOCKED) {
            Settings.System.putInt(res,
                    Settings.System.USER_ROTATION,
                    rot);
            Settings.System.putInt(res,
                    Settings.System.ACCELEROMETER_ROTATION,
                    0);
        } else {
            Settings.System.putInt(res,
                    Settings.System.ACCELEROMETER_ROTATION,
                    1);
        }
    }

    public boolean detectSafeMode() {
        try {
            int menuState = mWindowManager.getKeycodeState(KeyEvent.KEYCODE_MENU);
            int sState = mWindowManager.getKeycodeState(KeyEvent.KEYCODE_S);
            int dpadState = mWindowManager.getDPadKeycodeState(KeyEvent.KEYCODE_DPAD_CENTER);
            int trackballState = mWindowManager.getTrackballScancodeState(BTN_MOUSE);
            int volumeDownState = mWindowManager.getKeycodeState(KeyEvent.KEYCODE_VOLUME_DOWN);
            mSafeMode = menuState > 0 || sState > 0 || dpadState > 0 || trackballState > 0
                    || volumeDownState > 0;
            performHapticFeedbackLw(null, mSafeMode
                    ? HapticFeedbackConstants.SAFE_MODE_ENABLED
                    : HapticFeedbackConstants.SAFE_MODE_DISABLED, true);
            if (mSafeMode) {
                Log.i(TAG, "SAFE MODE ENABLED (menu=" + menuState + " s=" + sState
                        + " dpad=" + dpadState + " trackball=" + trackballState + ")");
            } else {
                Log.i(TAG, "SAFE MODE not enabled");
            }
            return mSafeMode;
        } catch (RemoteException e) {
            // Doom! (it's also local)
            throw new RuntimeException("window manager dead");
        }
    }
    
    static long[] getLongIntArray(Resources r, int resid) {
        int[] ar = r.getIntArray(resid);
        if (ar == null) {
            return null;
        }
        long[] out = new long[ar.length];
        for (int i=0; i<ar.length; i++) {
            out[i] = ar[i];
        }
        return out;
    }
    
    /** {@inheritDoc} */
    public void systemReady() {
        // tell the keyguard
        mKeyguardMediator.onSystemReady();
        android.os.SystemProperties.set("dev.bootcomplete", "1"); 
        synchronized (mLock) {
            updateOrientationListenerLp();
            mSystemReady = true;
            mHandler.post(new Runnable() {
                public void run() {
                    updateSettings();
                }
            });
        }
    }
   
    /** {@inheritDoc} */
    public void userActivity() {
        synchronized (mScreenLockTimeout) {
            if (mLockScreenTimerActive) {
                // reset the timer
                mHandler.removeCallbacks(mScreenLockTimeout);
                mHandler.postDelayed(mScreenLockTimeout, mLockScreenTimeout);
            }
        }

        if (mStatusBarService != null) {
            try {
                mStatusBarService.userActivity();
            } catch (RemoteException ex) {}
        }

        synchronized (mLock) {
            updateScreenSaverTimeoutLocked();
        }
    }

    Runnable mScreenSaverActivator = new Runnable() {
        public void run() {
            synchronized (this) {
                if (!(mScreenSaverEnabled && mScreenOn)) {
                    Log.w(TAG, "mScreenSaverActivator ran, but the screensaver should not be showing. Who's driving this thing?");
                    return;
                }

                if (localLOGV) Log.v(TAG, "mScreenSaverActivator entering dreamland");
                try {
                    String component = Settings.System.getString(
                            mContext.getContentResolver(), Settings.Secure.DREAM_COMPONENT);
                    if (component != null) {
                        ComponentName cn = ComponentName.unflattenFromString(component);
                        Intent intent = new Intent(Intent.ACTION_MAIN)
                            .setComponent(cn)
                            .addFlags(Intent.FLAG_ACTIVITY_NEW_TASK
                                | Intent.FLAG_ACTIVITY_EXCLUDE_FROM_RECENTS
                                | Intent.FLAG_ACTIVITY_NO_USER_ACTION
                                | Intent.FLAG_ACTIVITY_SINGLE_TOP);
                        mContext.startActivity(intent);
                    } else {
                        Log.e(TAG, "Couldn't start screen saver: none selected");
                    }
                } catch (android.content.ActivityNotFoundException exc) {
                    // no screensaver? give up
                    Log.e(TAG, "Couldn't start screen saver: none installed");
                }
            }
        }
    };

    // Must call while holding mLock
    private void updateScreenSaverTimeoutLocked() {
        synchronized (mScreenSaverActivator) {
            mHandler.removeCallbacks(mScreenSaverActivator);
            if (mScreenSaverEnabled && mScreenOn && mScreenSaverTimeout > 0) {
                if (localLOGV)
                    Log.v(TAG, "scheduling screensaver for " + mScreenSaverTimeout + "ms from now");
                mHandler.postDelayed(mScreenSaverActivator, mScreenSaverTimeout);
            } else {
                if (localLOGV) {
                    if (mScreenSaverTimeout == 0)
                        Log.v(TAG, "screen saver disabled by user");
                    else if (!mScreenOn)
                        Log.v(TAG, "screen saver disabled while screen off");
                    else
                        Log.v(TAG, "screen saver disabled by wakelock");
                }
            }
        }
    }

    Runnable mScreenLockTimeout = new Runnable() {
        public void run() {
            synchronized (this) {
                if (localLOGV) Log.v(TAG, "mScreenLockTimeout activating keyguard");
                mKeyguardMediator.doKeyguardTimeout();
                mLockScreenTimerActive = false;
            }
        }
    };

    private void updateLockScreenTimeout() {
        synchronized (mScreenLockTimeout) {
            boolean enable = (mAllowLockscreenWhenOn && mScreenOn && mKeyguardMediator.isSecure());
            if (mLockScreenTimerActive != enable) {
                if (enable) {
                    if (localLOGV) Log.v(TAG, "setting lockscreen timer");
                    mHandler.postDelayed(mScreenLockTimeout, mLockScreenTimeout);
                } else {
                    if (localLOGV) Log.v(TAG, "clearing lockscreen timer");
                    mHandler.removeCallbacks(mScreenLockTimeout);
                }
                mLockScreenTimerActive = enable;
            }
        }
    }

    /** {@inheritDoc} */
    public void enableScreenAfterBoot() {
        readLidState();
        updateRotation(Surface.FLAGS_ORIENTATION_ANIMATION_DISABLE);
    }

    void updateRotation(int animFlags) {
        mPowerManager.setKeyboardVisibility(mLidOpen == LID_OPEN);
        int rotation = Surface.ROTATION_0;
        if (mHdmiPlugged) {
            rotation = Surface.ROTATION_0;
        } else if (mLidOpen == LID_OPEN) {
            rotation = mLidOpenRotation;
        } else if (mDockMode == Intent.EXTRA_DOCK_STATE_CAR && mCarDockRotation >= 0) {
            rotation = mCarDockRotation;
        } else if (mDockMode == Intent.EXTRA_DOCK_STATE_DESK && mDeskDockRotation >= 0) {
            rotation = mDeskDockRotation;
        }
        //if lid is closed orientation will be portrait
        try {
            //set orientation on WindowManager
            mWindowManager.setRotation(rotation, true,
                    mFancyRotationAnimation | animFlags);
        } catch (RemoteException e) {
            // Ignore
        }
    }

    /**
     * Return an Intent to launch the currently active dock as home.  Returns
     * null if the standard home should be launched.
     * @return
     */
    Intent createHomeDockIntent() {
        Intent intent;
        
        // What home does is based on the mode, not the dock state.  That
        // is, when in car mode you should be taken to car home regardless
        // of whether we are actually in a car dock.
        if (mUiMode == Configuration.UI_MODE_TYPE_CAR) {
            intent = mCarDockIntent;
        } else if (mUiMode == Configuration.UI_MODE_TYPE_DESK) {
            intent = mDeskDockIntent;
        } else {
            return null;
        }
        
        ActivityInfo ai = intent.resolveActivityInfo(
                mContext.getPackageManager(), PackageManager.GET_META_DATA);
        if (ai == null) {
            return null;
        }
        
        if (ai.metaData != null && ai.metaData.getBoolean(Intent.METADATA_DOCK_HOME)) {
            intent = new Intent(intent);
            intent.setClassName(ai.packageName, ai.name);
            return intent;
        }
        
        return null;
    }
    
    void startDockOrHome() {
        Intent dock = createHomeDockIntent();
        if (dock != null) {
            try {
                mContext.startActivity(dock);
                return;
            } catch (ActivityNotFoundException e) {
            }
        }
        mContext.startActivity(mHomeIntent);
    }
    
    /**
     * goes to the home screen
     * @return whether it did anything
     */
    boolean goHome() {
        if (false) {
            // This code always brings home to the front.
            try {
                ActivityManagerNative.getDefault().stopAppSwitches();
            } catch (RemoteException e) {
            }
            sendCloseSystemWindows();
            startDockOrHome();
        } else {
            // This code brings home to the front or, if it is already
            // at the front, puts the device to sleep.
            try {
                if (SystemProperties.getInt("persist.sys.uts-test-mode", 0) == 1) {
                    /// Roll back EndcallBehavior as the cupcake design to pass P1 lab entry.
                    Log.d(TAG, "UTS-TEST-MODE");
                } else {
                    ActivityManagerNative.getDefault().stopAppSwitches();
                    sendCloseSystemWindows();
                    Intent dock = createHomeDockIntent();
                    if (dock != null) {
                        int result = ActivityManagerNative.getDefault()
                                .startActivity(null, dock,
                                        dock.resolveTypeIfNeeded(mContext.getContentResolver()),
                                        null, 0, null, null, 0, true /* onlyIfNeeded*/, false);
                        if (result == IActivityManager.START_RETURN_INTENT_TO_CALLER) {
                            return false;
                        }
                    }
                }
                int result = ActivityManagerNative.getDefault()
                        .startActivity(null, mHomeIntent,
                                mHomeIntent.resolveTypeIfNeeded(mContext.getContentResolver()),
                                null, 0, null, null, 0, true /* onlyIfNeeded*/, false);
                if (result == IActivityManager.START_RETURN_INTENT_TO_CALLER) {
                    return false;
                }
            } catch (RemoteException ex) {
                // bummer, the activity manager, which is in this process, is dead
            }
        }
        return true;
    }
    
    public void setCurrentOrientationLw(int newOrientation) {
        synchronized (mLock) {
            if (newOrientation != mCurrentAppOrientation) {
                mCurrentAppOrientation = newOrientation;
                updateOrientationListenerLp();
            }
        }
    }

    public boolean performHapticFeedbackLw(WindowState win, int effectId, boolean always) {
        final boolean hapticsDisabled = Settings.System.getInt(mContext.getContentResolver(),
                Settings.System.HAPTIC_FEEDBACK_ENABLED, 0) == 0;
        if (!always && (hapticsDisabled || mKeyguardMediator.isShowingAndNotHidden())) {
            return false;
        }
        long[] pattern = null;
        switch (effectId) {
            case HapticFeedbackConstants.LONG_PRESS:
                pattern = mLongPressVibePattern;
                break;
            case HapticFeedbackConstants.VIRTUAL_KEY:
                pattern = mVirtualKeyVibePattern;
                break;
            case HapticFeedbackConstants.KEYBOARD_TAP:
                pattern = mKeyboardTapVibePattern;
                break;
            case HapticFeedbackConstants.SAFE_MODE_DISABLED:
                pattern = mSafeModeDisabledVibePattern;
                break;
            case HapticFeedbackConstants.SAFE_MODE_ENABLED:
                pattern = mSafeModeEnabledVibePattern;
                break;
            default:
                return false;
        }
        if (pattern.length == 1) {
            // One-shot vibration
            mVibrator.vibrate(pattern[0]);
        } else {
            // Pattern vibration
            mVibrator.vibrate(pattern, -1);
        }
        return true;
    }
    
    public void screenOnStartedLw() {
        // The window manager has just grabbed a wake lock. This is our cue to disable the screen
        // saver.
        synchronized (mLock) {
            mScreenSaverEnabled = false;
        }
    }

    public void screenOnStoppedLw() {
        if (mPowerManager.isScreenOn()) {
            if (!mKeyguardMediator.isShowingAndNotHidden()) {
                long curTime = SystemClock.uptimeMillis();
                mPowerManager.userActivity(curTime, false, LocalPowerManager.OTHER_EVENT);
            }

            synchronized (mLock) {
                // even if the keyguard is up, now that all the wakelocks have been released, we
                // should re-enable the screen saver
                mScreenSaverEnabled = true;
                updateScreenSaverTimeoutLocked();
            }
        }
    }

    public boolean allowKeyRepeat() {
        // disable key repeat when screen is off
        return mScreenOn;
    }

    private void updateSystemUiVisibility() {
        // If there is no window focused, there will be nobody to handle the events
        // anyway, so just hang on in whatever state we're in until things settle down.
        if (mFocusedWindow != null) {
            final WindowManager.LayoutParams params = mFocusedWindow.getAttrs();
            final int visibility = params.systemUiVisibility | params.subtreeSystemUiVisibility;
            mHandler.post(new Runnable() {
                    public void run() {
                        if (mStatusBarService == null) {
                            mStatusBarService = IStatusBarService.Stub.asInterface(
                                    ServiceManager.getService("statusbar"));
                        }
                        if (mStatusBarService != null) {
                            // need to assume status bar privileges to invoke lights on
                            long origId = Binder.clearCallingIdentity();
                            try {
                                mStatusBarService.setSystemUiVisibility(visibility);
                            } catch (RemoteException e) {
                                // not much to be done
                                mStatusBarService = null;
                            } finally {
                                Binder.restoreCallingIdentity(origId);
                            }
                        }
                    }
                });
        }
    }

    public void dump(String prefix, FileDescriptor fd, PrintWriter pw, String[] args) {
        pw.print(prefix); pw.print("mSafeMode="); pw.print(mSafeMode);
                pw.print(" mSystemRead="); pw.println(mSystemReady);
        pw.print(prefix); pw.print("mLidOpen="); pw.print(mLidOpen);
                pw.print(" mLidOpenRotation="); pw.print(mLidOpenRotation);
                pw.print(" mHdmiPlugged="); pw.println(mHdmiPlugged);
        pw.print(prefix); pw.print("mUiMode="); pw.print(mUiMode);
                pw.print(" mDockMode="); pw.print(mDockMode);
                pw.print(" mCarDockRotation="); pw.print(mCarDockRotation);
                pw.print(" mDeskDockRotation="); pw.println(mDeskDockRotation);
        pw.print(prefix); pw.print("mUserRotationMode="); pw.print(mUserRotationMode);
                pw.print(" mUserRotation="); pw.print(mUserRotation);
                pw.print(" mAllowAllRotations="); pw.println(mAllowAllRotations);
        pw.print(prefix); pw.print("mAccelerometerDefault="); pw.print(mAccelerometerDefault);
                pw.print(" mCurrentAppOrientation="); pw.println(mCurrentAppOrientation);
        pw.print(prefix); pw.print("mCarDockEnablesAccelerometer=");
                pw.print(mCarDockEnablesAccelerometer);
                pw.print(" mDeskDockEnablesAccelerometer=");
                pw.println(mDeskDockEnablesAccelerometer);
        pw.print(prefix); pw.print("mLidKeyboardAccessibility=");
                pw.print(mLidKeyboardAccessibility);
                pw.print(" mLidNavigationAccessibility="); pw.print(mLidNavigationAccessibility);
                pw.print(" mLongPressOnPowerBehavior="); pw.println(mLongPressOnPowerBehavior);
        pw.print(prefix); pw.print("mScreenOn="); pw.print(mScreenOn);
                pw.print(" mOrientationSensorEnabled="); pw.print(mOrientationSensorEnabled);
                pw.print(" mHasSoftInput="); pw.println(mHasSoftInput);
        pw.print(prefix); pw.print("mUnrestrictedScreen=("); pw.print(mUnrestrictedScreenLeft);
                pw.print(","); pw.print(mUnrestrictedScreenTop);
                pw.print(") "); pw.print(mUnrestrictedScreenWidth);
                pw.print("x"); pw.println(mUnrestrictedScreenHeight);
        pw.print(prefix); pw.print("mRestrictedScreen=("); pw.print(mRestrictedScreenLeft);
                pw.print(","); pw.print(mRestrictedScreenTop);
                pw.print(") "); pw.print(mRestrictedScreenWidth);
                pw.print("x"); pw.println(mRestrictedScreenHeight);
        pw.print(prefix); pw.print("mCur=("); pw.print(mCurLeft);
                pw.print(","); pw.print(mCurTop);
                pw.print(")-("); pw.print(mCurRight);
                pw.print(","); pw.print(mCurBottom); pw.println(")");
        pw.print(prefix); pw.print("mContent=("); pw.print(mContentLeft);
                pw.print(","); pw.print(mContentTop);
                pw.print(")-("); pw.print(mContentRight);
                pw.print(","); pw.print(mContentBottom); pw.println(")");
        pw.print(prefix); pw.print("mDock=("); pw.print(mDockLeft);
                pw.print(","); pw.print(mDockTop);
                pw.print(")-("); pw.print(mDockRight);
                pw.print(","); pw.print(mDockBottom); pw.println(")");
        pw.print(prefix); pw.print("mDockLayer="); pw.println(mDockLayer);
        pw.print(prefix); pw.print("mTopFullscreenOpaqueWindowState=");
                pw.println(mTopFullscreenOpaqueWindowState);
        pw.print(prefix); pw.print("mTopIsFullscreen="); pw.print(mTopIsFullscreen);
                pw.print(" mForceStatusBar="); pw.print(mForceStatusBar);
                pw.print(" mHideLockScreen="); pw.println(mHideLockScreen);
        pw.print(prefix); pw.print("mDismissKeyguard="); pw.print(mDismissKeyguard);
                pw.print(" mHomePressed="); pw.println(mHomePressed);
        pw.print(prefix); pw.print("mAllowLockscreenWhenOn="); pw.print(mAllowLockscreenWhenOn);
                pw.print(" mLockScreenTimeout="); pw.print(mLockScreenTimeout);
                pw.print(" mLockScreenTimerActive="); pw.println(mLockScreenTimerActive);
        pw.print(prefix); pw.print("mEndcallBehavior="); pw.print(mEndcallBehavior);
                pw.print(" mIncallPowerBehavior="); pw.print(mIncallPowerBehavior);
                pw.print(" mLongPressOnHomeBehavior="); pw.println(mLongPressOnHomeBehavior);
        pw.print(prefix); pw.print("mLandscapeRotation="); pw.print(mLandscapeRotation);
                pw.print(" mSeascapeRotation="); pw.println(mSeascapeRotation);
        pw.print(prefix); pw.print("mPortraitRotation="); pw.print(mPortraitRotation);
                pw.print(" mUpsideDownRotation="); pw.println(mUpsideDownRotation);
    }
}<|MERGE_RESOLUTION|>--- conflicted
+++ resolved
@@ -746,20 +746,8 @@
         mSafeModeEnabledVibePattern = getLongIntArray(mContext.getResources(),
                 com.android.internal.R.array.config_safeModeEnabledVibePattern);
 
-<<<<<<< HEAD
-        // Note: the Configuration is not stable here, so we cannot load mStatusBarCanHide from
-        // config_statusBarCanHide because the latter depends on the screen size
-
         // Controls rotation and the like.
         initializeHdmiState();
-=======
-        // watch for HDMI plug messages if the hdmi switch exists
-        if (new File("/sys/devices/virtual/switch/hdmi/state").exists()) {
-            mHDMIObserver.startObserving("DEVPATH=/devices/virtual/switch/hdmi");
-        }
-        mHdmiPlugged = !readHdmiState();
-        setHdmiPlugged(!mHdmiPlugged);
->>>>>>> 76450622
     }
 
     public void setInitialDisplaySize(int width, int height) {
