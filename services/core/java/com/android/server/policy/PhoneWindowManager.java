/*
 * Copyright (C) 2006 The Android Open Source Project
 *
 * Licensed under the Apache License, Version 2.0 (the "License");
 * you may not use this file except in compliance with the License.
 * You may obtain a copy of the License at
 *
 *      http://www.apache.org/licenses/LICENSE-2.0
 *
 * Unless required by applicable law or agreed to in writing, software
 * distributed under the License is distributed on an "AS IS" BASIS,
 * WITHOUT WARRANTIES OR CONDITIONS OF ANY KIND, either express or implied.
 * See the License for the specific language governing permissions and
 * limitations under the License.
 */

package com.android.server.policy;

import android.app.ActivityManager;
import android.app.ActivityManagerInternal;
import android.app.ActivityManagerInternal.SleepToken;
import android.app.ActivityManagerNative;
import android.app.AppOpsManager;
import android.app.IUiModeManager;
import android.app.ProgressDialog;
import android.app.SearchManager;
import android.app.StatusBarManager;
import android.app.UiModeManager;
import android.content.ActivityNotFoundException;
import android.content.BroadcastReceiver;
import android.content.ComponentName;
import android.content.ContentResolver;
import android.content.Context;
import android.content.Intent;
import android.content.IntentFilter;
import android.content.ServiceConnection;
import android.content.pm.ActivityInfo;
import android.content.pm.PackageManager;
import android.content.pm.ResolveInfo;
import android.content.res.CompatibilityInfo;
import android.content.res.Configuration;
import android.content.res.Resources;
import android.content.res.TypedArray;
import android.database.ContentObserver;
import android.graphics.PixelFormat;
import android.graphics.Rect;
import android.hardware.camera2.CameraAccessException;
import android.hardware.camera2.CameraCharacteristics;
import android.hardware.camera2.CameraManager;
import android.hardware.hdmi.HdmiControlManager;
import android.hardware.hdmi.HdmiPlaybackClient;
import android.hardware.hdmi.HdmiPlaybackClient.OneTouchPlayCallback;
import android.media.AudioAttributes;
import android.media.AudioManager;
import android.media.AudioSystem;
import android.media.IAudioService;
import android.media.Ringtone;
import android.media.RingtoneManager;
import android.media.session.MediaSessionLegacyHelper;
import android.os.Binder;
import android.os.Bundle;
import android.os.Debug;
import android.os.FactoryTest;
import android.os.Handler;
import android.os.IBinder;
import android.os.IDeviceIdleController;
import android.os.Looper;
import android.os.Message;
import android.os.Messenger;
import android.os.PowerManager;
import android.os.PowerManagerInternal;
import android.os.Process;
import android.os.RemoteException;
import android.os.ServiceManager;
import android.os.SystemClock;
import android.os.SystemProperties;
import android.os.UEventObserver;
import android.os.UserHandle;
import android.os.Vibrator;
import android.provider.MediaStore;
import android.provider.Settings;
import android.service.dreams.DreamManagerInternal;
import android.service.dreams.DreamService;
import android.service.dreams.IDreamManager;
import android.service.gesture.EdgeGestureManager;
import android.speech.RecognizerIntent;
import android.telecom.TelecomManager;
import android.util.DisplayMetrics;
import android.util.EventLog;
import android.util.Log;
import android.util.Slog;
import android.util.SparseArray;
import android.view.Display;
import android.view.Gravity;
import android.view.HapticFeedbackConstants;
import android.view.IApplicationToken;
import android.view.IWindowManager;
import android.view.InputChannel;
import android.view.InputDevice;
import android.view.InputEvent;
import android.view.InputEventReceiver;
import android.view.KeyCharacterMap;
import android.view.KeyCharacterMap.FallbackAction;
import android.view.KeyEvent;
import android.view.MotionEvent;
import android.view.WindowManagerPolicyControl;

import com.android.internal.logging.MetricsLogger;
import com.android.internal.policy.PhoneWindow;
import android.view.Surface;
import android.view.View;
import android.view.ViewConfiguration;
import android.view.WindowManager;
import android.view.WindowManagerGlobal;
import android.view.WindowManagerInternal;
import android.view.WindowManagerPolicy;
import android.view.accessibility.AccessibilityEvent;
import android.view.accessibility.AccessibilityManager;
import android.view.animation.Animation;
import android.view.animation.AnimationSet;
import android.view.animation.AnimationUtils;
import com.android.internal.R;
import com.android.internal.statusbar.IStatusBarService;
import com.android.internal.util.gesture.EdgeGesturePosition;
import com.android.internal.util.gesture.EdgeServiceConstants;
import com.android.internal.utils.du.DUActionUtils;
import com.android.internal.utils.du.ActionHandler;
import com.android.internal.utils.du.DUSystemReceiver;
import com.android.internal.util.ScreenShapeHelper;
import com.android.internal.widget.PointerLocationView;
import com.android.server.GestureLauncherService;
import com.android.server.LocalServices;
import com.android.server.policy.keyguard.KeyguardServiceDelegate;
import com.android.server.policy.keyguard.KeyguardServiceDelegate.DrawnListener;

import java.io.File;
import java.io.FileReader;
import java.io.IOException;
import java.io.PrintWriter;
import java.util.HashSet;
import java.util.List;

import static android.view.WindowManager.LayoutParams.*;
import static android.view.WindowManagerPolicy.WindowManagerFuncs.LID_ABSENT;
import static android.view.WindowManagerPolicy.WindowManagerFuncs.LID_OPEN;
import static android.view.WindowManagerPolicy.WindowManagerFuncs.LID_CLOSED;
import static android.view.WindowManagerPolicy.WindowManagerFuncs.CAMERA_LENS_COVER_ABSENT;
import static android.view.WindowManagerPolicy.WindowManagerFuncs.CAMERA_LENS_UNCOVERED;
import static android.view.WindowManagerPolicy.WindowManagerFuncs.CAMERA_LENS_COVERED;

/**
 * WindowManagerPolicy implementation for the Android phone UI.  This
 * introduces a new method suffix, Lp, for an internal lock of the
 * PhoneWindowManager.  This is used to protect some internal state, and
 * can be acquired with either the Lw and Li lock held, so has the restrictions
 * of both of those when held.
 */
public class PhoneWindowManager implements WindowManagerPolicy {
    static final String TAG = "WindowManager";
    static final boolean DEBUG = false;
    static final boolean localLOGV = false;
    static final boolean DEBUG_INPUT = false;
    static final boolean DEBUG_KEYGUARD = false;
    static final boolean DEBUG_LAYOUT = false;
    static final boolean DEBUG_STARTING_WINDOW = false;
    static final boolean DEBUG_WAKEUP = false;
    static final boolean SHOW_STARTING_ANIMATIONS = true;
    static final boolean SHOW_PROCESSES_ON_ALT_MENU = false;

    // Whether to allow dock apps with METADATA_DOCK_HOME to temporarily take over the Home key.
    // No longer recommended for desk docks; still useful in car docks.
    static final boolean ENABLE_CAR_DOCK_HOME_CAPTURE = true;
    static final boolean ENABLE_DESK_DOCK_HOME_CAPTURE = false;

    static final int SHORT_PRESS_POWER_NOTHING = 0;
    static final int SHORT_PRESS_POWER_GO_TO_SLEEP = 1;
    static final int SHORT_PRESS_POWER_REALLY_GO_TO_SLEEP = 2;
    static final int SHORT_PRESS_POWER_REALLY_GO_TO_SLEEP_AND_GO_HOME = 3;
    static final int SHORT_PRESS_POWER_GO_HOME = 4;

    static final int LONG_PRESS_POWER_NOTHING = 0;
    static final int LONG_PRESS_POWER_GLOBAL_ACTIONS = 1;
    static final int LONG_PRESS_POWER_SHUT_OFF = 2;
    static final int LONG_PRESS_POWER_SHUT_OFF_NO_CONFIRM = 3;

    static final int MULTI_PRESS_POWER_NOTHING = 0;
    static final int MULTI_PRESS_POWER_THEATER_MODE = 1;
    static final int MULTI_PRESS_POWER_BRIGHTNESS_BOOST = 2;

    // These need to match the documentation/constant in
    // core/res/res/values/config.xml
    static final int LONG_PRESS_HOME_NOTHING = 0;
    static final int LONG_PRESS_HOME_RECENT_SYSTEM_UI = 1;
    static final int LONG_PRESS_HOME_ASSIST = 2;

    static final int DOUBLE_TAP_HOME_NOTHING = 0;
    static final int DOUBLE_TAP_HOME_RECENT_SYSTEM_UI = 1;

    static final int SHORT_PRESS_SLEEP_GO_TO_SLEEP = 0;
    static final int SHORT_PRESS_SLEEP_GO_TO_SLEEP_AND_GO_HOME = 1;

    static final int APPLICATION_MEDIA_SUBLAYER = -2;
    static final int APPLICATION_MEDIA_OVERLAY_SUBLAYER = -1;
    static final int APPLICATION_PANEL_SUBLAYER = 1;
    static final int APPLICATION_SUB_PANEL_SUBLAYER = 2;
    static final int APPLICATION_ABOVE_SUB_PANEL_SUBLAYER = 3;

    static public final String SYSTEM_DIALOG_REASON_KEY = "reason";
    static public final String SYSTEM_DIALOG_REASON_GLOBAL_ACTIONS = "globalactions";
    static public final String SYSTEM_DIALOG_REASON_RECENT_APPS = "recentapps";
    static public final String SYSTEM_DIALOG_REASON_HOME_KEY = "homekey";
    static public final String SYSTEM_DIALOG_REASON_ASSIST = "assist";

    /**
     * These are the system UI flags that, when changing, can cause the layout
     * of the screen to change.
     */
    static final int SYSTEM_UI_CHANGING_LAYOUT =
              View.SYSTEM_UI_FLAG_HIDE_NAVIGATION
            | View.SYSTEM_UI_FLAG_FULLSCREEN
            | View.STATUS_BAR_TRANSLUCENT
            | View.NAVIGATION_BAR_TRANSLUCENT
            | View.SYSTEM_UI_TRANSPARENT;

    private static final AudioAttributes VIBRATION_ATTRIBUTES = new AudioAttributes.Builder()
            .setContentType(AudioAttributes.CONTENT_TYPE_SONIFICATION)
            .setUsage(AudioAttributes.USAGE_ASSISTANCE_SONIFICATION)
            .build();

    // The panic gesture may become active only after the keyguard is dismissed and the immersive
    // app shows again. If that doesn't happen for 30s we drop the gesture.
    private static final long PANIC_GESTURE_EXPIRATION = 30000;

    /**
     * Keyguard stuff
     */
    private WindowState mKeyguardScrim;
    private boolean mKeyguardHidden;
    private boolean mKeyguardDrawnOnce;

    /* Table of Application Launch keys.  Maps from key codes to intent categories.
     *
     * These are special keys that are used to launch particular kinds of applications,
     * such as a web browser.  HID defines nearly a hundred of them in the Consumer (0x0C)
     * usage page.  We don't support quite that many yet...
     */
    static SparseArray<String> sApplicationLaunchKeyCategories;
    static {
        sApplicationLaunchKeyCategories = new SparseArray<String>();
        sApplicationLaunchKeyCategories.append(
                KeyEvent.KEYCODE_EXPLORER, Intent.CATEGORY_APP_BROWSER);
        sApplicationLaunchKeyCategories.append(
                KeyEvent.KEYCODE_ENVELOPE, Intent.CATEGORY_APP_EMAIL);
        sApplicationLaunchKeyCategories.append(
                KeyEvent.KEYCODE_CONTACTS, Intent.CATEGORY_APP_CONTACTS);
        sApplicationLaunchKeyCategories.append(
                KeyEvent.KEYCODE_CALENDAR, Intent.CATEGORY_APP_CALENDAR);
        sApplicationLaunchKeyCategories.append(
                KeyEvent.KEYCODE_MUSIC, Intent.CATEGORY_APP_MUSIC);
        sApplicationLaunchKeyCategories.append(
                KeyEvent.KEYCODE_CALCULATOR, Intent.CATEGORY_APP_CALCULATOR);
    }

    /** Amount of time (in milliseconds) to wait for windows drawn before powering on. */
    static final int WAITING_FOR_DRAWN_TIMEOUT = 1000;

    /**
     * Lock protecting internal state.  Must not call out into window
     * manager with lock held.  (This lock will be acquired in places
     * where the window manager is calling in with its own lock held.)
     */
    private final Object mLock = new Object();

    Context mContext;
    IWindowManager mWindowManager;
    WindowManagerFuncs mWindowManagerFuncs;
    WindowManagerInternal mWindowManagerInternal;
    PowerManager mPowerManager;
    ActivityManagerInternal mActivityManagerInternal;
    DreamManagerInternal mDreamManagerInternal;
    PowerManagerInternal mPowerManagerInternal;
    IStatusBarService mStatusBarService;
    boolean mPreloadedRecentApps;
    final Object mServiceAquireLock = new Object();
    Vibrator mVibrator; // Vibrator for giving feedback of orientation changes
    SearchManager mSearchManager;
    AccessibilityManager mAccessibilityManager;
    BurnInProtectionHelper mBurnInProtectionHelper;
    AppOpsManager mAppOpsManager;

    // Vibrator pattern for haptic feedback of a long press.
    long[] mLongPressVibePattern;

    // Vibrator pattern for haptic feedback of virtual key press.
    long[] mVirtualKeyVibePattern;

    // Vibrator pattern for a short vibration.
    long[] mKeyboardTapVibePattern;

    // Vibrator pattern for a short vibration when tapping on an hour/minute tick of a Clock.
    long[] mClockTickVibePattern;

    // Vibrator pattern for a short vibration when tapping on a day/month/year date of a Calendar.
    long[] mCalendarDateVibePattern;

    // Vibrator pattern for haptic feedback during boot when safe mode is disabled.
    long[] mSafeModeDisabledVibePattern;

    // Vibrator pattern for haptic feedback during boot when safe mode is enabled.
    long[] mSafeModeEnabledVibePattern;

    // Vibrator pattern for haptic feedback of a context click.
    long[] mContextClickVibePattern;

    /** If true, hitting shift & menu will broadcast Intent.ACTION_BUG_REPORT */
    boolean mEnableShiftMenuBugReports = false;

    boolean mSafeMode;
    WindowState mStatusBar = null;
    int mStatusBarHeight;
    WindowState mNavigationBar = null;
    boolean mHasNavigationBar = false;
    boolean mCanHideNavigationBar = false;
    boolean mNavigationBarCanMove = false; // can the navigation bar ever move to the side?
    boolean mNavigationBarOnBottom = true; // is the navigation bar on the bottom *right now*?
    boolean mNavigationBarLeftInLandscape = false; // Navigation bar left handed?
    int[] mNavigationBarHeightForRotation = new int[4];
    int[] mNavigationBarWidthForRotation = new int[4];
    int mNavigationBarHeight;
    int mNavigationBarHeightLandscape;
    int mNavigationBarWidth;

    boolean mBootMessageNeedsHiding;
    KeyguardServiceDelegate mKeyguardDelegate;
    final Runnable mWindowManagerDrawCallback = new Runnable() {
        @Override
        public void run() {
            if (DEBUG_WAKEUP) Slog.i(TAG, "All windows ready for display!");
            mHandler.sendEmptyMessage(MSG_WINDOW_MANAGER_DRAWN_COMPLETE);
        }
    };
    final DrawnListener mKeyguardDrawnCallback = new DrawnListener() {
        @Override
        public void onDrawn() {
            if (DEBUG_WAKEUP) Slog.d(TAG, "mKeyguardDelegate.ShowListener.onDrawn.");
            mHandler.sendEmptyMessage(MSG_KEYGUARD_DRAWN_COMPLETE);
        }
    };

    GlobalActions mGlobalActions;
    Handler mHandler;
    WindowState mLastInputMethodWindow = null;
    WindowState mLastInputMethodTargetWindow = null;

    // FIXME This state is shared between the input reader and handler thread.
    // Technically it's broken and buggy but it has been like this for many years
    // and we have not yet seen any problems.  Someday we'll rewrite this logic
    // so that only one thread is involved in handling input policy.  Unfortunately
    // it's on a critical path for power management so we can't just post the work to the
    // handler thread.  We'll need to resolve this someday by teaching the input dispatcher
    // to hold wakelocks during dispatch and eliminating the critical path.
    volatile boolean mPowerKeyHandled;
    volatile boolean mBeganFromNonInteractive;
    volatile int mPowerKeyPressCounter;
    volatile boolean mEndCallKeyHandled;

    boolean mRecentsVisible;
    int mRecentAppsHeldModifiers;
    boolean mLanguageSwitchKeyPressed;

    int mLidState = LID_ABSENT;
    int mCameraLensCoverState = CAMERA_LENS_COVER_ABSENT;
    boolean mHaveBuiltInKeyboard;

    boolean mSystemReady;
    boolean mSystemBooted;
    private boolean mDeferBindKeyguard;
    boolean mHdmiPlugged;
    HdmiControl mHdmiControl;
    IUiModeManager mUiModeManager;
    int mUiMode;
    int mDockMode = Intent.EXTRA_DOCK_STATE_UNDOCKED;
    int mLidOpenRotation;
    int mCarDockRotation;
    int mDeskDockRotation;
    int mUndockedHdmiRotation;
    int mDemoHdmiRotation;
    boolean mDemoHdmiRotationLock;
    int mDemoRotation;
    boolean mDemoRotationLock;

    boolean mWakeGestureEnabledSetting;
    MyWakeGestureListener mWakeGestureListener;

    // Default display does not rotate, apps that require non-default orientation will have to
    // have the orientation emulated.
    private boolean mForceDefaultOrientation = false;

    int mUserRotationMode = WindowManagerPolicy.USER_ROTATION_FREE;
    int mUserRotation = Surface.ROTATION_0;
    int mUserRotationAngles = -1;

    boolean mAccelerometerDefault;

    boolean mSupportAutoRotation;
    int mAllowAllRotations = -1;
    boolean mCarDockEnablesAccelerometer;
    boolean mDeskDockEnablesAccelerometer;
    int mLidKeyboardAccessibility;
    int mLidNavigationAccessibility;
    boolean mLidControlsSleep;
    int mShortPressOnPowerBehavior;
    int mLongPressOnPowerBehavior;
    int mDoublePressOnPowerBehavior;
    int mTriplePressOnPowerBehavior;
    int mShortPressOnSleepBehavior;
    boolean mAwake;
    boolean mScreenOnEarly;
    boolean mScreenOnFully;
    ScreenOnListener mScreenOnListener;
    boolean mKeyguardDrawComplete;
    boolean mWindowManagerDrawComplete;
    boolean mOrientationSensorEnabled = false;
    int mCurrentAppOrientation = ActivityInfo.SCREEN_ORIENTATION_UNSPECIFIED;
    boolean mHasSoftInput = false;
    boolean mTranslucentDecorEnabled = true;
    boolean mUseTvRouting;

    boolean mVolumeRockerWake;
    boolean mVolumeWakeScreen;
    int mPointerLocationMode = 0; // guarded by mLock

    // The last window we were told about in focusChanged.
    WindowState mFocusedWindow;
    IApplicationToken mFocusedApp;

    // Behavior of volbtn music controls
    boolean mVolBtnMusicControls;
    boolean mIsLongPress;

    PointerLocationView mPointerLocationView;

    // The current size of the screen; really; extends into the overscan area of
    // the screen and doesn't account for any system elements like the status bar.
    int mOverscanScreenLeft, mOverscanScreenTop;
    int mOverscanScreenWidth, mOverscanScreenHeight;
    // The current visible size of the screen; really; (ir)regardless of whether the status
    // bar can be hidden but not extending into the overscan area.
    int mUnrestrictedScreenLeft, mUnrestrictedScreenTop;
    int mUnrestrictedScreenWidth, mUnrestrictedScreenHeight;
    // Like mOverscanScreen*, but allowed to move into the overscan region where appropriate.
    int mRestrictedOverscanScreenLeft, mRestrictedOverscanScreenTop;
    int mRestrictedOverscanScreenWidth, mRestrictedOverscanScreenHeight;
    // The current size of the screen; these may be different than (0,0)-(dw,dh)
    // if the status bar can't be hidden; in that case it effectively carves out
    // that area of the display from all other windows.
    int mRestrictedScreenLeft, mRestrictedScreenTop;
    int mRestrictedScreenWidth, mRestrictedScreenHeight;
    // During layout, the current screen borders accounting for any currently
    // visible system UI elements.
    int mSystemLeft, mSystemTop, mSystemRight, mSystemBottom;
    // For applications requesting stable content insets, these are them.
    int mStableLeft, mStableTop, mStableRight, mStableBottom;
    // For applications requesting stable content insets but have also set the
    // fullscreen window flag, these are the stable dimensions without the status bar.
    int mStableFullscreenLeft, mStableFullscreenTop;
    int mStableFullscreenRight, mStableFullscreenBottom;
    // For force immersive mode
    int mForceImmersiveLeft, mForceImmersiveTop;
    int mForceImmersiveRight, mForceImmersiveBottom;
    // During layout, the current screen borders with all outer decoration
    // (status bar, input method dock) accounted for.
    int mCurLeft, mCurTop, mCurRight, mCurBottom;
    // During layout, the frame in which content should be displayed
    // to the user, accounting for all screen decoration except for any
    // space they deem as available for other content.  This is usually
    // the same as mCur*, but may be larger if the screen decor has supplied
    // content insets.
    int mContentLeft, mContentTop, mContentRight, mContentBottom;
    // During layout, the frame in which voice content should be displayed
    // to the user, accounting for all screen decoration except for any
    // space they deem as available for other content.
    int mVoiceContentLeft, mVoiceContentTop, mVoiceContentRight, mVoiceContentBottom;
    // During layout, the current screen borders along which input method
    // windows are placed.
    int mDockLeft, mDockTop, mDockRight, mDockBottom;
    // During layout, the layer at which the doc window is placed.
    int mDockLayer;
    // During layout, this is the layer of the status bar.
    int mStatusBarLayer;
    int mLastSystemUiFlags;
    // Bits that we are in the process of clearing, so we want to prevent
    // them from being set by applications until everything has been updated
    // to have them clear.
    int mResettingSystemUiFlags = 0;
    // Bits that we are currently always keeping cleared.
    int mForceClearedSystemUiFlags = 0;
    // What we last reported to system UI about whether the compatibility
    // menu needs to be displayed.
    boolean mLastFocusNeedsMenu = false;
    // If nonzero, a panic gesture was performed at that time in uptime millis and is still pending.
    private long mPendingPanicGestureUptime;

    InputConsumer mInputConsumer = null;

    static final Rect mTmpParentFrame = new Rect();
    static final Rect mTmpDisplayFrame = new Rect();
    static final Rect mTmpOverscanFrame = new Rect();
    static final Rect mTmpContentFrame = new Rect();
    static final Rect mTmpVisibleFrame = new Rect();
    static final Rect mTmpDecorFrame = new Rect();
    static final Rect mTmpStableFrame = new Rect();
    static final Rect mTmpNavigationFrame = new Rect();
    static final Rect mTmpOutsetFrame = new Rect();

    WindowState mTopFullscreenOpaqueWindowState;
    WindowState mTopFullscreenOpaqueOrDimmingWindowState;
    HashSet<IApplicationToken> mAppsToBeHidden = new HashSet<IApplicationToken>();
    HashSet<IApplicationToken> mAppsThatDismissKeyguard = new HashSet<IApplicationToken>();
    boolean mTopIsFullscreen;
    boolean mForceStatusBar;
    boolean mForceStatusBarFromKeyguard;
    private boolean mForceStatusBarTransparent;
    boolean mHideLockScreen;
    boolean mForcingShowNavBar;
    int mForcingShowNavBarLayer;

    // User defined bar visibility, regardless of factory configuration
    boolean mNavbarVisible = false;

    // States of keyguard dismiss.
    private static final int DISMISS_KEYGUARD_NONE = 0; // Keyguard not being dismissed.
    private static final int DISMISS_KEYGUARD_START = 1; // Keyguard needs to be dismissed.
    private static final int DISMISS_KEYGUARD_CONTINUE = 2; // Keyguard has been dismissed.
    int mDismissKeyguard = DISMISS_KEYGUARD_NONE;

    /** The window that is currently dismissing the keyguard. Dismissing the keyguard must only
     * be done once per window. */
    private WindowState mWinDismissingKeyguard;

    /** When window is currently dismissing the keyguard, dismissing the keyguard must handle
     * the keygaurd secure state change instantly case, e.g. the use case of inserting a PIN
     * lock SIM card. This variable is used to record the previous keyguard secure state for
     * monitoring secure state change on window dismissing keyguard. */
    private boolean mSecureDismissingKeyguard;

    /** The window that is currently showing "over" the keyguard. If there is an app window
     * belonging to another app on top of this the keyguard shows. If there is a fullscreen
     * app window under this, still dismiss the keyguard but don't show the app underneath. Show
     * the wallpaper. */
    private WindowState mWinShowWhenLocked;

    boolean mShowingLockscreen;
    boolean mShowingDream;
    boolean mDreamingLockscreen;
    boolean mDreamingSleepTokenNeeded;
    SleepToken mDreamingSleepToken;
    SleepToken mScreenOffSleepToken;
    boolean mKeyguardSecure;
    boolean mKeyguardSecureIncludingHidden;
    volatile boolean mKeyguardOccluded;
    boolean mHomePressed;
    boolean mHomeConsumed;
    boolean mHomeDoubleTapPending;
    Intent mHomeIntent;
    Intent mCarDockIntent;
    Intent mDeskDockIntent;
    boolean mSearchKeyShortcutPending;
    boolean mConsumeSearchKeyUp;
    boolean mAssistKeyLongPressed;
    boolean mPendingMetaAction;

    // support for activating the lock screen while the screen is on
    boolean mAllowLockscreenWhenOn;
    int mLockScreenTimeout;
    boolean mLockScreenTimerActive;

    // Behavior of ENDCALL Button.  (See Settings.System.END_BUTTON_BEHAVIOR.)
    int mEndcallBehavior;

    // Behavior of POWER button while in-call and screen on.
    // (See Settings.Secure.INCALL_POWER_BUTTON_BEHAVIOR.)
    int mIncallPowerBehavior;

    Display mDisplay;

    private int mDisplayRotation;

    int mLandscapeRotation = 0;  // default landscape rotation
    int mSeascapeRotation = 0;   // "other" landscape rotation, 180 degrees from mLandscapeRotation
    int mPortraitRotation = 0;   // default portrait rotation
    int mUpsideDownRotation = 0; // "other" portrait rotation

    int mOverscanLeft = 0;
    int mOverscanTop = 0;
    int mOverscanRight = 0;
    int mOverscanBottom = 0;

    // What we do when the user long presses on home
    private int mLongPressOnHomeBehavior;

    // What we do when the user double-taps on home
    private int mDoubleTapOnHomeBehavior;

    // Allowed theater mode wake actions
    private boolean mAllowTheaterModeWakeFromKey;
    private boolean mAllowTheaterModeWakeFromPowerKey;
    private boolean mAllowTheaterModeWakeFromMotion;
    private boolean mAllowTheaterModeWakeFromMotionWhenNotDreaming;
    private boolean mAllowTheaterModeWakeFromCameraLens;
    private boolean mAllowTheaterModeWakeFromLidSwitch;
    private boolean mAllowTheaterModeWakeFromWakeGesture;

    // Whether to support long press from power button in non-interactive mode
    private boolean mSupportLongPressPowerWhenNonInteractive;

    // Whether to go to sleep entering theater mode from power button
    private boolean mGoToSleepOnButtonPressTheaterMode;

    // Screenshot trigger states
    // Time to volume and power must be pressed within this interval of each other.
    private static final long SCREENSHOT_CHORD_DEBOUNCE_DELAY_MILLIS = 150;
    // Increase the chord delay when taking a screenshot from the keyguard
    private static final float KEYGUARD_SCREENSHOT_CHORD_DELAY_MULTIPLIER = 2.5f;
    private boolean mScreenshotChordEnabled;
    private boolean mScreenshotChordVolumeDownKeyTriggered;
    private long mScreenshotChordVolumeDownKeyTime;
    private boolean mScreenshotChordVolumeDownKeyConsumed;
    private boolean mScreenshotChordVolumeUpKeyTriggered;
    private boolean mScreenshotChordPowerKeyTriggered;
    private long mScreenshotChordPowerKeyTime;

    /* The number of steps between min and max brightness */
    private static final int BRIGHTNESS_STEPS = 10;

    SettingsObserver mSettingsObserver;
    ShortcutManager mShortcutManager;
    PowerManager.WakeLock mBroadcastWakeLock;
    PowerManager.WakeLock mPowerKeyWakeLock;
    boolean mHavePendingMediaKeyRepeatWithWakeLock;

    private int mCurrentUserId;

    // Maps global key codes to the components that will handle them.
    private GlobalKeyManager mGlobalKeyManager;

    // Fallback actions by key code.
    private final SparseArray<KeyCharacterMap.FallbackAction> mFallbackActions =
            new SparseArray<KeyCharacterMap.FallbackAction>();

    private final LogDecelerateInterpolator mLogDecelerateInterpolator
            = new LogDecelerateInterpolator(100, 0);

    private static final int MSG_ENABLE_POINTER_LOCATION = 1;
    private static final int MSG_DISABLE_POINTER_LOCATION = 2;
    private static final int MSG_DISPATCH_MEDIA_KEY_WITH_WAKE_LOCK = 3;
    private static final int MSG_DISPATCH_MEDIA_KEY_REPEAT_WITH_WAKE_LOCK = 4;
    private static final int MSG_KEYGUARD_DRAWN_COMPLETE = 5;
    private static final int MSG_KEYGUARD_DRAWN_TIMEOUT = 6;
    private static final int MSG_WINDOW_MANAGER_DRAWN_COMPLETE = 7;
    private static final int MSG_DISPATCH_SHOW_RECENTS = 9;
    private static final int MSG_DISPATCH_SHOW_GLOBAL_ACTIONS = 10;
    private static final int MSG_HIDE_BOOT_MESSAGE = 11;
    private static final int MSG_LAUNCH_VOICE_ASSIST_WITH_WAKE_LOCK = 12;
    private static final int MSG_POWER_DELAYED_PRESS = 13;
    private static final int MSG_POWER_LONG_PRESS = 14;
    private static final int MSG_UPDATE_DREAMING_SLEEP_TOKEN = 15;
    private static final int MSG_DISPATCH_VOLKEY_WITH_WAKE_LOCK = 16;

    private CameraManager mCameraManager;
    private boolean mTorchEnabled;
    private boolean mIsTorchActive;
    private boolean mWasTorchActive;

    private boolean mClearedBecauseOfForceShow;
    private boolean mTopWindowIsKeyguard;

    private HardkeyActionHandler mKeyHandler;

    private boolean mHasPermanentMenuKey;

    private class PolicyHandler extends Handler {
        @Override
        public void handleMessage(Message msg) {
            switch (msg.what) {
                case MSG_ENABLE_POINTER_LOCATION:
                    enablePointerLocation();
                    break;
                case MSG_DISABLE_POINTER_LOCATION:
                    disablePointerLocation();
                    break;
                case MSG_DISPATCH_MEDIA_KEY_WITH_WAKE_LOCK:
                    dispatchMediaKeyWithWakeLock((KeyEvent)msg.obj);
                    break;
                case MSG_DISPATCH_MEDIA_KEY_REPEAT_WITH_WAKE_LOCK:
                    dispatchMediaKeyRepeatWithWakeLock((KeyEvent)msg.obj);
                    break;
                case MSG_DISPATCH_SHOW_RECENTS:
                    showRecentApps(false);
                    break;
                case MSG_DISPATCH_SHOW_GLOBAL_ACTIONS:
                    showGlobalActionsInternal();
                    break;
                case MSG_KEYGUARD_DRAWN_COMPLETE:
                    if (DEBUG_WAKEUP) Slog.w(TAG, "Setting mKeyguardDrawComplete");
                    finishKeyguardDrawn();
                    break;
                case MSG_KEYGUARD_DRAWN_TIMEOUT:
                    Slog.w(TAG, "Keyguard drawn timeout. Setting mKeyguardDrawComplete");
                    finishKeyguardDrawn();
                    break;
                case MSG_WINDOW_MANAGER_DRAWN_COMPLETE:
                    if (DEBUG_WAKEUP) Slog.w(TAG, "Setting mWindowManagerDrawComplete");
                    finishWindowsDrawn();
                    break;
                case MSG_HIDE_BOOT_MESSAGE:
                    handleHideBootMessage();
                    break;
                case MSG_LAUNCH_VOICE_ASSIST_WITH_WAKE_LOCK:
                    launchVoiceAssistWithWakeLock(msg.arg1 != 0);
                    break;
                case MSG_POWER_DELAYED_PRESS:
                    powerPress((Long)msg.obj, msg.arg1 != 0, msg.arg2);
                    finishPowerKeyPress();
                    break;
                case MSG_POWER_LONG_PRESS:
                    powerLongPress();
                    break;
                case MSG_UPDATE_DREAMING_SLEEP_TOKEN:
                    updateDreamingSleepToken(msg.arg1 != 0);
                    break;
                case MSG_DISPATCH_VOLKEY_WITH_WAKE_LOCK: {
                    KeyEvent event = (KeyEvent) msg.obj;
                    mIsLongPress = true;
                    dispatchMediaKeyWithWakeLockToAudioService(event);
                    dispatchMediaKeyWithWakeLockToAudioService(
                            KeyEvent.changeAction(event, KeyEvent.ACTION_UP));
                    break;
                }
                case HardkeyActionHandler.MSG_FIRE_HOME:
                    launchHomeFromHotKey();
                    break;
                case HardkeyActionHandler.MSG_UPDATE_MENU_KEY:
                    synchronized (mLock) {
                        mHasPermanentMenuKey = msg.arg1 == 1;
                    }
                    break;
                case HardkeyActionHandler.MSG_DO_HAPTIC_FB:
                    performHapticFeedbackLw(null,
                            HapticFeedbackConstants.LONG_PRESS, false);
                    break;
            }
        }
    }

    private DUSystemReceiver mDUReceiver = new DUSystemReceiver() {
        @Override
        protected void onSecureReceive(Context context, Intent intent) {
            String action = intent.getAction();
            if (action == null)
                return;
            if (ActionHandler.INTENT_SHOW_POWER_MENU.equals(action)) {
                mHandler.removeMessages(MSG_DISPATCH_SHOW_GLOBAL_ACTIONS);
                mHandler.sendEmptyMessage(MSG_DISPATCH_SHOW_GLOBAL_ACTIONS);
            } else if (ActionHandler.INTENT_SCREENSHOT.equals(action)) {
                mHandler.removeCallbacks(mScreenshotRunnable);
                mHandler.post(mScreenshotRunnable);
            }
        }
    };

    private UEventObserver mHDMIObserver = new UEventObserver() {
        @Override
        public void onUEvent(UEventObserver.UEvent event) {
            setHdmiPlugged("1".equals(event.get("SWITCH_STATE")));
        }
    };

    class SettingsObserver extends ContentObserver {
        SettingsObserver(Handler handler) {
            super(handler);
        }

        void observe() {
            // Observe all users' changes
            ContentResolver resolver = mContext.getContentResolver();
            resolver.registerContentObserver(Settings.System.getUriFor(
                    Settings.System.END_BUTTON_BEHAVIOR), false, this,
                    UserHandle.USER_ALL);
            resolver.registerContentObserver(Settings.Secure.getUriFor(
                    Settings.Secure.INCALL_POWER_BUTTON_BEHAVIOR), false, this,
                    UserHandle.USER_ALL);
            resolver.registerContentObserver(Settings.Secure.getUriFor(
                    Settings.Secure.WAKE_GESTURE_ENABLED), false, this,
                    UserHandle.USER_ALL);
            resolver.registerContentObserver(Settings.System.getUriFor(
                    Settings.System.ACCELEROMETER_ROTATION), false, this,
                    UserHandle.USER_ALL);
            resolver.registerContentObserver(Settings.System.getUriFor(
                    Settings.System.USER_ROTATION), false, this,
                    UserHandle.USER_ALL);
            resolver.registerContentObserver(Settings.System.getUriFor(
                    Settings.System.SCREEN_OFF_TIMEOUT), false, this,
                    UserHandle.USER_ALL);
            resolver.registerContentObserver(Settings.System.getUriFor(
                    Settings.System.POINTER_LOCATION), false, this,
                    UserHandle.USER_ALL);
            resolver.registerContentObserver(Settings.Secure.getUriFor(
                    Settings.Secure.DEFAULT_INPUT_METHOD), false, this,
                    UserHandle.USER_ALL);
            resolver.registerContentObserver(Settings.Secure.getUriFor(
                    Settings.Secure.IMMERSIVE_MODE_CONFIRMATIONS), false, this,
                    UserHandle.USER_ALL);
            resolver.registerContentObserver(Settings.Global.getUriFor(
                    Settings.Global.POLICY_CONTROL), false, this,
                    UserHandle.USER_ALL);
            resolver.registerContentObserver(Settings.System.getUriFor(
                    Settings.System.ACCELEROMETER_ROTATION_ANGLES), false, this,
                    UserHandle.USER_ALL);
            resolver.registerContentObserver(Settings.System.getUriFor(
                    Settings.System.VOLUME_ROCKER_WAKE), false, this,
                    UserHandle.USER_ALL);
            resolver.registerContentObserver(Settings.System.getUriFor(
                    Settings.System.VOLBTN_MUSIC_CONTROLS), false, this,
                    UserHandle.USER_ALL);
            resolver.registerContentObserver(Settings.System.getUriFor(
                    Settings.System.KEYGUARD_TOGGLE_TORCH), false, this,
                    UserHandle.USER_ALL);
            resolver.registerContentObserver(Settings.System.getUriFor(
                    Settings.System.USE_EDGE_SERVICE_FOR_GESTURES), false, this,
                    UserHandle.USER_ALL);
            resolver.registerContentObserver(Settings.System.getUriFor(
                    Settings.System.NAVBAR_LEFT_IN_LANDSCAPE), false, this,
                    UserHandle.USER_ALL);
            resolver.registerContentObserver(Settings.Secure.getUriFor(
                    Settings.Secure.NAVIGATION_BAR_VISIBLE), false, this,
                    UserHandle.USER_ALL);
            resolver.registerContentObserver(Settings.Secure.getUriFor(
                    Settings.Secure.NAVIGATION_BAR_HEIGHT), false, this,
                    UserHandle.USER_ALL);
            resolver.registerContentObserver(Settings.Secure.getUriFor(
                    Settings.Secure.NAVIGATION_BAR_HEIGHT_LANDSCAPE), false, this,
                    UserHandle.USER_ALL);
            resolver.registerContentObserver(Settings.Secure.getUriFor(
                    Settings.Secure.NAVIGATION_BAR_WIDTH), false, this,
                    UserHandle.USER_ALL);
            updateSettings();
        }

        @Override public void onChange(boolean selfChange) {
            updateSettings();
            updateRotation(false);
        }
    }

    class MyWakeGestureListener extends WakeGestureListener {
        MyWakeGestureListener(Context context, Handler handler) {
            super(context, handler);
        }

        @Override
        public void onWakeUp() {
            synchronized (mLock) {
                if (shouldEnableWakeGestureLp()) {
                    performHapticFeedbackLw(null, HapticFeedbackConstants.VIRTUAL_KEY, false);
                    wakeUp(SystemClock.uptimeMillis(), mAllowTheaterModeWakeFromWakeGesture,
                            "android.policy:GESTURE");
                }
            }
        }
    }

    class MyOrientationListener extends WindowOrientationListener {
        private final Runnable mUpdateRotationRunnable = new Runnable() {
            @Override
            public void run() {
                // send interaction hint to improve redraw performance
                mPowerManagerInternal.powerHint(PowerManagerInternal.POWER_HINT_INTERACTION, 0);
                updateRotation(false);
            }
        };

        MyOrientationListener(Context context, Handler handler) {
            super(context, handler);
        }

        @Override
        public void onProposedRotationChanged(int rotation) {
            if (localLOGV) Slog.v(TAG, "onProposedRotationChanged, rotation=" + rotation);
            mHandler.post(mUpdateRotationRunnable);
        }
    }
    MyOrientationListener mOrientationListener;

    private final StatusBarController mStatusBarController = new StatusBarController();

    private final BarController mNavigationBarController = new BarController("NavigationBar",
            View.NAVIGATION_BAR_TRANSIENT,
            View.NAVIGATION_BAR_UNHIDE,
            View.NAVIGATION_BAR_TRANSLUCENT,
            StatusBarManager.WINDOW_NAVIGATION_BAR,
            WindowManager.LayoutParams.FLAG_TRANSLUCENT_NAVIGATION);

    private ImmersiveModeConfirmation mImmersiveModeConfirmation;

    private SystemGesturesPointerEventListener mSystemGestures;

    private EdgeGestureManager.EdgeGestureActivationListener mEdgeGestureActivationListener = new EdgeGestureManager.EdgeGestureActivationListener() {

        @Override
        public void onEdgeGestureActivation(int touchX, int touchY,
                EdgeGesturePosition position, int flags) {
            WindowState target = null;

            if (position == EdgeGesturePosition.TOP) {
                target = mStatusBar;
            } else if (position == EdgeGesturePosition.BOTTOM && mNavigationBarOnBottom) {
                target = mNavigationBar;
            } else if (position == EdgeGesturePosition.LEFT
                    && !mNavigationBarOnBottom && mNavigationBarLeftInLandscape) {
                target = mNavigationBar;
            } else if (position == EdgeGesturePosition.RIGHT && !mNavigationBarOnBottom) {
                target = mNavigationBar;
            }

            if (target != null) {
                requestTransientBars(target);
                dropEventsUntilLift();
                mEdgeListenerActivated = true;
            } else {
                restoreListenerState();
            }
        }
    };
    private EdgeGestureManager mEdgeGestureManager = null;
    private int mLastEdgePositions = 0;
    private boolean mEdgeListenerActivated = false;
    private boolean mUsingEdgeGestureServiceForGestures = false;

    private void updateEdgeGestureListenerState() {
        int flags = 0;
        if (mUsingEdgeGestureServiceForGestures) {
            flags = EdgeServiceConstants.LONG_LIVING | EdgeServiceConstants.UNRESTRICTED;
            if (mStatusBar != null && !mStatusBar.isVisibleLw()) {
                flags |= EdgeGesturePosition.TOP.FLAG;
            }
            if (mNavigationBar != null && !mNavigationBar.isVisibleLw() && !isStatusBarKeyguard()) {
                if (mNavigationBarOnBottom) {
                    flags |= EdgeGesturePosition.BOTTOM.FLAG;
                } else if (mNavigationBarLeftInLandscape) {
                    flags |= EdgeGesturePosition.LEFT.FLAG;
                } else {
                    flags |= EdgeGesturePosition.RIGHT.FLAG;
                }
            }
        }
        if (mEdgeListenerActivated) {
            mEdgeGestureActivationListener.restoreListenerState();
            mEdgeListenerActivated = false;
        }
        if (flags != mLastEdgePositions) {
            mEdgeGestureManager.updateEdgeGestureActivationListener(mEdgeGestureActivationListener,
                    flags);
            mLastEdgePositions = flags;
        }
    }

    IStatusBarService getStatusBarService() {
        synchronized (mServiceAquireLock) {
            if (mStatusBarService == null) {
                mStatusBarService = IStatusBarService.Stub.asInterface(
                        ServiceManager.getService("statusbar"));
            }
            return mStatusBarService;
        }
    }

    /*
     * We always let the sensor be switched on by default except when
     * the user has explicitly disabled sensor based rotation or when the
     * screen is switched off.
     */
    boolean needSensorRunningLp() {
        if (mSupportAutoRotation) {
            if (mCurrentAppOrientation == ActivityInfo.SCREEN_ORIENTATION_SENSOR
                    || mCurrentAppOrientation == ActivityInfo.SCREEN_ORIENTATION_FULL_SENSOR
                    || mCurrentAppOrientation == ActivityInfo.SCREEN_ORIENTATION_SENSOR_PORTRAIT
                    || mCurrentAppOrientation == ActivityInfo.SCREEN_ORIENTATION_SENSOR_LANDSCAPE) {
                // If the application has explicitly requested to follow the
                // orientation, then we need to turn the sensor on.
                return true;
            }
        }
        if ((mCarDockEnablesAccelerometer && mDockMode == Intent.EXTRA_DOCK_STATE_CAR) ||
                (mDeskDockEnablesAccelerometer && (mDockMode == Intent.EXTRA_DOCK_STATE_DESK
                        || mDockMode == Intent.EXTRA_DOCK_STATE_LE_DESK
                        || mDockMode == Intent.EXTRA_DOCK_STATE_HE_DESK))) {
            // enable accelerometer if we are docked in a dock that enables accelerometer
            // orientation management,
            return true;
        }
        if (mUserRotationMode == USER_ROTATION_LOCKED) {
            // If the setting for using the sensor by default is enabled, then
            // we will always leave it on.  Note that the user could go to
            // a window that forces an orientation that does not use the
            // sensor and in theory we could turn it off... however, when next
            // turning it on we won't have a good value for the current
            // orientation for a little bit, which can cause orientation
            // changes to lag, so we'd like to keep it always on.  (It will
            // still be turned off when the screen is off.)
            return false;
        }
        return mSupportAutoRotation;
    }

    /*
     * Various use cases for invoking this function
     * screen turning off, should always disable listeners if already enabled
     * screen turned on and current app has sensor based orientation, enable listeners
     * if not already enabled
     * screen turned on and current app does not have sensor orientation, disable listeners if
     * already enabled
     * screen turning on and current app has sensor based orientation, enable listeners if needed
     * screen turning on and current app has nosensor based orientation, do nothing
     */
    void updateOrientationListenerLp() {
        if (!mOrientationListener.canDetectOrientation()) {
            // If sensor is turned off or nonexistent for some reason
            return;
        }
        // Could have been invoked due to screen turning on or off or
        // change of the currently visible window's orientation.
        if (localLOGV) Slog.v(TAG, "mScreenOnEarly=" + mScreenOnEarly
                + ", mAwake=" + mAwake + ", mCurrentAppOrientation=" + mCurrentAppOrientation
                + ", mOrientationSensorEnabled=" + mOrientationSensorEnabled
                + ", mKeyguardDrawComplete=" + mKeyguardDrawComplete
                + ", mWindowManagerDrawComplete=" + mWindowManagerDrawComplete);
        boolean disable = true;
        // Note: We postpone the rotating of the screen until the keyguard as well as the
        // window manager have reported a draw complete.
        if (mScreenOnEarly && mAwake &&
                mKeyguardDrawComplete && mWindowManagerDrawComplete) {
            if (needSensorRunningLp()) {
                disable = false;
                //enable listener if not already enabled
                if (!mOrientationSensorEnabled) {
                    mOrientationListener.enable();
                    if(localLOGV) Slog.v(TAG, "Enabling listeners");
                    mOrientationSensorEnabled = true;
                }
            }
        }
        //check if sensors need to be disabled
        if (disable && mOrientationSensorEnabled) {
            mOrientationListener.disable();
            if(localLOGV) Slog.v(TAG, "Disabling listeners");
            mOrientationSensorEnabled = false;
        }
    }

    private void interceptPowerKeyDown(KeyEvent event, boolean interactive) {
        // Hold a wake lock until the power key is released.
        if (!mPowerKeyWakeLock.isHeld()) {
            mPowerKeyWakeLock.acquire();
        }

        // Cancel multi-press detection timeout.
        if (mPowerKeyPressCounter != 0) {
            mHandler.removeMessages(MSG_POWER_DELAYED_PRESS);
        }

        // Detect user pressing the power button in panic when an application has
        // taken over the whole screen.
        boolean panic = mImmersiveModeConfirmation.onPowerKeyDown(interactive,
                SystemClock.elapsedRealtime(), isImmersiveMode(mLastSystemUiFlags));
        if (panic && !WindowManagerPolicyControl.isImmersiveFiltersActive()) {
            mHandler.post(mHiddenNavPanic);
        }

        // Latch power key state to detect screenshot chord.
        if (interactive && !mScreenshotChordPowerKeyTriggered
                && (event.getFlags() & KeyEvent.FLAG_FALLBACK) == 0) {
            mScreenshotChordPowerKeyTriggered = true;
            mScreenshotChordPowerKeyTime = event.getDownTime();
            interceptScreenshotChord();
        }

        // Stop ringing or end call if configured to do so when power is pressed.
        TelecomManager telecomManager = getTelecommService();
        boolean hungUp = false;
        if (telecomManager != null) {
            if (telecomManager.isRinging()) {
                // Pressing Power while there's a ringing incoming
                // call should silence the ringer.
                telecomManager.silenceRinger();
            } else if ((mIncallPowerBehavior
                    & Settings.Secure.INCALL_POWER_BUTTON_BEHAVIOR_HANGUP) != 0
                    && telecomManager.isInCall() && interactive) {
                // Otherwise, if "Power button ends call" is enabled,
                // the Power button will hang up any current active call.
                hungUp = telecomManager.endCall();
            }
        }

        GestureLauncherService gestureService = LocalServices.getService(
                GestureLauncherService.class);
        boolean gesturedServiceIntercepted = false;
        if (gestureService != null) {
            gesturedServiceIntercepted = gestureService.interceptPowerKeyDown(event, interactive);
        }

        // If the power key has still not yet been handled, then detect short
        // press, long press, or multi press and decide what to do.
        mPowerKeyHandled = hungUp || mScreenshotChordVolumeDownKeyTriggered
                || mScreenshotChordVolumeUpKeyTriggered || gesturedServiceIntercepted;
        if (!mPowerKeyHandled) {
            if (interactive) {
                // When interactive, we're already awake.
                // Wait for a long press or for the button to be released to decide what to do.
                if (hasLongPressOnPowerBehavior()) {
                    Message msg = mHandler.obtainMessage(MSG_POWER_LONG_PRESS);
                    msg.setAsynchronous(true);
                    mHandler.sendMessageDelayed(msg,
                            ViewConfiguration.get(mContext).getDeviceGlobalActionKeyTimeout());
                }
            } else {
                if (!mTorchEnabled) {
                    wakeUpFromPowerKey(event.getDownTime());
                }
                if (mTorchEnabled && mIsTorchActive) {
                    try {
                        mCameraManager.setTorchMode(getCameraId(), false);
                    } catch (Exception e) {
                        mWasTorchActive = false;
                    }
                    mIsTorchActive = false;
                    mWasTorchActive = true;
                } else if (mTorchEnabled || (mSupportLongPressPowerWhenNonInteractive && hasLongPressOnPowerBehavior())) {
                    Message msg = mHandler.obtainMessage(MSG_POWER_LONG_PRESS);
                    msg.setAsynchronous(true);
                    mHandler.sendMessageDelayed(msg,
                            ViewConfiguration.get(mContext).getDeviceGlobalActionKeyTimeout());
                    mBeganFromNonInteractive = true;
                } else {
                    final int maxCount = getMaxMultiPressPowerCount();

                    if (maxCount <= 1) {
                        mPowerKeyHandled = true;
                    } else {
                        mBeganFromNonInteractive = true;
                    }
                }
            }
        }
    }

    private String getCameraId() throws CameraAccessException {
        String[] ids = mCameraManager.getCameraIdList();
        int length = ids.length;
        for (int i = 0; i < length; i += 1) {
            String id = ids[i];
            CameraCharacteristics c = mCameraManager.getCameraCharacteristics(id);
            Boolean flashAvailable = c.get(CameraCharacteristics.FLASH_INFO_AVAILABLE);
            Integer lensFacing = c.get(CameraCharacteristics.LENS_FACING);
            if (flashAvailable != null && flashAvailable
                    && lensFacing != null && lensFacing == CameraCharacteristics.LENS_FACING_BACK) {
                return id;
            }
        }
        return null;
    }

    private void interceptPowerKeyUp(KeyEvent event, boolean interactive, boolean canceled) {
        final boolean handled = canceled || mPowerKeyHandled;
        mScreenshotChordPowerKeyTriggered = false;
        cancelPendingScreenshotChordAction();
        cancelPendingPowerKeyAction();

        if (!handled) {
            // Figure out how to handle the key now that it has been released.
            mPowerKeyPressCounter += 1;

            final int maxCount = getMaxMultiPressPowerCount();
            final long eventTime = event.getDownTime();
            if (mPowerKeyPressCounter < maxCount) {
                // This could be a multi-press.  Wait a little bit longer to confirm.
                // Continue holding the wake lock.
                Message msg = mHandler.obtainMessage(MSG_POWER_DELAYED_PRESS,
                        interactive ? 1 : 0, mPowerKeyPressCounter, eventTime);
                msg.setAsynchronous(true);
                mHandler.sendMessageDelayed(msg, ViewConfiguration.getDoubleTapTimeout());
                return;
            }

            // No other actions.  Handle it immediately.
            powerPress(eventTime, interactive, mPowerKeyPressCounter);
        }

        // Done.  Reset our state.
        finishPowerKeyPress();
    }

    private void finishPowerKeyPress() {
        mBeganFromNonInteractive = false;
        mPowerKeyPressCounter = 0;
        if (mPowerKeyWakeLock.isHeld()) {
            mPowerKeyWakeLock.release();
        }
    }

    private void cancelPendingPowerKeyAction() {
        if (!mPowerKeyHandled) {
            mPowerKeyHandled = true;
            mHandler.removeMessages(MSG_POWER_LONG_PRESS);
            if (mTorchEnabled && !isScreenOn()) {
                if (mWasTorchActive) {
                    mWasTorchActive = false;
                } else {
                    wakeUpFromPowerKey(SystemClock.uptimeMillis());
                }
            }
        }
    }

    private void powerPress(long eventTime, boolean interactive, int count) {
        if (mScreenOnEarly && !mScreenOnFully) {
            Slog.i(TAG, "Suppressed redundant power key press while "
                    + "already in the process of turning the screen on.");
            return;
        }

        if (count == 2) {
            powerMultiPressAction(eventTime, interactive, mDoublePressOnPowerBehavior);
        } else if (count == 3) {
            powerMultiPressAction(eventTime, interactive, mTriplePressOnPowerBehavior);
        } else if (interactive && !mBeganFromNonInteractive) {
            switch (mShortPressOnPowerBehavior) {
                case SHORT_PRESS_POWER_NOTHING:
                    break;
                case SHORT_PRESS_POWER_GO_TO_SLEEP:
                    mPowerManager.goToSleep(eventTime,
                            PowerManager.GO_TO_SLEEP_REASON_POWER_BUTTON, 0);
                    break;
                case SHORT_PRESS_POWER_REALLY_GO_TO_SLEEP:
                    mPowerManager.goToSleep(eventTime,
                            PowerManager.GO_TO_SLEEP_REASON_POWER_BUTTON,
                            PowerManager.GO_TO_SLEEP_FLAG_NO_DOZE);
                    break;
                case SHORT_PRESS_POWER_REALLY_GO_TO_SLEEP_AND_GO_HOME:
                    mPowerManager.goToSleep(eventTime,
                            PowerManager.GO_TO_SLEEP_REASON_POWER_BUTTON,
                            PowerManager.GO_TO_SLEEP_FLAG_NO_DOZE);
                    launchHomeFromHotKey();
                    break;
                case SHORT_PRESS_POWER_GO_HOME:
                    launchHomeFromHotKey(true /* awakenFromDreams */, false /*respectKeyguard*/);
                    break;
            }
        }
    }

    private void powerMultiPressAction(long eventTime, boolean interactive, int behavior) {
        switch (behavior) {
            case MULTI_PRESS_POWER_NOTHING:
                break;
            case MULTI_PRESS_POWER_THEATER_MODE:
                if (!isUserSetupComplete()) {
                    Slog.i(TAG, "Ignoring toggling theater mode - device not setup.");
                    break;
                }

                if (isTheaterModeEnabled()) {
                    Slog.i(TAG, "Toggling theater mode off.");
                    Settings.Global.putInt(mContext.getContentResolver(),
                            Settings.Global.THEATER_MODE_ON, 0);
                    if (!interactive) {
                        wakeUpFromPowerKey(eventTime);
                    }
                } else {
                    Slog.i(TAG, "Toggling theater mode on.");
                    Settings.Global.putInt(mContext.getContentResolver(),
                            Settings.Global.THEATER_MODE_ON, 1);

                    if (mGoToSleepOnButtonPressTheaterMode && interactive) {
                        mPowerManager.goToSleep(eventTime,
                                PowerManager.GO_TO_SLEEP_REASON_POWER_BUTTON, 0);
                    }
                }
                break;
            case MULTI_PRESS_POWER_BRIGHTNESS_BOOST:
                Slog.i(TAG, "Starting brightness boost.");
                if (!interactive) {
                    wakeUpFromPowerKey(eventTime);
                }
                mPowerManager.boostScreenBrightness(eventTime);
                break;
        }
    }

    private int getMaxMultiPressPowerCount() {
        if (mTriplePressOnPowerBehavior != MULTI_PRESS_POWER_NOTHING) {
            return 3;
        }
        if (mDoublePressOnPowerBehavior != MULTI_PRESS_POWER_NOTHING) {
            return 2;
        }
        return 1;
    }

    private void powerLongPress() {
        if (!mTorchEnabled || isScreenOn()) {
            int behavior = getResolvedLongPressOnPowerBehavior();
            switch (behavior) {
            case LONG_PRESS_POWER_NOTHING:
                break;
            case LONG_PRESS_POWER_GLOBAL_ACTIONS:
                mPowerKeyHandled = true;
                if (!performHapticFeedbackLw(null, HapticFeedbackConstants.LONG_PRESS, false)) {
                    performAuditoryFeedbackForAccessibilityIfNeed();
                }
                showGlobalActionsInternal();
                break;
            case LONG_PRESS_POWER_SHUT_OFF:
            case LONG_PRESS_POWER_SHUT_OFF_NO_CONFIRM:
                mPowerKeyHandled = true;
                performHapticFeedbackLw(null, HapticFeedbackConstants.LONG_PRESS, false);
                sendCloseSystemWindows(SYSTEM_DIALOG_REASON_GLOBAL_ACTIONS);
                mWindowManagerFuncs.shutdown(behavior == LONG_PRESS_POWER_SHUT_OFF);
                break;
           }
        } else if (mTorchEnabled && !isScreenOn()) {
           try {
               mCameraManager.setTorchMode(getCameraId(), true);
           } catch (Exception e) {
           }
        mWasTorchActive = false;
        mIsTorchActive = true;
        mPowerKeyHandled = true;
        }		
    }

    private void sleepPress(long eventTime) {
        if (mShortPressOnSleepBehavior == SHORT_PRESS_SLEEP_GO_TO_SLEEP_AND_GO_HOME) {
            launchHomeFromHotKey(false /* awakenDreams */, true /*respectKeyguard*/);
        }
    }

    private void sleepRelease(long eventTime) {
        switch (mShortPressOnSleepBehavior) {
            case SHORT_PRESS_SLEEP_GO_TO_SLEEP:
            case SHORT_PRESS_SLEEP_GO_TO_SLEEP_AND_GO_HOME:
                Slog.i(TAG, "sleepRelease() calling goToSleep(GO_TO_SLEEP_REASON_SLEEP_BUTTON)");
                mPowerManager.goToSleep(eventTime,
                       PowerManager.GO_TO_SLEEP_REASON_SLEEP_BUTTON, 0);
                break;
        }
    }

    private int getResolvedLongPressOnPowerBehavior() {
        if (FactoryTest.isLongPressOnPowerOffEnabled()) {
            return LONG_PRESS_POWER_SHUT_OFF_NO_CONFIRM;
        }
        return mLongPressOnPowerBehavior;
    }

    private boolean hasLongPressOnPowerBehavior() {
        return getResolvedLongPressOnPowerBehavior() != LONG_PRESS_POWER_NOTHING;
    }

    private void interceptScreenshotChord() {
        if (mScreenshotChordEnabled
                && mScreenshotChordVolumeDownKeyTriggered && mScreenshotChordPowerKeyTriggered
                && !mScreenshotChordVolumeUpKeyTriggered) {
            final long now = SystemClock.uptimeMillis();
            if (now <= mScreenshotChordVolumeDownKeyTime + SCREENSHOT_CHORD_DEBOUNCE_DELAY_MILLIS
                    && now <= mScreenshotChordPowerKeyTime
                            + SCREENSHOT_CHORD_DEBOUNCE_DELAY_MILLIS) {
                mScreenshotChordVolumeDownKeyConsumed = true;
                cancelPendingPowerKeyAction();

                mHandler.postDelayed(mScreenshotRunnable, getScreenshotChordLongPressDelay());
            }
        }
    }

    private long getScreenshotChordLongPressDelay() {
        if (mKeyguardDelegate.isShowing()) {
            // Double the time it takes to take a screenshot from the keyguard
            return (long) (KEYGUARD_SCREENSHOT_CHORD_DELAY_MULTIPLIER *
                    ViewConfiguration.get(mContext).getDeviceGlobalActionKeyTimeout());
        }
        return ViewConfiguration.get(mContext).getDeviceGlobalActionKeyTimeout();
    }

    private void cancelPendingScreenshotChordAction() {
        mHandler.removeCallbacks(mScreenshotRunnable);
    }

    private final Runnable mEndCallLongPress = new Runnable() {
        @Override
        public void run() {
            mEndCallKeyHandled = true;
            if (!performHapticFeedbackLw(null, HapticFeedbackConstants.LONG_PRESS, false)) {
                performAuditoryFeedbackForAccessibilityIfNeed();
            }
            showGlobalActionsInternal();
        }
    };

    private final Runnable mScreenshotRunnable = new Runnable() {
        @Override
        public void run() {
            takeScreenshot();
        }
    };

    @Override
    public void showGlobalActions() {
        mHandler.removeMessages(MSG_DISPATCH_SHOW_GLOBAL_ACTIONS);
        mHandler.sendEmptyMessage(MSG_DISPATCH_SHOW_GLOBAL_ACTIONS);
    }

    void showGlobalActionsInternal() {
        sendCloseSystemWindows(SYSTEM_DIALOG_REASON_GLOBAL_ACTIONS);
        if (mGlobalActions == null) {
            mGlobalActions = new GlobalActions(mContext, mWindowManagerFuncs);
        }
        final boolean keyguardShowing = isKeyguardShowingAndNotOccluded();
        mGlobalActions.showDialog(keyguardShowing, isDeviceProvisioned());
        if (keyguardShowing) {
            // since it took two seconds of long press to bring this up,
            // poke the wake lock so they have some time to see the dialog.
            mPowerManager.userActivity(SystemClock.uptimeMillis(), false);
        }
    }

    boolean isDeviceProvisioned() {
        return Settings.Global.getInt(
                mContext.getContentResolver(), Settings.Global.DEVICE_PROVISIONED, 0) != 0;
    }

    boolean isUserSetupComplete() {
        return Settings.Secure.getIntForUser(mContext.getContentResolver(),
                Settings.Secure.USER_SETUP_COMPLETE, 0, UserHandle.USER_CURRENT) != 0;
    }

    private void handleShortPressOnHome() {
        // Turn on the connected TV and switch HDMI input if we're a HDMI playback device.
        getHdmiControl().turnOnTv();

        // If there's a dream running then use home to escape the dream
        // but don't actually go home.
        if (mDreamManagerInternal != null && mDreamManagerInternal.isDreaming()) {
            mDreamManagerInternal.stopDream(false /*immediate*/);
            return;
        }

        // Go home!
        launchHomeFromHotKey();
    }

    /**
     * Creates an accessor to HDMI control service that performs the operation of
     * turning on TV (optional) and switching input to us. If HDMI control service
     * is not available or we're not a HDMI playback device, the operation is no-op.
     */
    private HdmiControl getHdmiControl() {
        if (null == mHdmiControl) {
            HdmiControlManager manager = (HdmiControlManager) mContext.getSystemService(
                        Context.HDMI_CONTROL_SERVICE);
            HdmiPlaybackClient client = null;
            if (manager != null) {
                client = manager.getPlaybackClient();
            }
            mHdmiControl = new HdmiControl(client);
        }
        return mHdmiControl;
    }

    private static class HdmiControl {
        private final HdmiPlaybackClient mClient;

        private HdmiControl(HdmiPlaybackClient client) {
            mClient = client;
        }

        public void turnOnTv() {
            if (mClient == null) {
                return;
            }
            mClient.oneTouchPlay(new OneTouchPlayCallback() {
                @Override
                public void onComplete(int result) {
                    if (result != HdmiControlManager.RESULT_SUCCESS) {
                        Log.w(TAG, "One touch play failed: " + result);
                    }
                }
            });
        }
    }

    private void handleLongPressOnHome(int deviceId) {
        if (mLongPressOnHomeBehavior != LONG_PRESS_HOME_NOTHING) {
            mHomeConsumed = true;
            performHapticFeedbackLw(null, HapticFeedbackConstants.LONG_PRESS, false);

            if (mLongPressOnHomeBehavior == LONG_PRESS_HOME_RECENT_SYSTEM_UI) {
                toggleRecentApps();
            } else if (mLongPressOnHomeBehavior == LONG_PRESS_HOME_ASSIST) {
                launchAssistAction(null, deviceId);
            }
        }
    }

    private void handleDoubleTapOnHome() {
        if (mDoubleTapOnHomeBehavior == DOUBLE_TAP_HOME_RECENT_SYSTEM_UI) {
            mHomeConsumed = true;
            toggleRecentApps();
        }
    }

    private final Runnable mHomeDoubleTapTimeoutRunnable = new Runnable() {
        @Override
        public void run() {
            if (mHomeDoubleTapPending) {
                mHomeDoubleTapPending = false;
                handleShortPressOnHome();
            }
        }
    };

    private boolean isRoundWindow() {
        return mContext.getResources().getConfiguration().isScreenRound();
    }

    /** {@inheritDoc} */
    @Override
    public void init(Context context, IWindowManager windowManager,
            WindowManagerFuncs windowManagerFuncs) {
        mContext = context;
        mWindowManager = windowManager;
        mWindowManagerFuncs = windowManagerFuncs;
        mWindowManagerInternal = LocalServices.getService(WindowManagerInternal.class);
        mActivityManagerInternal = LocalServices.getService(ActivityManagerInternal.class);
        mDreamManagerInternal = LocalServices.getService(DreamManagerInternal.class);
        mPowerManagerInternal = LocalServices.getService(PowerManagerInternal.class);
        mAppOpsManager = (AppOpsManager) mContext.getSystemService(Context.APP_OPS_SERVICE);
<<<<<<< HEAD
        mCameraManager = (CameraManager) mContext.getSystemService(Context.CAMERA_SERVICE);
=======
        mPowerManagerInternal = LocalServices.getService(PowerManagerInternal.class);
>>>>>>> e342181a

        // Init display burn-in protection
        boolean burnInProtectionEnabled = context.getResources().getBoolean(
                com.android.internal.R.bool.config_enableBurnInProtection);
        // Allow a system property to override this. Used by developer settings.
        boolean burnInProtectionDevMode =
                SystemProperties.getBoolean("persist.debug.force_burn_in", false);
        if (burnInProtectionEnabled || burnInProtectionDevMode) {
            final int minHorizontal;
            final int maxHorizontal;
            final int minVertical;
            final int maxVertical;
            final int maxRadius;
            if (burnInProtectionDevMode) {
                minHorizontal = -8;
                maxHorizontal = 8;
                minVertical = -8;
                maxVertical = -4;
                maxRadius = (isRoundWindow()) ? 6 : -1;
            } else {
                Resources resources = context.getResources();
                minHorizontal = resources.getInteger(
                        com.android.internal.R.integer.config_burnInProtectionMinHorizontalOffset);
                maxHorizontal = resources.getInteger(
                        com.android.internal.R.integer.config_burnInProtectionMaxHorizontalOffset);
                minVertical = resources.getInteger(
                        com.android.internal.R.integer.config_burnInProtectionMinVerticalOffset);
                maxVertical = resources.getInteger(
                        com.android.internal.R.integer.config_burnInProtectionMaxVerticalOffset);
                maxRadius = resources.getInteger(
                        com.android.internal.R.integer.config_burnInProtectionMaxRadius);
            }
            mBurnInProtectionHelper = new BurnInProtectionHelper(
                    context, minHorizontal, maxHorizontal, minVertical, maxVertical, maxRadius);
        }

        mHandler = new PolicyHandler();
        mWakeGestureListener = new MyWakeGestureListener(mContext, mHandler);
        mOrientationListener = new MyOrientationListener(mContext, mHandler);
        try {
            mOrientationListener.setCurrentRotation(windowManager.getRotation());
        } catch (RemoteException ex) { }

        // only for hwkey devices
        if (!mContext.getResources().getBoolean(
                com.android.internal.R.bool.config_showNavigationBar)) {
            mKeyHandler = new HardkeyActionHandler(mContext, mHandler);
        }

        mSettingsObserver = new SettingsObserver(mHandler);
        mSettingsObserver.observe();
        mShortcutManager = new ShortcutManager(context);
        mUiMode = context.getResources().getInteger(
                com.android.internal.R.integer.config_defaultUiModeType);
        mHomeIntent =  new Intent(Intent.ACTION_MAIN, null);
        mHomeIntent.addCategory(Intent.CATEGORY_HOME);
        mHomeIntent.addFlags(Intent.FLAG_ACTIVITY_NEW_TASK
                | Intent.FLAG_ACTIVITY_RESET_TASK_IF_NEEDED);
        mCarDockIntent =  new Intent(Intent.ACTION_MAIN, null);
        mCarDockIntent.addCategory(Intent.CATEGORY_CAR_DOCK);
        mCarDockIntent.addFlags(Intent.FLAG_ACTIVITY_NEW_TASK
                | Intent.FLAG_ACTIVITY_RESET_TASK_IF_NEEDED);
        mDeskDockIntent =  new Intent(Intent.ACTION_MAIN, null);
        mDeskDockIntent.addCategory(Intent.CATEGORY_DESK_DOCK);
        mDeskDockIntent.addFlags(Intent.FLAG_ACTIVITY_NEW_TASK
                | Intent.FLAG_ACTIVITY_RESET_TASK_IF_NEEDED);

        mPowerManager = (PowerManager)context.getSystemService(Context.POWER_SERVICE);
        mBroadcastWakeLock = mPowerManager.newWakeLock(PowerManager.PARTIAL_WAKE_LOCK,
                "PhoneWindowManager.mBroadcastWakeLock");
        mPowerKeyWakeLock = mPowerManager.newWakeLock(PowerManager.PARTIAL_WAKE_LOCK,
                "PhoneWindowManager.mPowerKeyWakeLock");
        mEnableShiftMenuBugReports = "1".equals(SystemProperties.get("ro.debuggable"));
        mSupportAutoRotation = mContext.getResources().getBoolean(
                com.android.internal.R.bool.config_supportAutoRotation);
        mLidOpenRotation = readRotation(
                com.android.internal.R.integer.config_lidOpenRotation);
        mCarDockRotation = readRotation(
                com.android.internal.R.integer.config_carDockRotation);
        mDeskDockRotation = readRotation(
                com.android.internal.R.integer.config_deskDockRotation);
        mUndockedHdmiRotation = readRotation(
                com.android.internal.R.integer.config_undockedHdmiRotation);
        mCarDockEnablesAccelerometer = mContext.getResources().getBoolean(
                com.android.internal.R.bool.config_carDockEnablesAccelerometer);
        mDeskDockEnablesAccelerometer = mContext.getResources().getBoolean(
                com.android.internal.R.bool.config_deskDockEnablesAccelerometer);
        mLidKeyboardAccessibility = mContext.getResources().getInteger(
                com.android.internal.R.integer.config_lidKeyboardAccessibility);
        mLidNavigationAccessibility = mContext.getResources().getInteger(
                com.android.internal.R.integer.config_lidNavigationAccessibility);
        mLidControlsSleep = mContext.getResources().getBoolean(
                com.android.internal.R.bool.config_lidControlsSleep);
        mTranslucentDecorEnabled = mContext.getResources().getBoolean(
                com.android.internal.R.bool.config_enableTranslucentDecor);

        mAllowTheaterModeWakeFromKey = mContext.getResources().getBoolean(
                com.android.internal.R.bool.config_allowTheaterModeWakeFromKey);
        mAllowTheaterModeWakeFromPowerKey = mAllowTheaterModeWakeFromKey
                || mContext.getResources().getBoolean(
                    com.android.internal.R.bool.config_allowTheaterModeWakeFromPowerKey);
        mAllowTheaterModeWakeFromMotion = mContext.getResources().getBoolean(
                com.android.internal.R.bool.config_allowTheaterModeWakeFromMotion);
        mAllowTheaterModeWakeFromMotionWhenNotDreaming = mContext.getResources().getBoolean(
                com.android.internal.R.bool.config_allowTheaterModeWakeFromMotionWhenNotDreaming);
        mAllowTheaterModeWakeFromCameraLens = mContext.getResources().getBoolean(
                com.android.internal.R.bool.config_allowTheaterModeWakeFromCameraLens);
        mAllowTheaterModeWakeFromLidSwitch = mContext.getResources().getBoolean(
                com.android.internal.R.bool.config_allowTheaterModeWakeFromLidSwitch);
        mAllowTheaterModeWakeFromWakeGesture = mContext.getResources().getBoolean(
                com.android.internal.R.bool.config_allowTheaterModeWakeFromGesture);

        mGoToSleepOnButtonPressTheaterMode = mContext.getResources().getBoolean(
                com.android.internal.R.bool.config_goToSleepOnButtonPressTheaterMode);

        mSupportLongPressPowerWhenNonInteractive = mContext.getResources().getBoolean(
                com.android.internal.R.bool.config_supportLongPressPowerWhenNonInteractive);

        mShortPressOnPowerBehavior = mContext.getResources().getInteger(
                com.android.internal.R.integer.config_shortPressOnPowerBehavior);
        mLongPressOnPowerBehavior = mContext.getResources().getInteger(
                com.android.internal.R.integer.config_longPressOnPowerBehavior);
        mDoublePressOnPowerBehavior = mContext.getResources().getInteger(
                com.android.internal.R.integer.config_doublePressOnPowerBehavior);
        mTriplePressOnPowerBehavior = mContext.getResources().getInteger(
                com.android.internal.R.integer.config_triplePressOnPowerBehavior);
        mShortPressOnSleepBehavior = mContext.getResources().getInteger(
                com.android.internal.R.integer.config_shortPressOnSleepBehavior);

        mUseTvRouting = AudioSystem.getPlatformType(mContext) == AudioSystem.PLATFORM_TELEVISION;

        readConfigurationDependentBehaviors();

        mAccessibilityManager = (AccessibilityManager) context.getSystemService(
                Context.ACCESSIBILITY_SERVICE);

        // register for dock events
        IntentFilter filter = new IntentFilter();
        filter.addAction(UiModeManager.ACTION_ENTER_CAR_MODE);
        filter.addAction(UiModeManager.ACTION_EXIT_CAR_MODE);
        filter.addAction(UiModeManager.ACTION_ENTER_DESK_MODE);
        filter.addAction(UiModeManager.ACTION_EXIT_DESK_MODE);
        filter.addAction(Intent.ACTION_DOCK_EVENT);
        Intent intent = context.registerReceiver(mDockReceiver, filter);
        if (intent != null) {
            // Retrieve current sticky dock event broadcast.
            mDockMode = intent.getIntExtra(Intent.EXTRA_DOCK_STATE,
                    Intent.EXTRA_DOCK_STATE_UNDOCKED);
        }

        // register for dream-related broadcasts
        filter = new IntentFilter();
        filter.addAction(Intent.ACTION_DREAMING_STARTED);
        filter.addAction(Intent.ACTION_DREAMING_STOPPED);
        context.registerReceiver(mDreamReceiver, filter);

        // register for multiuser-relevant broadcasts
        filter = new IntentFilter(Intent.ACTION_USER_SWITCHED);
        context.registerReceiver(mMultiuserReceiver, filter);

        // DU action handler
        filter = new IntentFilter();
        filter.addAction(ActionHandler.INTENT_SHOW_POWER_MENU);
        filter.addAction(ActionHandler.INTENT_SCREENSHOT);
        context.registerReceiver(mDUReceiver, filter);

        // monitor for system gestures
        mSystemGestures = new SystemGesturesPointerEventListener(context,
                new SystemGesturesPointerEventListener.Callbacks() {
                    @Override
                    public void onSwipeFromTop() {
                        if (mStatusBar != null) {
                            requestTransientBars(mStatusBar);
                        }
                    }
                    @Override
                    public void onSwipeFromBottom() {
                        if (mNavigationBar != null && mNavigationBarOnBottom) {
                            requestTransientBars(mNavigationBar);
                        }
                    }
                    @Override
                    public void onSwipeFromRight() {
                        if (mNavigationBar != null && !mNavigationBarOnBottom &&
                                !mNavigationBarLeftInLandscape) {
                            requestTransientBars(mNavigationBar);
                        }
                    }
                    @Override
                    public void onSwipeFromLeft() {
                        if (mNavigationBar != null && !mNavigationBarOnBottom &&
                                mNavigationBarLeftInLandscape) {
                            requestTransientBars(mNavigationBar);
                        }
                    }
                    @Override
                    public void onFling(int duration) {
                        if (mPowerManagerInternal != null) {
                            mPowerManagerInternal.powerHint(
                                    PowerManagerInternal.POWER_HINT_INTERACTION, duration);
                        }
                    }
                    @Override
                    public void onDebug() {
                        // no-op
                    }
                    @Override
                    public void onDown() {
                        mOrientationListener.onTouchStart();
                    }
                    @Override
                    public void onUpOrCancel() {
                        mOrientationListener.onTouchEnd();
                    }
                });
        mImmersiveModeConfirmation = new ImmersiveModeConfirmation(mContext);
        mWindowManagerFuncs.registerPointerEventListener(mSystemGestures);

        mVibrator = (Vibrator)context.getSystemService(Context.VIBRATOR_SERVICE);
        mLongPressVibePattern = getLongIntArray(mContext.getResources(),
                com.android.internal.R.array.config_longPressVibePattern);
        mVirtualKeyVibePattern = getLongIntArray(mContext.getResources(),
                com.android.internal.R.array.config_virtualKeyVibePattern);
        mKeyboardTapVibePattern = getLongIntArray(mContext.getResources(),
                com.android.internal.R.array.config_keyboardTapVibePattern);
        mClockTickVibePattern = getLongIntArray(mContext.getResources(),
                com.android.internal.R.array.config_clockTickVibePattern);
        mCalendarDateVibePattern = getLongIntArray(mContext.getResources(),
                com.android.internal.R.array.config_calendarDateVibePattern);
        mSafeModeDisabledVibePattern = getLongIntArray(mContext.getResources(),
                com.android.internal.R.array.config_safeModeDisabledVibePattern);
        mSafeModeEnabledVibePattern = getLongIntArray(mContext.getResources(),
                com.android.internal.R.array.config_safeModeEnabledVibePattern);
        mContextClickVibePattern = getLongIntArray(mContext.getResources(),
                com.android.internal.R.array.config_contextClickVibePattern);

        mScreenshotChordEnabled = mContext.getResources().getBoolean(
                com.android.internal.R.bool.config_enableScreenshotChord);

        mGlobalKeyManager = new GlobalKeyManager(mContext);

        // Controls rotation and the like.
        initializeHdmiState();

        // Match current screen state.
        if (!mPowerManager.isInteractive()) {
            startedGoingToSleep(WindowManagerPolicy.OFF_BECAUSE_OF_USER);
            finishedGoingToSleep(WindowManagerPolicy.OFF_BECAUSE_OF_USER);
        }

        mWindowManagerInternal.registerAppTransitionListener(
                mStatusBarController.getAppTransitionListener());
    }

    /**
     * Read values from config.xml that may be overridden depending on
     * the configuration of the device.
     * eg. Disable long press on home goes to recents on sw600dp.
     */
    private void readConfigurationDependentBehaviors() {
        mLongPressOnHomeBehavior = mContext.getResources().getInteger(
                com.android.internal.R.integer.config_longPressOnHomeBehavior);
        if (mLongPressOnHomeBehavior < LONG_PRESS_HOME_NOTHING ||
                mLongPressOnHomeBehavior > LONG_PRESS_HOME_ASSIST) {
            mLongPressOnHomeBehavior = LONG_PRESS_HOME_NOTHING;
        }

        mDoubleTapOnHomeBehavior = mContext.getResources().getInteger(
                com.android.internal.R.integer.config_doubleTapOnHomeBehavior);
        if (mDoubleTapOnHomeBehavior < DOUBLE_TAP_HOME_NOTHING ||
                mDoubleTapOnHomeBehavior > DOUBLE_TAP_HOME_RECENT_SYSTEM_UI) {
            mDoubleTapOnHomeBehavior = LONG_PRESS_HOME_NOTHING;
        }
    }

    @Override
    public void setInitialDisplaySize(Display display, int width, int height, int density) {
        // This method might be called before the policy has been fully initialized
        // or for other displays we don't care about.
        if (mContext == null || display.getDisplayId() != Display.DEFAULT_DISPLAY) {
            return;
        }
        mDisplay = display;

        final Resources res = mContext.getResources();
        int shortSize, longSize;
        if (width > height) {
            shortSize = height;
            longSize = width;
            mLandscapeRotation = Surface.ROTATION_0;
            mSeascapeRotation = Surface.ROTATION_180;
            if (res.getBoolean(com.android.internal.R.bool.config_reverseDefaultRotation)) {
                mPortraitRotation = Surface.ROTATION_90;
                mUpsideDownRotation = Surface.ROTATION_270;
            } else {
                mPortraitRotation = Surface.ROTATION_270;
                mUpsideDownRotation = Surface.ROTATION_90;
            }
        } else {
            shortSize = width;
            longSize = height;
            mPortraitRotation = Surface.ROTATION_0;
            mUpsideDownRotation = Surface.ROTATION_180;
            if (res.getBoolean(com.android.internal.R.bool.config_reverseDefaultRotation)) {
                mLandscapeRotation = Surface.ROTATION_270;
                mSeascapeRotation = Surface.ROTATION_90;
            } else {
                mLandscapeRotation = Surface.ROTATION_90;
                mSeascapeRotation = Surface.ROTATION_270;
            }
        }

        mStatusBarHeight =
                res.getDimensionPixelSize(com.android.internal.R.dimen.status_bar_height);

        updateNavigationBarSize();

        // SystemUI (status bar) layout policy
        int shortSizeDp = shortSize * DisplayMetrics.DENSITY_DEFAULT / density;
        int longSizeDp = longSize * DisplayMetrics.DENSITY_DEFAULT / density;

        // Allow the navigation bar to move on non-square small devices (phones).
        mNavigationBarCanMove = width != height && shortSizeDp < 600;

        // reflects original device state from config or build prop, regardless of user settings
        mHasNavigationBar = DUActionUtils.hasNavbarByDefault(mContext);

        // For demo purposes, allow the rotation of the HDMI display to be controlled.
        // By default, HDMI locks rotation to landscape.
        if ("portrait".equals(SystemProperties.get("persist.demo.hdmirotation"))) {
            mDemoHdmiRotation = mPortraitRotation;
        } else {
            mDemoHdmiRotation = mLandscapeRotation;
        }
        mDemoHdmiRotationLock = SystemProperties.getBoolean("persist.demo.hdmirotationlock", false);

        // For demo purposes, allow the rotation of the remote display to be controlled.
        // By default, remote display locks rotation to landscape.
        if ("portrait".equals(SystemProperties.get("persist.demo.remoterotation"))) {
            mDemoRotation = mPortraitRotation;
        } else {
            mDemoRotation = mLandscapeRotation;
        }
        mDemoRotationLock = SystemProperties.getBoolean(
                "persist.demo.rotationlock", false);

        // Only force the default orientation if the screen is xlarge, at least 960dp x 720dp, per
        // http://developer.android.com/guide/practices/screens_support.html#range
        mForceDefaultOrientation = longSizeDp >= 960 && shortSizeDp >= 720 &&
                res.getBoolean(com.android.internal.R.bool.config_forceDefaultOrientation) &&
                // For debug purposes the next line turns this feature off with:
                // $ adb shell setprop config.override_forced_orient true
                // $ adb shell wm size reset
                !"true".equals(SystemProperties.get("config.override_forced_orient"));
    }

    /**
     * @return whether the navigation bar can be hidden, e.g. the device has a
     *         navigation bar and touch exploration is not enabled
     */
    private boolean canHideNavigationBar() {
        return hasNavigationBar()
                && !mAccessibilityManager.isTouchExplorationEnabled();
    }

    @Override
    public boolean isDefaultOrientationForced() {
        return mForceDefaultOrientation;
    }

    @Override
    public void setDisplayOverscan(Display display, int left, int top, int right, int bottom) {
        if (display.getDisplayId() == Display.DEFAULT_DISPLAY) {
            mOverscanLeft = left;
            mOverscanTop = top;
            mOverscanRight = right;
            mOverscanBottom = bottom;
        }
    }

    public void updateSettings() {
        ContentResolver resolver = mContext.getContentResolver();
        boolean updateRotation = false;
        synchronized (mLock) {
            mEndcallBehavior = Settings.System.getIntForUser(resolver,
                    Settings.System.END_BUTTON_BEHAVIOR,
                    Settings.System.END_BUTTON_BEHAVIOR_DEFAULT,
                    UserHandle.USER_CURRENT);
            mIncallPowerBehavior = Settings.Secure.getIntForUser(resolver,
                    Settings.Secure.INCALL_POWER_BUTTON_BEHAVIOR,
                    Settings.Secure.INCALL_POWER_BUTTON_BEHAVIOR_DEFAULT,
                    UserHandle.USER_CURRENT);
            mVolBtnMusicControls = (Settings.System.getIntForUser(resolver,
                    Settings.System.VOLBTN_MUSIC_CONTROLS, 1, UserHandle.USER_CURRENT) == 1);

            // volume rocker wake
            mVolumeRockerWake = Settings.System.getIntForUser(resolver,
                    Settings.System.VOLUME_ROCKER_WAKE, 0, UserHandle.USER_CURRENT) == 1;

            // Configure wake gesture.
            boolean wakeGestureEnabledSetting = Settings.Secure.getIntForUser(resolver,
                    Settings.Secure.WAKE_GESTURE_ENABLED, 0,
                    UserHandle.USER_CURRENT) != 0;
            if (mWakeGestureEnabledSetting != wakeGestureEnabledSetting) {
                mWakeGestureEnabledSetting = wakeGestureEnabledSetting;
                updateWakeGestureListenerLp();
            }

            mNavigationBarLeftInLandscape = Settings.System.getInt(resolver,
                    Settings.System.NAVBAR_LEFT_IN_LANDSCAPE, 0) == 1;

            boolean doShowNavbar = Settings.Secure.getIntForUser(resolver,
                    Settings.Secure.NAVIGATION_BAR_VISIBLE,
                    DUActionUtils.hasNavbarByDefault(mContext) ? 1 : 0,
                    UserHandle.USER_CURRENT) == 1;
            if (doShowNavbar != mNavbarVisible) {
                mNavbarVisible = doShowNavbar;
            }

            updateNavigationBarSize();

            // Configure rotation lock.
            int userRotation = Settings.System.getIntForUser(resolver,
                    Settings.System.USER_ROTATION, Surface.ROTATION_0,
                    UserHandle.USER_CURRENT);
            if (mUserRotation != userRotation) {
                mUserRotation = userRotation;
                updateRotation = true;
            }
            int userRotationMode = Settings.System.getIntForUser(resolver,
                    Settings.System.ACCELEROMETER_ROTATION, 0, UserHandle.USER_CURRENT) != 0 ?
                            WindowManagerPolicy.USER_ROTATION_FREE :
                                    WindowManagerPolicy.USER_ROTATION_LOCKED;
            if (mUserRotationMode != userRotationMode) {
                mUserRotationMode = userRotationMode;
                updateRotation = true;
                updateOrientationListenerLp();
            }

            mUserRotationAngles = Settings.System.getIntForUser(resolver,
                    Settings.System.ACCELEROMETER_ROTATION_ANGLES, -1,
                    UserHandle.USER_CURRENT);
            mTorchEnabled = (Settings.System.getIntForUser(resolver,
                    Settings.System.KEYGUARD_TOGGLE_TORCH, 0, UserHandle.USER_CURRENT) == 1);		

            final boolean useEdgeService = Settings.System.getIntForUser(resolver,
                    Settings.System.USE_EDGE_SERVICE_FOR_GESTURES, 1, UserHandle.USER_CURRENT) == 1;
            if (useEdgeService ^ mUsingEdgeGestureServiceForGestures && mSystemReady) {
                if (!mUsingEdgeGestureServiceForGestures && useEdgeService) {
                    mUsingEdgeGestureServiceForGestures = true;
                    mWindowManagerFuncs.unregisterPointerEventListener(mSystemGestures);
                } else if (mUsingEdgeGestureServiceForGestures && !useEdgeService) {
                    mUsingEdgeGestureServiceForGestures = false;
                    mWindowManagerFuncs.registerPointerEventListener(mSystemGestures);
                }
                updateEdgeGestureListenerState();
            }

            if (mSystemReady) {
                int pointerLocation = Settings.System.getIntForUser(resolver,
                        Settings.System.POINTER_LOCATION, 0, UserHandle.USER_CURRENT);
                if (mPointerLocationMode != pointerLocation) {
                    mPointerLocationMode = pointerLocation;
                    mHandler.sendEmptyMessage(pointerLocation != 0 ?
                            MSG_ENABLE_POINTER_LOCATION : MSG_DISABLE_POINTER_LOCATION);
                }
            }
            // use screen off timeout setting as the timeout for the lockscreen
            mLockScreenTimeout = Settings.System.getIntForUser(resolver,
                    Settings.System.SCREEN_OFF_TIMEOUT, 0, UserHandle.USER_CURRENT);
            String imId = Settings.Secure.getStringForUser(resolver,
                    Settings.Secure.DEFAULT_INPUT_METHOD, UserHandle.USER_CURRENT);
            boolean hasSoftInput = imId != null && imId.length() > 0;
            if (mHasSoftInput != hasSoftInput) {
                mHasSoftInput = hasSoftInput;
                updateRotation = true;
            }
            if (mImmersiveModeConfirmation != null) {
                mImmersiveModeConfirmation.loadSetting(mCurrentUserId);
            }
        }
        synchronized (mWindowManagerFuncs.getWindowManagerLock()) {
            WindowManagerPolicyControl.reloadFromSetting(mContext);
        }
        if (updateRotation) {
            updateRotation(true);
        }
        
    }

    private void updateNavigationBarSize() {
        mNavigationBarHeightForRotation[mPortraitRotation] =
                mNavigationBarHeightForRotation[mUpsideDownRotation] =
                        Settings.Secure
                                .getIntForUser(
                                        mContext.getContentResolver(),
                                        Settings.Secure.NAVIGATION_BAR_HEIGHT,
                                        mContext.getResources()
                                                .getDimensionPixelSize(
                                                        com.android.internal.R.dimen.navigation_bar_height),
                                        UserHandle.USER_CURRENT);
        mNavigationBarHeightForRotation[mLandscapeRotation] =
                mNavigationBarHeightForRotation[mSeascapeRotation] =
                        Settings.Secure
                                .getIntForUser(
                                        mContext.getContentResolver(),
                                        Settings.Secure.NAVIGATION_BAR_HEIGHT_LANDSCAPE,
                                        mContext.getResources()
                                                .getDimensionPixelSize(
                                                        com.android.internal.R.dimen.navigation_bar_height_landscape),
                                        UserHandle.USER_CURRENT);

        // Width of the navigation bar when presented vertically along one
        // side
        mNavigationBarWidthForRotation[mPortraitRotation] =
                mNavigationBarWidthForRotation[mUpsideDownRotation] =
                        mNavigationBarWidthForRotation[mLandscapeRotation] =
                                mNavigationBarWidthForRotation[mSeascapeRotation] =
                                        Settings.Secure
                                                .getIntForUser(
                                                        mContext.getContentResolver(),
                                                        Settings.Secure.NAVIGATION_BAR_WIDTH,
                                                        mContext.getResources()
                                                                .getDimensionPixelSize(
                                                                        com.android.internal.R.dimen.navigation_bar_width),
                                                        UserHandle.USER_CURRENT);
    }

    private void updateWakeGestureListenerLp() {
        if (shouldEnableWakeGestureLp()) {
            mWakeGestureListener.requestWakeUpTrigger();
        } else {
            mWakeGestureListener.cancelWakeUpTrigger();
        }
    }

    private boolean shouldEnableWakeGestureLp() {
        return mWakeGestureEnabledSetting && !mAwake
                && (!mLidControlsSleep || mLidState != LID_CLOSED)
                && mWakeGestureListener.isSupported();
    }

    private void enablePointerLocation() {
        if (mPointerLocationView == null) {
            mPointerLocationView = new PointerLocationView(mContext);
            mPointerLocationView.setPrintCoords(false);
            WindowManager.LayoutParams lp = new WindowManager.LayoutParams(
                    WindowManager.LayoutParams.MATCH_PARENT,
                    WindowManager.LayoutParams.MATCH_PARENT);
            lp.type = WindowManager.LayoutParams.TYPE_SECURE_SYSTEM_OVERLAY;
            lp.flags = WindowManager.LayoutParams.FLAG_FULLSCREEN
                    | WindowManager.LayoutParams.FLAG_NOT_TOUCHABLE
                    | WindowManager.LayoutParams.FLAG_NOT_FOCUSABLE
                    | WindowManager.LayoutParams.FLAG_LAYOUT_IN_SCREEN;
            if (ActivityManager.isHighEndGfx()) {
                lp.flags |= WindowManager.LayoutParams.FLAG_HARDWARE_ACCELERATED;
                lp.privateFlags |=
                        WindowManager.LayoutParams.PRIVATE_FLAG_FORCE_HARDWARE_ACCELERATED;
            }
            lp.format = PixelFormat.TRANSLUCENT;
            lp.setTitle("PointerLocation");
            WindowManager wm = (WindowManager)
                    mContext.getSystemService(Context.WINDOW_SERVICE);
            lp.inputFeatures |= WindowManager.LayoutParams.INPUT_FEATURE_NO_INPUT_CHANNEL;
            wm.addView(mPointerLocationView, lp);
            mWindowManagerFuncs.registerPointerEventListener(mPointerLocationView);
        }
    }

    private void disablePointerLocation() {
        if (mPointerLocationView != null) {
            mWindowManagerFuncs.unregisterPointerEventListener(mPointerLocationView);
            WindowManager wm = (WindowManager) mContext.getSystemService(Context.WINDOW_SERVICE);
            wm.removeView(mPointerLocationView);
            mPointerLocationView = null;
        }
    }

    private int readRotation(int resID) {
        try {
            int rotation = mContext.getResources().getInteger(resID);
            switch (rotation) {
                case 0:
                    return Surface.ROTATION_0;
                case 90:
                    return Surface.ROTATION_90;
                case 180:
                    return Surface.ROTATION_180;
                case 270:
                    return Surface.ROTATION_270;
            }
        } catch (Resources.NotFoundException e) {
            // fall through
        }
        return -1;
    }

    /** {@inheritDoc} */
    @Override
    public int checkAddPermission(WindowManager.LayoutParams attrs, int[] outAppOp) {
        int type = attrs.type;

        outAppOp[0] = AppOpsManager.OP_NONE;

        if (!((type >= FIRST_APPLICATION_WINDOW && type <= LAST_APPLICATION_WINDOW)
                || (type >= FIRST_SUB_WINDOW && type <= LAST_SUB_WINDOW)
                || (type >= FIRST_SYSTEM_WINDOW && type <= LAST_SYSTEM_WINDOW))) {
            return WindowManagerGlobal.ADD_INVALID_TYPE;
        }

        if (type < FIRST_SYSTEM_WINDOW || type > LAST_SYSTEM_WINDOW) {
            // Window manager will make sure these are okay.
            return WindowManagerGlobal.ADD_OKAY;
        }
        String permission = null;
        switch (type) {
            case TYPE_TOAST:
                // XXX right now the app process has complete control over
                // this...  should introduce a token to let the system
                // monitor/control what they are doing.
                outAppOp[0] = AppOpsManager.OP_TOAST_WINDOW;
                break;
            case TYPE_DREAM:
            case TYPE_INPUT_METHOD:
            case TYPE_WALLPAPER:
            case TYPE_PRIVATE_PRESENTATION:
            case TYPE_VOICE_INTERACTION:
            case TYPE_ACCESSIBILITY_OVERLAY:
                // The window manager will check these.
                break;
            case TYPE_PHONE:
            case TYPE_PRIORITY_PHONE:
            case TYPE_SYSTEM_ALERT:
            case TYPE_SYSTEM_ERROR:
            case TYPE_SYSTEM_OVERLAY:
                permission = android.Manifest.permission.SYSTEM_ALERT_WINDOW;
                outAppOp[0] = AppOpsManager.OP_SYSTEM_ALERT_WINDOW;
                break;
            default:
                permission = android.Manifest.permission.INTERNAL_SYSTEM_WINDOW;
        }
        if (permission != null) {
            if (permission == android.Manifest.permission.SYSTEM_ALERT_WINDOW) {
                final int callingUid = Binder.getCallingUid();
                // system processes will be automatically allowed privilege to draw
                if (callingUid == Process.SYSTEM_UID) {
                    return WindowManagerGlobal.ADD_OKAY;
                }

                // check if user has enabled this operation. SecurityException will be thrown if
                // this app has not been allowed by the user
                final int mode = mAppOpsManager.checkOp(outAppOp[0], callingUid,
                        attrs.packageName);
                switch (mode) {
                    case AppOpsManager.MODE_ALLOWED:
                    case AppOpsManager.MODE_IGNORED:
                        // although we return ADD_OKAY for MODE_IGNORED, the added window will
                        // actually be hidden in WindowManagerService
                        return WindowManagerGlobal.ADD_OKAY;
                    case AppOpsManager.MODE_ERRORED:
                        return WindowManagerGlobal.ADD_PERMISSION_DENIED;
                    default:
                        // in the default mode, we will make a decision here based on
                        // checkCallingPermission()
                        if (mContext.checkCallingPermission(permission) !=
                                PackageManager.PERMISSION_GRANTED) {
                            return WindowManagerGlobal.ADD_PERMISSION_DENIED;
                        } else {
                            return WindowManagerGlobal.ADD_OKAY;
                        }
                }
            }

            if (mContext.checkCallingOrSelfPermission(permission)
                    != PackageManager.PERMISSION_GRANTED) {
                return WindowManagerGlobal.ADD_PERMISSION_DENIED;
            }
        }
        return WindowManagerGlobal.ADD_OKAY;
    }

    @Override
    public boolean checkShowToOwnerOnly(WindowManager.LayoutParams attrs) {

        // If this switch statement is modified, modify the comment in the declarations of
        // the type in {@link WindowManager.LayoutParams} as well.
        switch (attrs.type) {
            default:
                // These are the windows that by default are shown only to the user that created
                // them. If this needs to be overridden, set
                // {@link WindowManager.LayoutParams.PRIVATE_FLAG_SHOW_FOR_ALL_USERS} in
                // {@link WindowManager.LayoutParams}. Note that permission
                // {@link android.Manifest.permission.INTERNAL_SYSTEM_WINDOW} is required as well.
                if ((attrs.privateFlags & PRIVATE_FLAG_SHOW_FOR_ALL_USERS) == 0) {
                    return true;
                }
                break;

            // These are the windows that by default are shown to all users. However, to
            // protect against spoofing, check permissions below.
            case TYPE_APPLICATION_STARTING:
            case TYPE_BOOT_PROGRESS:
            case TYPE_DISPLAY_OVERLAY:
            case TYPE_INPUT_CONSUMER:
            case TYPE_KEYGUARD_SCRIM:
            case TYPE_KEYGUARD_DIALOG:
            case TYPE_MAGNIFICATION_OVERLAY:
            case TYPE_NAVIGATION_BAR:
            case TYPE_NAVIGATION_BAR_PANEL:
            case TYPE_PHONE:
            case TYPE_POINTER:
            case TYPE_PRIORITY_PHONE:
            case TYPE_SEARCH_BAR:
            case TYPE_STATUS_BAR:
            case TYPE_STATUS_BAR_PANEL:
            case TYPE_STATUS_BAR_SUB_PANEL:
            case TYPE_SYSTEM_DIALOG:
            case TYPE_VOLUME_OVERLAY:
            case TYPE_PRIVATE_PRESENTATION:
                break;
        }

        // Check if third party app has set window to system window type.
        return mContext.checkCallingOrSelfPermission(
                android.Manifest.permission.INTERNAL_SYSTEM_WINDOW)
                        != PackageManager.PERMISSION_GRANTED;
    }

    @Override
    public void adjustWindowParamsLw(WindowManager.LayoutParams attrs) {
        switch (attrs.type) {
            case TYPE_SYSTEM_OVERLAY:
            case TYPE_SECURE_SYSTEM_OVERLAY:
                // These types of windows can't receive input events.
                attrs.flags |= WindowManager.LayoutParams.FLAG_NOT_FOCUSABLE
                        | WindowManager.LayoutParams.FLAG_NOT_TOUCHABLE;
                attrs.flags &= ~WindowManager.LayoutParams.FLAG_WATCH_OUTSIDE_TOUCH;
                break;
            case TYPE_STATUS_BAR:

                // If the Keyguard is in a hidden state (occluded by another window), we force to
                // remove the wallpaper and keyguard flag so that any change in-flight after setting
                // the keyguard as occluded wouldn't set these flags again.
                // See {@link #processKeyguardSetHiddenResultLw}.
                if (mKeyguardHidden) {
                    attrs.flags &= ~WindowManager.LayoutParams.FLAG_SHOW_WALLPAPER;
                    attrs.privateFlags &= ~WindowManager.LayoutParams.PRIVATE_FLAG_KEYGUARD;
                }
                break;
        }

        if (attrs.type != TYPE_STATUS_BAR) {
            // The status bar is the only window allowed to exhibit keyguard behavior.
            attrs.privateFlags &= ~WindowManager.LayoutParams.PRIVATE_FLAG_KEYGUARD;
        }

        if (ActivityManager.isHighEndGfx()
                && (attrs.flags & FLAG_DRAWS_SYSTEM_BAR_BACKGROUNDS) != 0) {
            attrs.subtreeSystemUiVisibility |= View.SYSTEM_UI_FLAG_LAYOUT_FULLSCREEN
                    | View.SYSTEM_UI_FLAG_LAYOUT_HIDE_NAVIGATION;
        }
    }

    void readLidState() {
        mLidState = mWindowManagerFuncs.getLidState();
    }

    private void readCameraLensCoverState() {
        mCameraLensCoverState = mWindowManagerFuncs.getCameraLensCoverState();
    }

    private boolean isHidden(int accessibilityMode) {
        switch (accessibilityMode) {
            case 1:
                return mLidState == LID_CLOSED;
            case 2:
                return mLidState == LID_OPEN;
            default:
                return false;
        }
    }

    /** {@inheritDoc} */
    @Override
    public void adjustConfigurationLw(Configuration config, int keyboardPresence,
            int navigationPresence) {
        mHaveBuiltInKeyboard = (keyboardPresence & PRESENCE_INTERNAL) != 0;

        readConfigurationDependentBehaviors();
        readLidState();
        applyLidSwitchState();

        if (config.keyboard == Configuration.KEYBOARD_NOKEYS
                || (keyboardPresence == PRESENCE_INTERNAL
                        && isHidden(mLidKeyboardAccessibility))) {
            config.hardKeyboardHidden = Configuration.HARDKEYBOARDHIDDEN_YES;
            if (!mHasSoftInput) {
                config.keyboardHidden = Configuration.KEYBOARDHIDDEN_YES;
            }
        }

        if (config.navigation == Configuration.NAVIGATION_NONAV
                || (navigationPresence == PRESENCE_INTERNAL
                        && isHidden(mLidNavigationAccessibility))) {
            config.navigationHidden = Configuration.NAVIGATIONHIDDEN_YES;
        }
    }

    /** {@inheritDoc} */
    @Override
    public int windowTypeToLayerLw(int type) {
        if (type >= FIRST_APPLICATION_WINDOW && type <= LAST_APPLICATION_WINDOW) {
            return 2;
        }
        switch (type) {
        case TYPE_PRIVATE_PRESENTATION:
            return 2;
        case TYPE_WALLPAPER:
            // wallpaper is at the bottom, though the window manager may move it.
            return 2;
        case TYPE_PHONE:
            return 3;
        case TYPE_SEARCH_BAR:
        case TYPE_VOICE_INTERACTION_STARTING:
            return 4;
        case TYPE_VOICE_INTERACTION:
            // voice interaction layer is almost immediately above apps.
            return 5;
        case TYPE_INPUT_CONSUMER:
            return 6;
        case TYPE_SYSTEM_DIALOG:
            return 7;
        case TYPE_TOAST:
            // toasts and the plugged-in battery thing
            return 8;
        case TYPE_PRIORITY_PHONE:
            // SIM errors and unlock.  Not sure if this really should be in a high layer.
            return 9;
        case TYPE_DREAM:
            // used for Dreams (screensavers with TYPE_DREAM windows)
            return 10;
        case TYPE_SYSTEM_ALERT:
            // like the ANR / app crashed dialogs
            return 11;
        case TYPE_INPUT_METHOD:
            // on-screen keyboards and other such input method user interfaces go here.
            return 12;
        case TYPE_INPUT_METHOD_DIALOG:
            // on-screen keyboards and other such input method user interfaces go here.
            return 13;
        case TYPE_KEYGUARD_SCRIM:
            // the safety window that shows behind keyguard while keyguard is starting
            return 14;
        case TYPE_STATUS_BAR_SUB_PANEL:
            return 15;
        case TYPE_STATUS_BAR:
            return 16;
        case TYPE_STATUS_BAR_PANEL:
            return 17;
        case TYPE_KEYGUARD_DIALOG:
            return 18;
        case TYPE_VOLUME_OVERLAY:
            // the on-screen volume indicator and controller shown when the user
            // changes the device volume
            return 19;
        case TYPE_SYSTEM_OVERLAY:
            // the on-screen volume indicator and controller shown when the user
            // changes the device volume
            return 20;
        case TYPE_NAVIGATION_BAR:
            // the navigation bar, if available, shows atop most things
            return 21;
        case TYPE_NAVIGATION_BAR_PANEL:
            // some panels (e.g. search) need to show on top of the navigation bar
            return 22;
        case TYPE_SYSTEM_ERROR:
            // system-level error dialogs
            return 23;
        case TYPE_MAGNIFICATION_OVERLAY:
            // used to highlight the magnified portion of a display
            return 24;
        case TYPE_DISPLAY_OVERLAY:
            // used to simulate secondary display devices
            return 25;
        case TYPE_DRAG:
            // the drag layer: input for drag-and-drop is associated with this window,
            // which sits above all other focusable windows
            return 26;
        case TYPE_ACCESSIBILITY_OVERLAY:
            // overlay put by accessibility services to intercept user interaction
            return 27;
        case TYPE_SECURE_SYSTEM_OVERLAY:
            return 28;
        case TYPE_BOOT_PROGRESS:
            return 29;
        case TYPE_POINTER:
            // the (mouse) pointer layer
            return 30;
        }
        Log.e(TAG, "Unknown window type: " + type);
        return 2;
    }

    /** {@inheritDoc} */
    @Override
    public int subWindowTypeToLayerLw(int type) {
        switch (type) {
        case TYPE_APPLICATION_PANEL:
        case TYPE_APPLICATION_ATTACHED_DIALOG:
            return APPLICATION_PANEL_SUBLAYER;
        case TYPE_APPLICATION_MEDIA:
            return APPLICATION_MEDIA_SUBLAYER;
        case TYPE_APPLICATION_MEDIA_OVERLAY:
            return APPLICATION_MEDIA_OVERLAY_SUBLAYER;
        case TYPE_APPLICATION_SUB_PANEL:
            return APPLICATION_SUB_PANEL_SUBLAYER;
        case TYPE_APPLICATION_ABOVE_SUB_PANEL:
            return APPLICATION_ABOVE_SUB_PANEL_SUBLAYER;
        }
        Log.e(TAG, "Unknown sub-window type: " + type);
        return 0;
    }

    @Override
    public int getMaxWallpaperLayer() {
        return windowTypeToLayerLw(TYPE_STATUS_BAR);
    }

    @Override
    public int getNonDecorDisplayWidth(int fullWidth, int fullHeight, int rotation) {
        if (hasNavigationBar()) {
            // For a basic navigation bar, when we are in landscape mode we place
            // the navigation bar to the side.
            if (mNavigationBarCanMove && fullWidth > fullHeight) {
                return fullWidth - mNavigationBarWidthForRotation[rotation];
            }
        }
        return fullWidth;
    }

    @Override
    public int getNonDecorDisplayHeight(int fullWidth, int fullHeight, int rotation) {
        if (hasNavigationBar()) {
            // For a basic navigation bar, when we are in portrait mode we place
            // the navigation bar to the bottom.
            if (!mNavigationBarCanMove || fullWidth < fullHeight) {
                return fullHeight - mNavigationBarHeightForRotation[rotation];
            }
        }
        return fullHeight;
    }

    @Override
    public int getConfigDisplayWidth(int fullWidth, int fullHeight, int rotation) {
        return getNonDecorDisplayWidth(fullWidth, fullHeight, rotation);
    }

    @Override
    public int getConfigDisplayHeight(int fullWidth, int fullHeight, int rotation) {
        // There is a separate status bar at the top of the display.  We don't count that as part
        // of the fixed decor, since it can hide; however, for purposes of configurations,
        // we do want to exclude it since applications can't generally use that part
        // of the screen.
        return getNonDecorDisplayHeight(fullWidth, fullHeight, rotation) - mStatusBarHeight;
    }

    @Override
    public boolean isForceHiding(WindowManager.LayoutParams attrs) {
        return (attrs.privateFlags & PRIVATE_FLAG_KEYGUARD) != 0 ||
                (isKeyguardHostWindow(attrs) &&
                        (mKeyguardDelegate != null && mKeyguardDelegate.isShowing())) ||
                (attrs.type == TYPE_KEYGUARD_SCRIM);
    }

    @Override
    public boolean isKeyguardHostWindow(WindowManager.LayoutParams attrs) {
        return attrs.type == TYPE_STATUS_BAR;
    }

    @Override
    public boolean canBeForceHidden(WindowState win, WindowManager.LayoutParams attrs) {
        switch (attrs.type) {
            case TYPE_STATUS_BAR:
            case TYPE_NAVIGATION_BAR:
            case TYPE_WALLPAPER:
            case TYPE_DREAM:
            case TYPE_KEYGUARD_SCRIM:
                return false;
            default:
                // Hide only windows below the keyguard host window.
                return windowTypeToLayerLw(win.getBaseType())
                        < windowTypeToLayerLw(TYPE_STATUS_BAR);
        }
    }

    @Override
    public WindowState getWinShowWhenLockedLw() {
        return mWinShowWhenLocked;
    }

    /** {@inheritDoc} */
    @Override
    public View addStartingWindow(IBinder appToken, String packageName, int theme,
            CompatibilityInfo compatInfo, CharSequence nonLocalizedLabel, int labelRes,
            int icon, int logo, int windowFlags) {
        if (!SHOW_STARTING_ANIMATIONS) {
            return null;
        }
        if (packageName == null) {
            return null;
        }

        WindowManager wm = null;
        View view = null;

        try {
            Context context = mContext;
            if (DEBUG_STARTING_WINDOW) Slog.d(TAG, "addStartingWindow " + packageName
                    + ": nonLocalizedLabel=" + nonLocalizedLabel + " theme="
                    + Integer.toHexString(theme));
            if (theme != context.getThemeResId() || labelRes != 0) {
                try {
                    context = context.createPackageContext(packageName, 0);
                    context.setTheme(theme);
                } catch (PackageManager.NameNotFoundException e) {
                    // Ignore
                }
            }

            PhoneWindow win = new PhoneWindow(context);
            win.setIsStartingWindow(true);
            final TypedArray ta = win.getWindowStyle();
            if (ta.getBoolean(
                        com.android.internal.R.styleable.Window_windowDisablePreview, false)
                || ta.getBoolean(
                        com.android.internal.R.styleable.Window_windowShowWallpaper,false)) {
                return null;
            }

            Resources r = context.getResources();
            win.setTitle(r.getText(labelRes, nonLocalizedLabel));

            win.setType(
                WindowManager.LayoutParams.TYPE_APPLICATION_STARTING);

            synchronized (mWindowManagerFuncs.getWindowManagerLock()) {
                // Assumes it's safe to show starting windows of launched apps while
                // the keyguard is being hidden. This is okay because starting windows never show
                // secret information.
                if (mKeyguardHidden) {
                    windowFlags |= FLAG_SHOW_WHEN_LOCKED;
                }
            }

            // Force the window flags: this is a fake window, so it is not really
            // touchable or focusable by the user.  We also add in the ALT_FOCUSABLE_IM
            // flag because we do know that the next window will take input
            // focus, so we want to get the IME window up on top of us right away.
            win.setFlags(
                windowFlags|
                WindowManager.LayoutParams.FLAG_NOT_TOUCHABLE|
                WindowManager.LayoutParams.FLAG_NOT_FOCUSABLE|
                WindowManager.LayoutParams.FLAG_ALT_FOCUSABLE_IM,
                windowFlags|
                WindowManager.LayoutParams.FLAG_NOT_TOUCHABLE|
                WindowManager.LayoutParams.FLAG_NOT_FOCUSABLE|
                WindowManager.LayoutParams.FLAG_ALT_FOCUSABLE_IM);

            win.setDefaultIcon(icon);
            win.setDefaultLogo(logo);

            win.setLayout(WindowManager.LayoutParams.MATCH_PARENT,
                    WindowManager.LayoutParams.MATCH_PARENT);

            final WindowManager.LayoutParams params = win.getAttributes();
            params.token = appToken;
            params.packageName = packageName;
            params.windowAnimations = win.getWindowStyle().getResourceId(
                    com.android.internal.R.styleable.Window_windowAnimationStyle, 0);
            params.privateFlags |=
                    WindowManager.LayoutParams.PRIVATE_FLAG_FAKE_HARDWARE_ACCELERATED;
            params.privateFlags |= WindowManager.LayoutParams.PRIVATE_FLAG_SHOW_FOR_ALL_USERS;

            if (!compatInfo.supportsScreen()) {
                params.privateFlags |= WindowManager.LayoutParams.PRIVATE_FLAG_COMPATIBLE_WINDOW;
            }

            params.setTitle("Starting " + packageName);

            wm = (WindowManager)context.getSystemService(Context.WINDOW_SERVICE);
            view = win.getDecorView();

            if (win.isFloating()) {
                // Whoops, there is no way to display an animation/preview
                // of such a thing!  After all that work...  let's skip it.
                // (Note that we must do this here because it is in
                // getDecorView() where the theme is evaluated...  maybe
                // we should peek the floating attribute from the theme
                // earlier.)
                return null;
            }

            if (DEBUG_STARTING_WINDOW) Slog.d(
                TAG, "Adding starting window for " + packageName
                + " / " + appToken + ": "
                + (view.getParent() != null ? view : null));

            wm.addView(view, params);

            // Only return the view if it was successfully added to the
            // window manager... which we can tell by it having a parent.
            return view.getParent() != null ? view : null;
        } catch (WindowManager.BadTokenException e) {
            // ignore
            Log.w(TAG, appToken + " already running, starting window not displayed. " +
                    e.getMessage());
        } catch (RuntimeException e) {
            // don't crash if something else bad happens, for example a
            // failure loading resources because we are loading from an app
            // on external storage that has been unmounted.
            Log.w(TAG, appToken + " failed creating starting window", e);
        } finally {
            if (view != null && view.getParent() == null) {
                Log.w(TAG, "view not successfully added to wm, removing view");
                wm.removeViewImmediate(view);
            }
        }

        return null;
    }

    /** {@inheritDoc} */
    @Override
    public void removeStartingWindow(IBinder appToken, View window) {
        if (DEBUG_STARTING_WINDOW) Slog.v(TAG, "Removing starting window for " + appToken + ": "
                + window + " Callers=" + Debug.getCallers(4));

        if (window != null) {
            WindowManager wm = (WindowManager)mContext.getSystemService(Context.WINDOW_SERVICE);
            wm.removeView(window);
        }
    }

    /**
     * Preflight adding a window to the system.
     *
     * Currently enforces that three window types are singletons:
     * <ul>
     * <li>STATUS_BAR_TYPE</li>
     * <li>KEYGUARD_TYPE</li>
     * </ul>
     *
     * @param win The window to be added
     * @param attrs Information about the window to be added
     *
     * @return If ok, WindowManagerImpl.ADD_OKAY.  If too many singletons,
     * WindowManagerImpl.ADD_MULTIPLE_SINGLETON
     */
    @Override
    public int prepareAddWindowLw(WindowState win, WindowManager.LayoutParams attrs) {
        switch (attrs.type) {
            case TYPE_STATUS_BAR:
                mContext.enforceCallingOrSelfPermission(
                        android.Manifest.permission.STATUS_BAR_SERVICE,
                        "PhoneWindowManager");
                if (mStatusBar != null) {
                    if (mStatusBar.isAlive()) {
                        return WindowManagerGlobal.ADD_MULTIPLE_SINGLETON;
                    }
                }
                mStatusBar = win;
                mStatusBarController.setWindow(win);
                break;
            case TYPE_NAVIGATION_BAR:
                mContext.enforceCallingOrSelfPermission(
                        android.Manifest.permission.STATUS_BAR_SERVICE,
                        "PhoneWindowManager");
                if (mNavigationBar != null) {
                    if (mNavigationBar.isAlive()) {
                        return WindowManagerGlobal.ADD_MULTIPLE_SINGLETON;
                    }
                }
                mNavigationBar = win;
                mNavigationBarController.setWindow(win);
                if (DEBUG_LAYOUT) Slog.i(TAG, "NAVIGATION BAR: " + mNavigationBar);
                break;
            case TYPE_NAVIGATION_BAR_PANEL:
            case TYPE_STATUS_BAR_PANEL:
            case TYPE_STATUS_BAR_SUB_PANEL:
            case TYPE_VOICE_INTERACTION_STARTING:
                mContext.enforceCallingOrSelfPermission(
                        android.Manifest.permission.STATUS_BAR_SERVICE,
                        "PhoneWindowManager");
                break;
            case TYPE_KEYGUARD_SCRIM:
                if (mKeyguardScrim != null) {
                    return WindowManagerGlobal.ADD_MULTIPLE_SINGLETON;
                }
                mKeyguardScrim = win;
                break;
        }
        return WindowManagerGlobal.ADD_OKAY;
    }

    /** {@inheritDoc} */
    @Override
    public void removeWindowLw(WindowState win) {
        if (mStatusBar == win) {
            mStatusBar = null;
            mStatusBarController.setWindow(null);
            mKeyguardDelegate.showScrim();
        } else if (mKeyguardScrim == win) {
            Log.v(TAG, "Removing keyguard scrim");
            mKeyguardScrim = null;
        } if (mNavigationBar == win) {
            mNavigationBar = null;
            mNavigationBarController.setWindow(null);
        }
    }

    static final boolean PRINT_ANIM = false;

    /** {@inheritDoc} */
    @Override
    public int selectAnimationLw(WindowState win, int transit) {
        if (PRINT_ANIM) Log.i(TAG, "selectAnimation in " + win
              + ": transit=" + transit);
        if (win == mStatusBar) {
            boolean isKeyguard = (win.getAttrs().privateFlags & PRIVATE_FLAG_KEYGUARD) != 0;
            if (transit == TRANSIT_EXIT
                    || transit == TRANSIT_HIDE) {
                return isKeyguard ? -1 : R.anim.dock_top_exit;
            } else if (transit == TRANSIT_ENTER
                    || transit == TRANSIT_SHOW) {
                return isKeyguard ? -1 : R.anim.dock_top_enter;
            }
        } else if (win == mNavigationBar) {
            if (win.getAttrs().windowAnimations != 0) {
                return 0;
            }
            // This can be on either the bottom, left, or the right.
            if (mNavigationBarOnBottom) {
                if (transit == TRANSIT_EXIT
                        || transit == TRANSIT_HIDE) {
                    return R.anim.dock_bottom_exit;
                } else if (transit == TRANSIT_ENTER
                        || transit == TRANSIT_SHOW) {
                    return R.anim.dock_bottom_enter;
                }
            } else {
                if (transit == TRANSIT_EXIT
                        || transit == TRANSIT_HIDE) {
                    return mNavigationBarLeftInLandscape
                            ? R.anim.dock_left_exit : R.anim.dock_right_exit;
                } else if (transit == TRANSIT_ENTER
                        || transit == TRANSIT_SHOW) {
                    return mNavigationBarLeftInLandscape
                            ? R.anim.dock_left_enter : R.anim.dock_right_enter;
                }
            }
        }

        if (transit == TRANSIT_PREVIEW_DONE) {
            if (win.hasAppShownWindows()) {
                if (PRINT_ANIM) Log.i(TAG, "**** STARTING EXIT");
                return com.android.internal.R.anim.app_starting_exit;
            }
        } else if (win.getAttrs().type == TYPE_DREAM && mDreamingLockscreen
                && transit == TRANSIT_ENTER) {
            // Special case: we are animating in a dream, while the keyguard
            // is shown.  We don't want an animation on the dream, because
            // we need it shown immediately with the keyguard animating away
            // to reveal it.
            return -1;
        }

        return 0;
    }

    @Override
    public void selectRotationAnimationLw(int anim[]) {
        if (PRINT_ANIM) Slog.i(TAG, "selectRotationAnimation mTopFullscreen="
                + mTopFullscreenOpaqueWindowState + " rotationAnimation="
                + (mTopFullscreenOpaqueWindowState == null ?
                        "0" : mTopFullscreenOpaqueWindowState.getAttrs().rotationAnimation));
        if (mTopFullscreenOpaqueWindowState != null && mTopIsFullscreen) {
            switch (mTopFullscreenOpaqueWindowState.getAttrs().rotationAnimation) {
                case ROTATION_ANIMATION_CROSSFADE:
                    anim[0] = R.anim.rotation_animation_xfade_exit;
                    anim[1] = R.anim.rotation_animation_enter;
                    break;
                case ROTATION_ANIMATION_JUMPCUT:
                    anim[0] = R.anim.rotation_animation_jump_exit;
                    anim[1] = R.anim.rotation_animation_enter;
                    break;
                case ROTATION_ANIMATION_ROTATE:
                default:
                    anim[0] = anim[1] = 0;
                    break;
            }
        } else {
            anim[0] = anim[1] = 0;
        }
    }

    @Override
    public boolean validateRotationAnimationLw(int exitAnimId, int enterAnimId,
            boolean forceDefault) {
        switch (exitAnimId) {
            case R.anim.rotation_animation_xfade_exit:
            case R.anim.rotation_animation_jump_exit:
                // These are the only cases that matter.
                if (forceDefault) {
                    return false;
                }
                int anim[] = new int[2];
                selectRotationAnimationLw(anim);
                return (exitAnimId == anim[0] && enterAnimId == anim[1]);
            default:
                return true;
        }
    }

    @Override
    public Animation createForceHideEnterAnimation(boolean onWallpaper,
            boolean goingToNotificationShade) {
        if (goingToNotificationShade) {
            return AnimationUtils.loadAnimation(mContext, R.anim.lock_screen_behind_enter_fade_in);
        }

        AnimationSet set = (AnimationSet) AnimationUtils.loadAnimation(mContext, onWallpaper ?
                    R.anim.lock_screen_behind_enter_wallpaper :
                    R.anim.lock_screen_behind_enter);

        // TODO: Use XML interpolators when we have log interpolators available in XML.
        final List<Animation> animations = set.getAnimations();
        for (int i = animations.size() - 1; i >= 0; --i) {
            animations.get(i).setInterpolator(mLogDecelerateInterpolator);
        }

        return set;
    }


    @Override
    public Animation createForceHideWallpaperExitAnimation(boolean goingToNotificationShade,
            boolean keyguardShowingMedia) {
        if (goingToNotificationShade) {
            return null;
        } else if (keyguardShowingMedia) {
            return AnimationUtils.loadAnimation(mContext, R.anim.lock_screen_wallpaper_exit_noop);
        } else {
            return AnimationUtils.loadAnimation(mContext, R.anim.lock_screen_wallpaper_exit);
        }
    }

    private static void awakenDreams() {
        IDreamManager dreamManager = getDreamManager();
        if (dreamManager != null) {
            try {
                dreamManager.awaken();
            } catch (RemoteException e) {
                // fine, stay asleep then
            }
        }
    }

    static IDreamManager getDreamManager() {
        return IDreamManager.Stub.asInterface(
                ServiceManager.checkService(DreamService.DREAM_SERVICE));
    }

    TelecomManager getTelecommService() {
        return (TelecomManager) mContext.getSystemService(Context.TELECOM_SERVICE);
    }

    static IAudioService getAudioService() {
        IAudioService audioService = IAudioService.Stub.asInterface(
                ServiceManager.checkService(Context.AUDIO_SERVICE));
        if (audioService == null) {
            Log.w(TAG, "Unable to find IAudioService interface.");
        }
        return audioService;
    }

    boolean keyguardOn() {
        return isKeyguardShowingAndNotOccluded() || inKeyguardRestrictedKeyInputMode();
    }

    private static final int[] WINDOW_TYPES_WHERE_HOME_DOESNT_WORK = {
            WindowManager.LayoutParams.TYPE_SYSTEM_ALERT,
            WindowManager.LayoutParams.TYPE_SYSTEM_ERROR,
        };

    /** {@inheritDoc} */
    @Override
    public long interceptKeyBeforeDispatching(WindowState win, KeyEvent event, int policyFlags) {
        final boolean keyguardOn = keyguardOn();
        final int repeatCount = event.getRepeatCount();
        final int metaState = event.getMetaState();
        final int flags = event.getFlags();
        final boolean down = event.getAction() == KeyEvent.ACTION_DOWN;
        final boolean canceled = event.isCanceled();
        final int keyCode = event.getKeyCode();
        final boolean longPress = (flags & KeyEvent.FLAG_LONG_PRESS) != 0;
        final boolean virtualKey = event.getDeviceId() == KeyCharacterMap.VIRTUAL_KEYBOARD;

        if (DEBUG_INPUT) {
            Log.d(TAG, "interceptKeyTi keyCode=" + keyCode + " down=" + down + " repeatCount="
                    + repeatCount + " keyguardOn=" + keyguardOn + " mHomePressed=" + mHomePressed
                    + " canceled=" + canceled);
        }

        // we only handle events from hardware key devices that originate from
        // real button
        // pushes. We ignore virtual key events as well since it didn't come
        // from a hard key or
        // it's the key handler synthesizing a back or menu key event for
        // dispatch
        // if keyguard is showing and secure, don't intercept and let aosp keycode
        // implementation handle event
        if (mKeyHandler != null && !keyguardOn && !virtualKey) {
            boolean handled = mKeyHandler.handleKeyEvent(win, keyCode, repeatCount, down, canceled,
                    longPress, keyguardOn);
            if (handled)
                return -1;
        }

        // If we think we might have a volume down & power key chord on the way
        // but we're not sure, then tell the dispatcher to wait a little while and
        // try again later before dispatching.
        if (mScreenshotChordEnabled && (flags & KeyEvent.FLAG_FALLBACK) == 0) {
            if (mScreenshotChordVolumeDownKeyTriggered && !mScreenshotChordPowerKeyTriggered) {
                final long now = SystemClock.uptimeMillis();
                final long timeoutTime = mScreenshotChordVolumeDownKeyTime
                        + SCREENSHOT_CHORD_DEBOUNCE_DELAY_MILLIS;
                if (now < timeoutTime) {
                    return timeoutTime - now;
                }
            }
            if (keyCode == KeyEvent.KEYCODE_VOLUME_DOWN
                    && mScreenshotChordVolumeDownKeyConsumed) {
                if (!down) {
                    mScreenshotChordVolumeDownKeyConsumed = false;
                }
                return -1;
            }
        }

        // Cancel any pending meta actions if we see any other keys being pressed between the down
        // of the meta key and its corresponding up.
        if (mPendingMetaAction && !KeyEvent.isMetaKey(keyCode)) {
            mPendingMetaAction = false;
        }

        // First we always handle the home key here, so applications
        // can never break it, although if keyguard is on, we do let
        // it handle it, because that gives us the correct 5 second
        // timeout.
        if (keyCode == KeyEvent.KEYCODE_HOME) {

            // If we have released the home key, and didn't do anything else
            // while it was pressed, then it is time to go home!
            if (!down) {
                cancelPreloadRecentApps();

                mHomePressed = false;
                if (mHomeConsumed) {
                    mHomeConsumed = false;
                    return -1;
                }

                if (canceled) {
                    Log.i(TAG, "Ignoring HOME; event canceled.");
                    return -1;
                }

                // If an incoming call is ringing, HOME is totally disabled.
                // (The user is already on the InCallUI at this point,
                // and his ONLY options are to answer or reject the call.)
                TelecomManager telecomManager = getTelecommService();
                if (telecomManager != null && telecomManager.isRinging()) {
                    Log.i(TAG, "Ignoring HOME; there's a ringing incoming call.");
                    return -1;
                }

                // Delay handling home if a double-tap is possible.
                if (mDoubleTapOnHomeBehavior != DOUBLE_TAP_HOME_NOTHING) {
                    mHandler.removeCallbacks(mHomeDoubleTapTimeoutRunnable); // just in case
                    mHomeDoubleTapPending = true;
                    mHandler.postDelayed(mHomeDoubleTapTimeoutRunnable,
                            ViewConfiguration.getDoubleTapTimeout());
                    return -1;
                }

                handleShortPressOnHome();
                return -1;
            }

            // If a system window has focus, then it doesn't make sense
            // right now to interact with applications.
            WindowManager.LayoutParams attrs = win != null ? win.getAttrs() : null;
            if (attrs != null) {
                final int type = attrs.type;
                if (type == WindowManager.LayoutParams.TYPE_KEYGUARD_SCRIM
                        || type == WindowManager.LayoutParams.TYPE_KEYGUARD_DIALOG
                        || (attrs.privateFlags & PRIVATE_FLAG_KEYGUARD) != 0) {
                    // the "app" is keyguard, so give it the key
                    return 0;
                }
                final int typeCount = WINDOW_TYPES_WHERE_HOME_DOESNT_WORK.length;
                for (int i=0; i<typeCount; i++) {
                    if (type == WINDOW_TYPES_WHERE_HOME_DOESNT_WORK[i]) {
                        // don't do anything, but also don't pass it to the app
                        return -1;
                    }
                }
            }

            // Remember that home is pressed and handle special actions.
            if (repeatCount == 0) {
                mHomePressed = true;
                if (mHomeDoubleTapPending) {
                    mHomeDoubleTapPending = false;
                    mHandler.removeCallbacks(mHomeDoubleTapTimeoutRunnable);
                    handleDoubleTapOnHome();
                } else if (mLongPressOnHomeBehavior == LONG_PRESS_HOME_RECENT_SYSTEM_UI
                        || mDoubleTapOnHomeBehavior == DOUBLE_TAP_HOME_RECENT_SYSTEM_UI) {
                    preloadRecentApps();
                }
            } else if ((event.getFlags() & KeyEvent.FLAG_LONG_PRESS) != 0) {
                if (!keyguardOn) {
                    handleLongPressOnHome(event.getDeviceId());
                }
            }
            return -1;
        } else if (keyCode == KeyEvent.KEYCODE_MENU) {
            // Hijack modified menu keys for debugging features
            final int chordBug = KeyEvent.META_SHIFT_ON;

            if (down && repeatCount == 0) {
                if (mEnableShiftMenuBugReports && (metaState & chordBug) == chordBug) {
                    Intent intent = new Intent(Intent.ACTION_BUG_REPORT);
                    mContext.sendOrderedBroadcastAsUser(intent, UserHandle.CURRENT,
                            null, null, null, 0, null, null);
                    return -1;
                } else if (SHOW_PROCESSES_ON_ALT_MENU &&
                        (metaState & KeyEvent.META_ALT_ON) == KeyEvent.META_ALT_ON) {
                    Intent service = new Intent();
                    service.setClassName(mContext, "com.android.server.LoadAverageService");
                    ContentResolver res = mContext.getContentResolver();
                    boolean shown = Settings.Global.getInt(
                            res, Settings.Global.SHOW_PROCESSES, 0) != 0;
                    if (!shown) {
                        mContext.startService(service);
                    } else {
                        mContext.stopService(service);
                    }
                    Settings.Global.putInt(
                            res, Settings.Global.SHOW_PROCESSES, shown ? 0 : 1);
                    return -1;
                }
            }
        } else if (keyCode == KeyEvent.KEYCODE_SEARCH) {
            if (down) {
                if (repeatCount == 0) {
                    mSearchKeyShortcutPending = true;
                    mConsumeSearchKeyUp = false;
                }
            } else {
                mSearchKeyShortcutPending = false;
                if (mConsumeSearchKeyUp) {
                    mConsumeSearchKeyUp = false;
                    return -1;
                }
            }
            return 0;
        } else if (keyCode == KeyEvent.KEYCODE_APP_SWITCH) {
            if (!keyguardOn) {
                if (down && repeatCount == 0) {
                    preloadRecentApps();
                } else if (!down) {
                    toggleRecentApps();
                }
            }
            return -1;
        } else if (keyCode == KeyEvent.KEYCODE_N && event.isMetaPressed()) {
            if (down) {
                IStatusBarService service = getStatusBarService();
                if (service != null) {
                    try {
                        service.expandNotificationsPanel();
                    } catch (RemoteException e) {
                        // do nothing.
                    }
                }
            }
        } else if (keyCode == KeyEvent.KEYCODE_ASSIST) {
            if (down) {
                if (repeatCount == 0) {
                    mAssistKeyLongPressed = false;
                } else if (repeatCount == 1) {
                    mAssistKeyLongPressed = true;
                    if (!keyguardOn) {
                         launchAssistLongPressAction();
                    }
                }
            } else {
                if (mAssistKeyLongPressed) {
                    mAssistKeyLongPressed = false;
                } else {
                    if (!keyguardOn) {
                        launchAssistAction(null, event.getDeviceId());
                    }
                }
            }
            return -1;
        } else if (keyCode == KeyEvent.KEYCODE_VOICE_ASSIST) {
            if (!down) {
                Intent voiceIntent;
                if (!keyguardOn) {
                    voiceIntent = new Intent(RecognizerIntent.ACTION_WEB_SEARCH);
                } else {
                    IDeviceIdleController dic = IDeviceIdleController.Stub.asInterface(
                            ServiceManager.getService(Context.DEVICE_IDLE_CONTROLLER));
                    if (dic != null) {
                        try {
                            dic.exitIdle("voice-search");
                        } catch (RemoteException e) {
                        }
                    }
                    voiceIntent = new Intent(RecognizerIntent.ACTION_VOICE_SEARCH_HANDS_FREE);
                    voiceIntent.putExtra(RecognizerIntent.EXTRA_SECURE, true);
                }
                startActivityAsUser(voiceIntent, UserHandle.CURRENT_OR_SELF);
            }
        } else if (keyCode == KeyEvent.KEYCODE_SYSRQ) {
            if (down && repeatCount == 0) {
                mHandler.post(mScreenshotRunnable);
            }
            return -1;
        } else if (keyCode == KeyEvent.KEYCODE_BRIGHTNESS_UP
                || keyCode == KeyEvent.KEYCODE_BRIGHTNESS_DOWN) {
            if (down) {
                int direction = keyCode == KeyEvent.KEYCODE_BRIGHTNESS_UP ? 1 : -1;

                // Disable autobrightness if it's on
                int auto = Settings.System.getIntForUser(
                        mContext.getContentResolver(),
                        Settings.System.SCREEN_BRIGHTNESS_MODE,
                        Settings.System.SCREEN_BRIGHTNESS_MODE_MANUAL,
                        UserHandle.USER_CURRENT_OR_SELF);
                if (auto != 0) {
                    Settings.System.putIntForUser(mContext.getContentResolver(),
                            Settings.System.SCREEN_BRIGHTNESS_MODE,
                            Settings.System.SCREEN_BRIGHTNESS_MODE_MANUAL,
                            UserHandle.USER_CURRENT_OR_SELF);
                }

                int min = mPowerManager.getMinimumScreenBrightnessSetting();
                int max = mPowerManager.getMaximumScreenBrightnessSetting();
                int step = (max - min + BRIGHTNESS_STEPS - 1) / BRIGHTNESS_STEPS * direction;
                int brightness = Settings.System.getIntForUser(mContext.getContentResolver(),
                        Settings.System.SCREEN_BRIGHTNESS,
                        mPowerManager.getDefaultScreenBrightnessSetting(),
                        UserHandle.USER_CURRENT_OR_SELF);
                brightness += step;
                // Make sure we don't go beyond the limits.
                brightness = Math.min(max, brightness);
                brightness = Math.max(min, brightness);

                Settings.System.putIntForUser(mContext.getContentResolver(),
                        Settings.System.SCREEN_BRIGHTNESS, brightness,
                        UserHandle.USER_CURRENT_OR_SELF);
                startActivityAsUser(new Intent(Intent.ACTION_SHOW_BRIGHTNESS_DIALOG),
                        UserHandle.CURRENT_OR_SELF);
            }
            return -1;
        } else if (KeyEvent.isMetaKey(keyCode)) {
            if (down) {
                mPendingMetaAction = true;
            } else if (mPendingMetaAction) {
                launchAssistAction(Intent.EXTRA_ASSIST_INPUT_HINT_KEYBOARD, event.getDeviceId());
            }
            return -1;
        }

        // Shortcuts are invoked through Search+key, so intercept those here
        // Any printing key that is chorded with Search should be consumed
        // even if no shortcut was invoked.  This prevents text from being
        // inadvertently inserted when using a keyboard that has built-in macro
        // shortcut keys (that emit Search+x) and some of them are not registered.
        if (mSearchKeyShortcutPending) {
            final KeyCharacterMap kcm = event.getKeyCharacterMap();
            if (kcm.isPrintingKey(keyCode)) {
                mConsumeSearchKeyUp = true;
                mSearchKeyShortcutPending = false;
                if (down && repeatCount == 0 && !keyguardOn) {
                    Intent shortcutIntent = mShortcutManager.getIntent(kcm, keyCode, metaState);
                    if (shortcutIntent != null) {
                        shortcutIntent.addFlags(Intent.FLAG_ACTIVITY_NEW_TASK);
                        try {
                            startActivityAsUser(shortcutIntent, UserHandle.CURRENT);
                        } catch (ActivityNotFoundException ex) {
                            Slog.w(TAG, "Dropping shortcut key combination because "
                                    + "the activity to which it is registered was not found: "
                                    + "SEARCH+" + KeyEvent.keyCodeToString(keyCode), ex);
                        }
                    } else {
                        Slog.i(TAG, "Dropping unregistered shortcut key combination: "
                                + "SEARCH+" + KeyEvent.keyCodeToString(keyCode));
                    }
                }
                return -1;
            }
        }

        // Invoke shortcuts using Meta.
        if (down && repeatCount == 0 && !keyguardOn
                && (metaState & KeyEvent.META_META_ON) != 0) {
            final KeyCharacterMap kcm = event.getKeyCharacterMap();
            if (kcm.isPrintingKey(keyCode)) {
                Intent shortcutIntent = mShortcutManager.getIntent(kcm, keyCode,
                        metaState & ~(KeyEvent.META_META_ON
                                | KeyEvent.META_META_LEFT_ON | KeyEvent.META_META_RIGHT_ON));
                if (shortcutIntent != null) {
                    shortcutIntent.addFlags(Intent.FLAG_ACTIVITY_NEW_TASK);
                    try {
                        startActivityAsUser(shortcutIntent, UserHandle.CURRENT);
                    } catch (ActivityNotFoundException ex) {
                        Slog.w(TAG, "Dropping shortcut key combination because "
                                + "the activity to which it is registered was not found: "
                                + "META+" + KeyEvent.keyCodeToString(keyCode), ex);
                    }
                    return -1;
                }
            }
        }

        // Handle application launch keys.
        if (down && repeatCount == 0 && !keyguardOn) {
            String category = sApplicationLaunchKeyCategories.get(keyCode);
            if (category != null) {
                Intent intent = Intent.makeMainSelectorActivity(Intent.ACTION_MAIN, category);
                intent.setFlags(Intent.FLAG_ACTIVITY_NEW_TASK);
                try {
                    startActivityAsUser(intent, UserHandle.CURRENT);
                } catch (ActivityNotFoundException ex) {
                    Slog.w(TAG, "Dropping application launch key because "
                            + "the activity to which it is registered was not found: "
                            + "keyCode=" + keyCode + ", category=" + category, ex);
                }
                return -1;
            }
        }

        // Display task switcher for ALT-TAB.
        if (down && repeatCount == 0 && keyCode == KeyEvent.KEYCODE_TAB) {
            if (mRecentAppsHeldModifiers == 0 && !keyguardOn && isUserSetupComplete()) {
                final int shiftlessModifiers = event.getModifiers() & ~KeyEvent.META_SHIFT_MASK;
                if (KeyEvent.metaStateHasModifiers(shiftlessModifiers, KeyEvent.META_ALT_ON)) {
                    mRecentAppsHeldModifiers = shiftlessModifiers;
                    showRecentApps(true);
                    return -1;
                }
            }
        } else if (!down && mRecentAppsHeldModifiers != 0
                && (metaState & mRecentAppsHeldModifiers) == 0) {
            mRecentAppsHeldModifiers = 0;
            hideRecentApps(true, false);
        }

        // Handle keyboard language switching.
        if (down && repeatCount == 0
                && (keyCode == KeyEvent.KEYCODE_LANGUAGE_SWITCH
                        || (keyCode == KeyEvent.KEYCODE_SPACE
                                && (metaState & KeyEvent.META_CTRL_MASK) != 0))) {
            int direction = (metaState & KeyEvent.META_SHIFT_MASK) != 0 ? -1 : 1;
            mWindowManagerFuncs.switchKeyboardLayout(event.getDeviceId(), direction);
            return -1;
        }
        if (mLanguageSwitchKeyPressed && !down
                && (keyCode == KeyEvent.KEYCODE_LANGUAGE_SWITCH
                        || keyCode == KeyEvent.KEYCODE_SPACE)) {
            mLanguageSwitchKeyPressed = false;
            return -1;
        }

        if (isValidGlobalKey(keyCode)
                && mGlobalKeyManager.handleGlobalKey(mContext, keyCode, event)) {
            return -1;
        }

        // Reserve all the META modifier combos for system behavior
        if ((metaState & KeyEvent.META_META_ON) != 0) {
            return -1;
        }

        // Let the application handle the key.
        return 0;
    }

    /** {@inheritDoc} */
    @Override
    public KeyEvent dispatchUnhandledKey(WindowState win, KeyEvent event, int policyFlags) {
        // Note: This method is only called if the initial down was unhandled.
        if (DEBUG_INPUT) {
            Slog.d(TAG, "Unhandled key: win=" + win + ", action=" + event.getAction()
                    + ", flags=" + event.getFlags()
                    + ", keyCode=" + event.getKeyCode()
                    + ", scanCode=" + event.getScanCode()
                    + ", metaState=" + event.getMetaState()
                    + ", repeatCount=" + event.getRepeatCount()
                    + ", policyFlags=" + policyFlags);
        }

        KeyEvent fallbackEvent = null;
        if ((event.getFlags() & KeyEvent.FLAG_FALLBACK) == 0) {
            final KeyCharacterMap kcm = event.getKeyCharacterMap();
            final int keyCode = event.getKeyCode();
            final int metaState = event.getMetaState();
            final boolean initialDown = event.getAction() == KeyEvent.ACTION_DOWN
                    && event.getRepeatCount() == 0;

            // Check for fallback actions specified by the key character map.
            final FallbackAction fallbackAction;
            if (initialDown) {
                fallbackAction = kcm.getFallbackAction(keyCode, metaState);
            } else {
                fallbackAction = mFallbackActions.get(keyCode);
            }

            if (fallbackAction != null) {
                if (DEBUG_INPUT) {
                    Slog.d(TAG, "Fallback: keyCode=" + fallbackAction.keyCode
                            + " metaState=" + Integer.toHexString(fallbackAction.metaState));
                }

                final int flags = event.getFlags() | KeyEvent.FLAG_FALLBACK;
                fallbackEvent = KeyEvent.obtain(
                        event.getDownTime(), event.getEventTime(),
                        event.getAction(), fallbackAction.keyCode,
                        event.getRepeatCount(), fallbackAction.metaState,
                        event.getDeviceId(), event.getScanCode(),
                        flags, event.getSource(), null);

                if (!interceptFallback(win, fallbackEvent, policyFlags)) {
                    fallbackEvent.recycle();
                    fallbackEvent = null;
                }

                if (initialDown) {
                    mFallbackActions.put(keyCode, fallbackAction);
                } else if (event.getAction() == KeyEvent.ACTION_UP) {
                    mFallbackActions.remove(keyCode);
                    fallbackAction.recycle();
                }
            }
        }

        if (DEBUG_INPUT) {
            if (fallbackEvent == null) {
                Slog.d(TAG, "No fallback.");
            } else {
                Slog.d(TAG, "Performing fallback: " + fallbackEvent);
            }
        }
        return fallbackEvent;
    }

    private boolean interceptFallback(WindowState win, KeyEvent fallbackEvent, int policyFlags) {
        int actions = interceptKeyBeforeQueueing(fallbackEvent, policyFlags);
        if ((actions & ACTION_PASS_TO_USER) != 0) {
            long delayMillis = interceptKeyBeforeDispatching(
                    win, fallbackEvent, policyFlags);
            if (delayMillis == 0) {
                return true;
            }
        }
        return false;
    }

    private void launchAssistLongPressAction() {
        performHapticFeedbackLw(null, HapticFeedbackConstants.LONG_PRESS, false);
        sendCloseSystemWindows(SYSTEM_DIALOG_REASON_ASSIST);

        // launch the search activity
        Intent intent = new Intent(Intent.ACTION_SEARCH_LONG_PRESS);
        intent.setFlags(Intent.FLAG_ACTIVITY_NEW_TASK);
        try {
            // TODO: This only stops the factory-installed search manager.
            // Need to formalize an API to handle others
            SearchManager searchManager = getSearchManager();
            if (searchManager != null) {
                searchManager.stopSearch();
            }
            startActivityAsUser(intent, UserHandle.CURRENT);
        } catch (ActivityNotFoundException e) {
            Slog.w(TAG, "No activity to handle assist long press action.", e);
        }
    }

    private void launchAssistAction(String hint, int deviceId) {
        sendCloseSystemWindows(SYSTEM_DIALOG_REASON_ASSIST);
        if (!isUserSetupComplete()) {
            // Disable opening assist window during setup
            return;
        }
        Bundle args = null;
        if (deviceId > Integer.MIN_VALUE) {
            args = new Bundle();
            args.putInt(Intent.EXTRA_ASSIST_INPUT_DEVICE_ID, deviceId);
        }
        if ((mContext.getResources().getConfiguration().uiMode
                & Configuration.UI_MODE_TYPE_MASK) == Configuration.UI_MODE_TYPE_TELEVISION) {
            // On TV, use legacy handling until assistants are implemented in the proper way.
            ((SearchManager) mContext.getSystemService(Context.SEARCH_SERVICE))
                    .launchLegacyAssist(hint, UserHandle.myUserId(), args);
        } else {
            try {
                if (hint != null) {
                    if (args == null) {
                        args = new Bundle();
                    }
                    args.putBoolean(hint, true);
                }
                IStatusBarService statusbar = getStatusBarService();
                if (statusbar != null) {
                    statusbar.startAssist(args);
                }
            } catch (RemoteException e) {
                Slog.e(TAG, "RemoteException when starting assist", e);
                // re-acquire status bar service next time it is needed.
                mStatusBarService = null;
            }
        }
    }

    private void startActivityAsUser(Intent intent, UserHandle handle) {
        if (isUserSetupComplete()) {
            mContext.startActivityAsUser(intent, handle);
        } else {
            Slog.i(TAG, "Not starting activity because user setup is in progress: " + intent);
        }
    }

    private SearchManager getSearchManager() {
        if (mSearchManager == null) {
            mSearchManager = (SearchManager) mContext.getSystemService(Context.SEARCH_SERVICE);
        }
        return mSearchManager;
    }

    private void preloadRecentApps() {
        mPreloadedRecentApps = true;
        try {
            IStatusBarService statusbar = getStatusBarService();
            if (statusbar != null) {
                statusbar.preloadRecentApps();
            }
        } catch (RemoteException e) {
            Slog.e(TAG, "RemoteException when preloading recent apps", e);
            // re-acquire status bar service next time it is needed.
            mStatusBarService = null;
        }
    }

    private void cancelPreloadRecentApps() {
        if (mPreloadedRecentApps) {
            mPreloadedRecentApps = false;
            try {
                IStatusBarService statusbar = getStatusBarService();
                if (statusbar != null) {
                    statusbar.cancelPreloadRecentApps();
                }
            } catch (RemoteException e) {
                Slog.e(TAG, "RemoteException when cancelling recent apps preload", e);
                // re-acquire status bar service next time it is needed.
                mStatusBarService = null;
            }
        }
    }

    private void toggleRecentApps() {
        mPreloadedRecentApps = false; // preloading no longer needs to be canceled
        try {
            IStatusBarService statusbar = getStatusBarService();
            if (statusbar != null) {
                statusbar.toggleRecentApps();
            }
        } catch (RemoteException e) {
            Slog.e(TAG, "RemoteException when toggling recent apps", e);
            // re-acquire status bar service next time it is needed.
            mStatusBarService = null;
        }
    }

    @Override
    public void showRecentApps() {
        mHandler.removeMessages(MSG_DISPATCH_SHOW_RECENTS);
        mHandler.sendEmptyMessage(MSG_DISPATCH_SHOW_RECENTS);
    }

    private void showRecentApps(boolean triggeredFromAltTab) {
        mPreloadedRecentApps = false; // preloading no longer needs to be canceled
        try {
            IStatusBarService statusbar = getStatusBarService();
            if (statusbar != null) {
                statusbar.showRecentApps(triggeredFromAltTab);
            }
        } catch (RemoteException e) {
            Slog.e(TAG, "RemoteException when showing recent apps", e);
            // re-acquire status bar service next time it is needed.
            mStatusBarService = null;
        }
    }

    private void hideRecentApps(boolean triggeredFromAltTab, boolean triggeredFromHome) {
        mPreloadedRecentApps = false; // preloading no longer needs to be canceled
        try {
            IStatusBarService statusbar = getStatusBarService();
            if (statusbar != null) {
                statusbar.hideRecentApps(triggeredFromAltTab, triggeredFromHome);
            }
        } catch (RemoteException e) {
            Slog.e(TAG, "RemoteException when closing recent apps", e);
            // re-acquire status bar service next time it is needed.
            mStatusBarService = null;
        }
    }

    void launchHomeFromHotKey() {
        launchHomeFromHotKey(true /* awakenFromDreams */, true /*respectKeyguard*/);
    }

    /**
     * A home key -> launch home action was detected.  Take the appropriate action
     * given the situation with the keyguard.
     */
    void launchHomeFromHotKey(final boolean awakenFromDreams, final boolean respectKeyguard) {
        if (respectKeyguard) {
            if (isKeyguardShowingAndNotOccluded()) {
                // don't launch home if keyguard showing
                return;
            }

            if (!mHideLockScreen && mKeyguardDelegate.isInputRestricted()) {
                // when in keyguard restricted mode, must first verify unlock
                // before launching home
                mKeyguardDelegate.verifyUnlock(new OnKeyguardExitResult() {
                    @Override
                    public void onKeyguardExitResult(boolean success) {
                        if (success) {
                            try {
                                ActivityManagerNative.getDefault().stopAppSwitches();
                            } catch (RemoteException e) {
                            }
                            sendCloseSystemWindows(SYSTEM_DIALOG_REASON_HOME_KEY);
                            startDockOrHome(true /*fromHomeKey*/, awakenFromDreams);
                        }
                    }
                });
                return;
            }
        }

        // no keyguard stuff to worry about, just launch home!
        try {
            ActivityManagerNative.getDefault().stopAppSwitches();
        } catch (RemoteException e) {
        }
        if (mRecentsVisible) {
            // Hide Recents and notify it to launch Home
            if (awakenFromDreams) {
                awakenDreams();
            }
            sendCloseSystemWindows(SYSTEM_DIALOG_REASON_HOME_KEY);
            hideRecentApps(false, true);
        } else {
            // Otherwise, just launch Home
            sendCloseSystemWindows(SYSTEM_DIALOG_REASON_HOME_KEY);
            startDockOrHome(true /*fromHomeKey*/, awakenFromDreams);
        }
    }

    private final Runnable mClearHideNavigationFlag = new Runnable() {
        @Override
        public void run() {
            synchronized (mWindowManagerFuncs.getWindowManagerLock()) {
                // Clear flags.
                mForceClearedSystemUiFlags &=
                        ~View.SYSTEM_UI_FLAG_HIDE_NAVIGATION;
            }
            mWindowManagerFuncs.reevaluateStatusBarVisibility();
        }
    };

    /**
     * Input handler used while nav bar is hidden.  Captures any touch on the screen,
     * to determine when the nav bar should be shown and prevent applications from
     * receiving those touches.
     */
    final class HideNavInputEventReceiver extends InputEventReceiver {
        public HideNavInputEventReceiver(InputChannel inputChannel, Looper looper) {
            super(inputChannel, looper);
        }

        @Override
        public void onInputEvent(InputEvent event) {
            boolean handled = false;
            try {
                if (event instanceof MotionEvent
                        && (event.getSource() & InputDevice.SOURCE_CLASS_POINTER) != 0) {
                    final MotionEvent motionEvent = (MotionEvent)event;
                    if (motionEvent.getAction() == MotionEvent.ACTION_DOWN) {
                        // When the user taps down, we re-show the nav bar.
                        boolean changed = false;
                        synchronized (mWindowManagerFuncs.getWindowManagerLock()) {
                            // Any user activity always causes us to show the
                            // navigation controls, if they had been hidden.
                            // We also clear the low profile and only content
                            // flags so that tapping on the screen will atomically
                            // restore all currently hidden screen decorations.
                            int newVal = mResettingSystemUiFlags |
                                    View.SYSTEM_UI_FLAG_HIDE_NAVIGATION |
                                    View.SYSTEM_UI_FLAG_LOW_PROFILE |
                                    View.SYSTEM_UI_FLAG_FULLSCREEN;
                            if (mResettingSystemUiFlags != newVal) {
                                mResettingSystemUiFlags = newVal;
                                changed = true;
                            }
                            // We don't allow the system's nav bar to be hidden
                            // again for 1 second, to prevent applications from
                            // spamming us and keeping it from being shown.
                            newVal = mForceClearedSystemUiFlags |
                                    View.SYSTEM_UI_FLAG_HIDE_NAVIGATION;
                            if (mForceClearedSystemUiFlags != newVal) {
                                mForceClearedSystemUiFlags = newVal;
                                changed = true;
                                mHandler.postDelayed(mClearHideNavigationFlag, 1000);
                            }
                        }
                        if (changed) {
                            mWindowManagerFuncs.reevaluateStatusBarVisibility();
                        }
                    }
                }
            } finally {
                finishInputEvent(event, handled);
            }
        }
    }
    final InputEventReceiver.Factory mHideNavInputEventReceiverFactory =
            new InputEventReceiver.Factory() {
        @Override
        public InputEventReceiver createInputEventReceiver(
                InputChannel inputChannel, Looper looper) {
            return new HideNavInputEventReceiver(inputChannel, looper);
        }
    };

    @Override
    public int adjustSystemUiVisibilityLw(int visibility) {
        mStatusBarController.adjustSystemUiVisibilityLw(mLastSystemUiFlags, visibility);
        mNavigationBarController.adjustSystemUiVisibilityLw(mLastSystemUiFlags, visibility);
        mRecentsVisible = (visibility & View.RECENT_APPS_VISIBLE) > 0;

        updateEdgeGestureListenerState();

        // Reset any bits in mForceClearingStatusBarVisibility that
        // are now clear.
        mResettingSystemUiFlags &= visibility;
        // Clear any bits in the new visibility that are currently being
        // force cleared, before reporting it.
        return visibility & ~mResettingSystemUiFlags
                & ~mForceClearedSystemUiFlags;
    }

    @Override
    public void getInsetHintLw(WindowManager.LayoutParams attrs, int displayRotation,
            Rect outContentInsets, Rect outStableInsets, Rect outOutsets) {
        final int fl = WindowManagerPolicyControl.getWindowFlags(null, attrs);
        final int sysuiVis = WindowManagerPolicyControl.getSystemUiVisibility(null, attrs);
        final int systemUiVisibility = (sysuiVis | attrs.subtreeSystemUiVisibility);

        final boolean useOutsets = outOutsets != null && shouldUseOutsets(attrs, fl);
        if (useOutsets) {
            int outset = ScreenShapeHelper.getWindowOutsetBottomPx(mContext.getResources());
            if (outset > 0) {
                if (displayRotation == Surface.ROTATION_0) {
                    outOutsets.bottom += outset;
                } else if (displayRotation == Surface.ROTATION_90) {
                    outOutsets.right += outset;
                } else if (displayRotation == Surface.ROTATION_180) {
                    outOutsets.top += outset;
                } else if (displayRotation == Surface.ROTATION_270) {
                    outOutsets.left += outset;
                }
            }
        }

        if ((fl & (FLAG_LAYOUT_IN_SCREEN | FLAG_LAYOUT_INSET_DECOR))
                == (FLAG_LAYOUT_IN_SCREEN | FLAG_LAYOUT_INSET_DECOR)) {
            int availRight, availBottom;
            if (canHideNavigationBar() &&
                    (systemUiVisibility & View.SYSTEM_UI_FLAG_LAYOUT_HIDE_NAVIGATION) != 0) {
                availRight = mUnrestrictedScreenLeft + mUnrestrictedScreenWidth;
                availBottom = mUnrestrictedScreenTop + mUnrestrictedScreenHeight;
            } else {
                availRight = mRestrictedScreenLeft + mRestrictedScreenWidth;
                availBottom = mRestrictedScreenTop + mRestrictedScreenHeight;
            }
            if ((systemUiVisibility & View.SYSTEM_UI_FLAG_LAYOUT_STABLE) != 0) {
                if ((fl & FLAG_FULLSCREEN) != 0) {
                    outContentInsets.set(mStableFullscreenLeft, mStableFullscreenTop,
                            availRight - mStableFullscreenRight,
                            availBottom - mStableFullscreenBottom);
                } else {
                    outContentInsets.set(mStableLeft, mStableTop,
                            availRight - mStableRight, availBottom - mStableBottom);
                }
            } else if ((fl & FLAG_FULLSCREEN) != 0 || (fl & FLAG_LAYOUT_IN_OVERSCAN) != 0) {
                outContentInsets.setEmpty();
            } else if ((systemUiVisibility & (View.SYSTEM_UI_FLAG_FULLSCREEN
                        | View.SYSTEM_UI_FLAG_LAYOUT_FULLSCREEN)) == 0) {
                outContentInsets.set(mCurLeft, mCurTop,
                        availRight - mCurRight, availBottom - mCurBottom);
            } else {
                outContentInsets.set(mCurLeft, mCurTop,
                        availRight - mCurRight, availBottom - mCurBottom);
            }

            outStableInsets.set(mStableLeft, mStableTop,
                    availRight - mStableRight, availBottom - mStableBottom);
            return;
        }
        outContentInsets.setEmpty();
        outStableInsets.setEmpty();
    }

    private boolean shouldUseOutsets(WindowManager.LayoutParams attrs, int fl) {
        return attrs.type == TYPE_WALLPAPER || (fl & (WindowManager.LayoutParams.FLAG_FULLSCREEN
                | WindowManager.LayoutParams.FLAG_LAYOUT_IN_OVERSCAN)) != 0;
    }

    /** {@inheritDoc} */
    @Override
    public void beginLayoutLw(boolean isDefaultDisplay, int displayWidth, int displayHeight,
                              int displayRotation) {
        mDisplayRotation = displayRotation;
        final int overscanLeft, overscanTop, overscanRight, overscanBottom;
        if (isDefaultDisplay) {
            switch (displayRotation) {
                case Surface.ROTATION_90:
                    overscanLeft = mOverscanTop;
                    overscanTop = mOverscanRight;
                    overscanRight = mOverscanBottom;
                    overscanBottom = mOverscanLeft;
                    break;
                case Surface.ROTATION_180:
                    overscanLeft = mOverscanRight;
                    overscanTop = mOverscanBottom;
                    overscanRight = mOverscanLeft;
                    overscanBottom = mOverscanTop;
                    break;
                case Surface.ROTATION_270:
                    overscanLeft = mOverscanBottom;
                    overscanTop = mOverscanLeft;
                    overscanRight = mOverscanTop;
                    overscanBottom = mOverscanRight;
                    break;
                default:
                    overscanLeft = mOverscanLeft;
                    overscanTop = mOverscanTop;
                    overscanRight = mOverscanRight;
                    overscanBottom = mOverscanBottom;
                    break;
            }
        } else {
            overscanLeft = 0;
            overscanTop = 0;
            overscanRight = 0;
            overscanBottom = 0;
        }
        mOverscanScreenLeft = mRestrictedOverscanScreenLeft = 0;
        mOverscanScreenTop = mRestrictedOverscanScreenTop = 0;
        mOverscanScreenWidth = mRestrictedOverscanScreenWidth = displayWidth;
        mOverscanScreenHeight = mRestrictedOverscanScreenHeight = displayHeight;
        mSystemLeft = 0;
        mSystemTop = 0;
        mSystemRight = displayWidth;
        mSystemBottom = displayHeight;
        mUnrestrictedScreenLeft = overscanLeft;
        mUnrestrictedScreenTop = overscanTop;
        mUnrestrictedScreenWidth = displayWidth - overscanLeft - overscanRight;
        mUnrestrictedScreenHeight = displayHeight - overscanTop - overscanBottom;
        mRestrictedScreenLeft = mUnrestrictedScreenLeft;
        mRestrictedScreenTop = mUnrestrictedScreenTop;
        mRestrictedScreenWidth = mSystemGestures.screenWidth = mUnrestrictedScreenWidth;
        mRestrictedScreenHeight = mSystemGestures.screenHeight = mUnrestrictedScreenHeight;
        mDockLeft = mContentLeft = mVoiceContentLeft = mStableLeft = mStableFullscreenLeft
                = mCurLeft = mForceImmersiveLeft = mUnrestrictedScreenLeft;
        mDockTop = mContentTop = mVoiceContentTop = mStableTop = mStableFullscreenTop
                = mCurTop = mForceImmersiveTop = mUnrestrictedScreenTop;
        mDockRight = mContentRight = mVoiceContentRight = mStableRight = mStableFullscreenRight
                = mCurRight = mForceImmersiveRight = displayWidth - overscanRight;
        mDockBottom = mContentBottom = mVoiceContentBottom = mStableBottom = mStableFullscreenBottom
                = mCurBottom = mForceImmersiveBottom = displayHeight - overscanBottom;
        mDockLayer = 0x10000000;
        mStatusBarLayer = -1;

        // start with the current dock rect, which will be (0,0,displayWidth,displayHeight)
        final Rect pf = mTmpParentFrame;
        final Rect df = mTmpDisplayFrame;
        final Rect of = mTmpOverscanFrame;
        final Rect vf = mTmpVisibleFrame;
        final Rect dcf = mTmpDecorFrame;
        final Rect osf = mTmpOutsetFrame;
        pf.left = df.left = of.left = vf.left = mDockLeft;
        pf.top = df.top = of.top = vf.top = mDockTop;
        pf.right = df.right = of.right = vf.right = mDockRight;
        pf.bottom = df.bottom = of.bottom = vf.bottom = mDockBottom;
        dcf.setEmpty();  // Decor frame N/A for system bars.

        if (isDefaultDisplay) {
            // For purposes of putting out fake window up to steal focus, we will
            // drive nav being hidden only by whether it is requested.
            final int sysui = mLastSystemUiFlags;
            boolean navVisible = (sysui & View.SYSTEM_UI_FLAG_HIDE_NAVIGATION) == 0;
            boolean navTranslucent = (sysui
                    & (View.NAVIGATION_BAR_TRANSLUCENT | View.SYSTEM_UI_TRANSPARENT)) != 0;
            boolean immersive = (sysui & View.SYSTEM_UI_FLAG_IMMERSIVE) != 0;
            boolean immersiveSticky = (sysui & View.SYSTEM_UI_FLAG_IMMERSIVE_STICKY) != 0;
            boolean navAllowedHidden = immersive || immersiveSticky;
            navTranslucent &= !immersiveSticky;  // transient trumps translucent
            boolean isKeyguardShowing = isStatusBarKeyguard() && !mHideLockScreen;
            if (!isKeyguardShowing) {
                navTranslucent &= areTranslucentBarsAllowed();
            }

            // When the navigation bar isn't visible, we put up a fake
            // input window to catch all touch events.  This way we can
            // detect when the user presses anywhere to bring back the nav
            // bar and ensure the application doesn't see the event.
            if (navVisible || navAllowedHidden) {
                if (mInputConsumer != null) {
                    mInputConsumer.dismiss();
                    mInputConsumer = null;
                }
            } else if (mInputConsumer == null) {
                mInputConsumer = mWindowManagerFuncs.addInputConsumer(mHandler.getLooper(),
                        mHideNavInputEventReceiverFactory);
            }

            // For purposes of positioning and showing the nav bar, if we have
            // decided that it can't be hidden (because of the screen aspect ratio),
            // then take that into account.
            navVisible |= !canHideNavigationBar();

            boolean updateSysUiVisibility = false;
            if (mNavigationBar != null) {
                boolean transientNavBarShowing = mNavigationBarController.isTransientShowing();
                // Force the navigation bar to its appropriate place and
                // size.  We need to do this directly, instead of relying on
                // it to bubble up from the nav bar, because this needs to
                // change atomically with screen rotations.
                mNavigationBarOnBottom = (!mNavigationBarCanMove || displayWidth < displayHeight);
                if (mNavigationBarOnBottom) {
                    // It's a system nav bar or a portrait screen; nav bar goes on bottom.
                    int top = displayHeight - overscanBottom
                            - mNavigationBarHeightForRotation[displayRotation];
                    mTmpNavigationFrame.set(0, top, displayWidth, displayHeight - overscanBottom);
                    mStableBottom = mStableFullscreenBottom = mTmpNavigationFrame.top;
                    if (transientNavBarShowing) {
                        mNavigationBarController.setBarShowingLw(true);
                    } else if (navVisible) {
                        mNavigationBarController.setBarShowingLw(true);
                        mDockBottom = mTmpNavigationFrame.top;
                        mRestrictedScreenHeight = mDockBottom - mRestrictedScreenTop;
                        mRestrictedOverscanScreenHeight = mDockBottom - mRestrictedOverscanScreenTop;
                    } else {
                        // We currently want to hide the navigation UI.
                        mNavigationBarController.setBarShowingLw(false);
                    }
                    if (navVisible && !navTranslucent && !navAllowedHidden
                            && !mNavigationBar.isAnimatingLw()
                            && !mNavigationBarController.wasRecentlyTranslucent()) {
                        // If the opaque nav bar is currently requested to be visible,
                        // and not in the process of animating on or off, then
                        // we can tell the app that it is covered by it.
                        mSystemBottom = mTmpNavigationFrame.top;
                    }
                } else if (mNavigationBarLeftInLandscape) {
                    // Landscape screen; nav bar goes to the left.
                    int right = overscanLeft + mNavigationBarWidthForRotation[displayRotation];
                    mTmpNavigationFrame.set(0, 0, right, displayHeight);
                    mStableLeft = mStableFullscreenLeft = mTmpNavigationFrame.right;
                    mStableFullscreenLeft = mTmpNavigationFrame.right;
                    if (transientNavBarShowing) {
                        mNavigationBarController.setBarShowingLw(true);
                    } else if (navVisible) {
                        mNavigationBarController.setBarShowingLw(true);
                        mDockLeft = mTmpNavigationFrame.right;
                        mRestrictedScreenLeft = mDockLeft;
                        mRestrictedScreenWidth = mDockRight - mRestrictedScreenLeft;
                        mRestrictedOverscanScreenLeft = mRestrictedScreenLeft;
                        mRestrictedOverscanScreenWidth = mDockRight
                                - mRestrictedOverscanScreenLeft;
                    } else {
                        // We currently want to hide the navigation UI.
                        mNavigationBarController.setBarShowingLw(false);
                    }

                    if (navVisible && !navTranslucent && !mNavigationBar.isAnimatingLw()
                            && !mNavigationBarController.wasRecentlyTranslucent()) {
                        // If the nav bar is currently requested to be visible,
                        // and not in the process of animating on or off, then
                        // we can tell the app that it is covered by it.
                        mSystemLeft = mTmpNavigationFrame.right;
                    }
                } else {
                    // Landscape screen; nav bar goes to the right.
                    int left = displayWidth - overscanRight
                            - mNavigationBarWidthForRotation[displayRotation];
                    mTmpNavigationFrame.set(left, 0, displayWidth - overscanRight, displayHeight);
                    mStableRight = mStableFullscreenRight = mTmpNavigationFrame.left;
                    if (transientNavBarShowing) {
                        mNavigationBarController.setBarShowingLw(true);
                    } else if (navVisible) {
                        mNavigationBarController.setBarShowingLw(true);
                        mDockRight = mTmpNavigationFrame.left;
                        mRestrictedScreenWidth = mDockRight - mRestrictedScreenLeft;
                        mRestrictedOverscanScreenWidth = mDockRight - mRestrictedOverscanScreenLeft;
                    } else {
                        // We currently want to hide the navigation UI.
                        mNavigationBarController.setBarShowingLw(false);
                    }
                    if (navVisible && !navTranslucent && !navAllowedHidden
                            && !mNavigationBar.isAnimatingLw()
                            && !mNavigationBarController.wasRecentlyTranslucent()) {
                        // If the nav bar is currently requested to be visible,
                        // and not in the process of animating on or off, then
                        // we can tell the app that it is covered by it.
                        mSystemRight = mTmpNavigationFrame.left;
                    }
                }
                // Make sure the content and current rectangles are updated to
                // account for the restrictions from the navigation bar.
                mContentTop = mVoiceContentTop = mCurTop = mDockTop;
                mContentBottom = mVoiceContentBottom = mCurBottom = mDockBottom;
                mContentLeft = mVoiceContentLeft = mCurLeft = mDockLeft;
                mContentRight = mVoiceContentRight = mCurRight = mDockRight;
                mStatusBarLayer = mNavigationBar.getSurfaceLayer();
                // And compute the final frame.
                mNavigationBar.computeFrameLw(mTmpNavigationFrame, mTmpNavigationFrame,
                        mTmpNavigationFrame, mTmpNavigationFrame, mTmpNavigationFrame, dcf,
                        mTmpNavigationFrame, mTmpNavigationFrame);
                if (DEBUG_LAYOUT) Slog.i(TAG, "mNavigationBar frame: " + mTmpNavigationFrame);
                if (mNavigationBarController.checkHiddenLw()) {
                    updateSysUiVisibility = true;
                }
            }
            if (DEBUG_LAYOUT) Slog.i(TAG, String.format("mDock rect: (%d,%d - %d,%d)",
                    mDockLeft, mDockTop, mDockRight, mDockBottom));

            // decide where the status bar goes ahead of time
            if (mStatusBar != null) {
                // apply any navigation bar insets
                pf.left = df.left = of.left = mUnrestrictedScreenLeft;
                pf.top = df.top = of.top = mUnrestrictedScreenTop;
                pf.right = df.right = of.right = mUnrestrictedScreenWidth + mUnrestrictedScreenLeft;
                pf.bottom = df.bottom = of.bottom = mUnrestrictedScreenHeight
                        + mUnrestrictedScreenTop;
                vf.left = mStableLeft;
                vf.top = mStableTop;
                vf.right = mStableRight;
                vf.bottom = mStableBottom;

                mStatusBarLayer = mStatusBar.getSurfaceLayer();

                // Let the status bar determine its size.
                mStatusBar.computeFrameLw(pf /* parentFrame */, df /* displayFrame */,
                        vf /* overlayFrame */, vf /* contentFrame */, vf /* visibleFrame */,
                        dcf /* decorFrame */, vf /* stableFrame */, vf /* outsetFrame */);

                // For layout, the status bar is always at the top with our fixed height.
                mStableTop = mUnrestrictedScreenTop + mStatusBarHeight;

                boolean statusBarTransient = (sysui & View.STATUS_BAR_TRANSIENT) != 0;
                boolean statusBarTranslucent = (sysui
                        & (View.STATUS_BAR_TRANSLUCENT | View.SYSTEM_UI_TRANSPARENT)) != 0;
                if (!isKeyguardShowing) {
                    statusBarTranslucent &= areTranslucentBarsAllowed();
                }

                // If the status bar is hidden, we don't want to cause
                // windows behind it to scroll.
                if (mStatusBar.isVisibleLw() && !statusBarTransient) {
                    // Status bar may go away, so the screen area it occupies
                    // is available to apps but just covering them when the
                    // status bar is visible.
                    mDockTop = mUnrestrictedScreenTop + mStatusBarHeight;

                    mContentTop = mVoiceContentTop = mCurTop = mDockTop;
                    mContentBottom = mVoiceContentBottom = mCurBottom = mDockBottom;
                    mContentLeft = mVoiceContentLeft = mCurLeft = mDockLeft;
                    mContentRight = mVoiceContentRight = mCurRight = mDockRight;

                    if (DEBUG_LAYOUT) Slog.v(TAG, "Status bar: " +
                        String.format(
                            "dock=[%d,%d][%d,%d] content=[%d,%d][%d,%d] cur=[%d,%d][%d,%d]",
                            mDockLeft, mDockTop, mDockRight, mDockBottom,
                            mContentLeft, mContentTop, mContentRight, mContentBottom,
                            mCurLeft, mCurTop, mCurRight, mCurBottom));
                }
                if (mStatusBar.isVisibleLw() && !mStatusBar.isAnimatingLw()
                        && !statusBarTransient && !statusBarTranslucent
                        && !mStatusBarController.wasRecentlyTranslucent()) {
                    // If the opaque status bar is currently requested to be visible,
                    // and not in the process of animating on or off, then
                    // we can tell the app that it is covered by it.
                    mSystemTop = mUnrestrictedScreenTop + mStatusBarHeight;
                }
                if (mStatusBarController.checkHiddenLw()) {
                    updateSysUiVisibility = true;
                }
            }
            if (updateSysUiVisibility) {
                updateSystemUiVisibilityLw();
            }
        }
    }

    /** {@inheritDoc} */
    @Override
    public int getSystemDecorLayerLw() {
        if (mStatusBar != null && mStatusBar.isVisibleLw()) {
            return mStatusBar.getSurfaceLayer();
        }

        if (mNavigationBar != null && mNavigationBar.isVisibleLw()) {
            return mNavigationBar.getSurfaceLayer();
        }

        return 0;
    }

    @Override
    public void getContentRectLw(Rect r) {
        r.set(mContentLeft, mContentTop, mContentRight, mContentBottom);
    }

    void setAttachedWindowFrames(WindowState win, int fl, int adjust, WindowState attached,
            boolean insetDecors, Rect pf, Rect df, Rect of, Rect cf, Rect vf) {
        if (win.getSurfaceLayer() > mDockLayer && attached.getSurfaceLayer() < mDockLayer) {
            // Here's a special case: if this attached window is a panel that is
            // above the dock window, and the window it is attached to is below
            // the dock window, then the frames we computed for the window it is
            // attached to can not be used because the dock is effectively part
            // of the underlying window and the attached window is floating on top
            // of the whole thing.  So, we ignore the attached window and explicitly
            // compute the frames that would be appropriate without the dock.
            df.left = of.left = cf.left = vf.left = mDockLeft;
            df.top = of.top = cf.top = vf.top = mDockTop;
            df.right = of.right = cf.right = vf.right = mDockRight;
            df.bottom = of.bottom = cf.bottom = vf.bottom = mDockBottom;
        } else {
            // The effective display frame of the attached window depends on
            // whether it is taking care of insetting its content.  If not,
            // we need to use the parent's content frame so that the entire
            // window is positioned within that content.  Otherwise we can use
            // the overscan frame and let the attached window take care of
            // positioning its content appropriately.
            if (adjust != SOFT_INPUT_ADJUST_RESIZE) {
                // Set the content frame of the attached window to the parent's decor frame
                // (same as content frame when IME isn't present) if specifically requested by
                // setting {@link WindowManager.LayoutParams#FLAG_LAYOUT_ATTACHED_IN_DECOR} flag.
                // Otherwise, use the overscan frame.
                cf.set((fl & FLAG_LAYOUT_ATTACHED_IN_DECOR) != 0
                        ? attached.getContentFrameLw() : attached.getOverscanFrameLw());
            } else {
                // If the window is resizing, then we want to base the content
                // frame on our attached content frame to resize...  however,
                // things can be tricky if the attached window is NOT in resize
                // mode, in which case its content frame will be larger.
                // Ungh.  So to deal with that, make sure the content frame
                // we end up using is not covering the IM dock.
                cf.set(attached.getContentFrameLw());
                if (attached.isVoiceInteraction()) {
                    if (cf.left < mVoiceContentLeft) cf.left = mVoiceContentLeft;
                    if (cf.top < mVoiceContentTop) cf.top = mVoiceContentTop;
                    if (cf.right > mVoiceContentRight) cf.right = mVoiceContentRight;
                    if (cf.bottom > mVoiceContentBottom) cf.bottom = mVoiceContentBottom;
                } else if (attached.getSurfaceLayer() < mDockLayer) {
                    if (cf.left < mContentLeft) cf.left = mContentLeft;
                    if (cf.top < mContentTop) cf.top = mContentTop;
                    if (cf.right > mContentRight) cf.right = mContentRight;
                    if (cf.bottom > mContentBottom) cf.bottom = mContentBottom;
                }
            }
            df.set(insetDecors ? attached.getDisplayFrameLw() : cf);
            of.set(insetDecors ? attached.getOverscanFrameLw() : cf);
            vf.set(attached.getVisibleFrameLw());
        }
        // The LAYOUT_IN_SCREEN flag is used to determine whether the attached
        // window should be positioned relative to its parent or the entire
        // screen.
        pf.set((fl & FLAG_LAYOUT_IN_SCREEN) == 0
                ? attached.getFrameLw() : df);
    }

    private void applyForceImmersiveMode(int pfl, Rect r) {
        if ((pfl & PRIVATE_FLAG_STATUS_HIDE_FORCED) != 0) {
            r.top = mForceImmersiveTop;
        }
        if ((pfl & PRIVATE_FLAG_NAV_HIDE_FORCED) != 0) {
            if (mNavigationBarOnBottom) {
                r.bottom = mForceImmersiveBottom;
            } else {
                r.right = mForceImmersiveRight;
            }
        }
    }

    private void applyStableConstraints(int sysui, int fl, Rect r, Rect d) {
        if (mNavigationBarLeftInLandscape) {
            d.left = r.left;
            r.left = 0;
        }

        if ((sysui & View.SYSTEM_UI_FLAG_LAYOUT_STABLE) != 0) {
            // If app is requesting a stable layout, don't let the
            // content insets go below the stable values.
            if ((fl & FLAG_FULLSCREEN) != 0) {
                if (r.left < mStableFullscreenLeft) r.left = mStableFullscreenLeft;
                if (r.top < mStableFullscreenTop) r.top = mStableFullscreenTop;
                if (r.right > mStableFullscreenRight) r.right = mStableFullscreenRight;
                if (r.bottom > mStableFullscreenBottom) r.bottom = mStableFullscreenBottom;
            } else {
                if (r.left < mStableLeft) r.left = mStableLeft;
                if (r.top < mStableTop) r.top = mStableTop;
                if (r.right > mStableRight) r.right = mStableRight;
                if (r.bottom > mStableBottom) r.bottom = mStableBottom;
            }
        }
    }

    private boolean canReceiveInput(WindowState win) {
        boolean notFocusable =
                (win.getAttrs().flags & WindowManager.LayoutParams.FLAG_NOT_FOCUSABLE) != 0;
        boolean altFocusableIm =
                (win.getAttrs().flags & WindowManager.LayoutParams.FLAG_ALT_FOCUSABLE_IM) != 0;
        boolean notFocusableForIm = notFocusable ^ altFocusableIm;
        return !notFocusableForIm;
    }

    /** {@inheritDoc} */
    @Override
    public void layoutWindowLw(WindowState win, WindowState attached) {
        // We've already done the navigation bar and status bar. If the status bar can receive
        // input, we need to layout it again to accomodate for the IME window.
        if ((win == mStatusBar && !canReceiveInput(win)) || win == mNavigationBar) {
            return;
        }
        final WindowManager.LayoutParams attrs = win.getAttrs();
        final boolean isDefaultDisplay = win.isDefaultDisplay();
        final boolean needsToOffsetInputMethodTarget = isDefaultDisplay &&
                (win == mLastInputMethodTargetWindow && mLastInputMethodWindow != null);
        if (needsToOffsetInputMethodTarget) {
            if (DEBUG_LAYOUT) Slog.i(TAG, "Offset ime target window by the last ime window state");
            offsetInputMethodWindowLw(mLastInputMethodWindow);
        }

        final int fl = WindowManagerPolicyControl.getWindowFlags(win, attrs);
        final int pfl = WindowManagerPolicyControl.getPrivateWindowFlags(win, attrs);
        final int sim = attrs.softInputMode;
        final int sysUiFl = WindowManagerPolicyControl.getSystemUiVisibility(win, null);

        final Rect pf = mTmpParentFrame;
        final Rect df = mTmpDisplayFrame;
        final Rect of = mTmpOverscanFrame;
        final Rect cf = mTmpContentFrame;
        final Rect vf = mTmpVisibleFrame;
        final Rect dcf = mTmpDecorFrame;
        final Rect sf = mTmpStableFrame;
        Rect osf = null;
        dcf.setEmpty();

        final boolean hasNavBar = (isDefaultDisplay && hasNavigationBar()
                && mNavigationBar != null && mNavigationBar.isVisibleLw());

        final int adjust = sim & SOFT_INPUT_MASK_ADJUST;

        if (isDefaultDisplay) {
            sf.set(mStableLeft, mStableTop, mStableRight, mStableBottom);
        } else {
            sf.set(mOverscanLeft, mOverscanTop, mOverscanRight, mOverscanBottom);
        }

        if (!isDefaultDisplay) {
            if (attached != null) {
                // If this window is attached to another, our display
                // frame is the same as the one we are attached to.
                setAttachedWindowFrames(win, fl, adjust, attached, true, pf, df, of, cf, vf);
            } else {
                // Give the window full screen.
                pf.left = df.left = of.left = cf.left = mOverscanScreenLeft;
                pf.top = df.top = of.top = cf.top = mOverscanScreenTop;
                pf.right = df.right = of.right = cf.right
                        = mOverscanScreenLeft + mOverscanScreenWidth;
                pf.bottom = df.bottom = of.bottom = cf.bottom
                        = mOverscanScreenTop + mOverscanScreenHeight;
            }
        } else if (attrs.type == TYPE_INPUT_METHOD) {
            pf.left = df.left = of.left = cf.left = vf.left = mDockLeft;
            pf.top = df.top = of.top = cf.top = vf.top = mDockTop;
            pf.right = df.right = of.right = cf.right = vf.right = mDockRight;
            // IM dock windows layout below the nav bar...
            pf.bottom = df.bottom = of.bottom = mUnrestrictedScreenTop + mUnrestrictedScreenHeight;
            // ...with content insets above the nav bar
            cf.bottom = vf.bottom = mStableBottom;
            // IM dock windows always go to the bottom of the screen.
            attrs.gravity = Gravity.BOTTOM;
            mDockLayer = win.getSurfaceLayer();
        } else if (attrs.type == TYPE_VOICE_INTERACTION) {
            pf.left = df.left = of.left = mUnrestrictedScreenLeft;
            pf.top = df.top = of.top = mUnrestrictedScreenTop;
            pf.right = df.right = of.right = mUnrestrictedScreenLeft + mUnrestrictedScreenWidth;
            pf.bottom = df.bottom = of.bottom = mUnrestrictedScreenTop + mUnrestrictedScreenHeight;
            cf.bottom = vf.bottom = mStableBottom;
            // Note: In Phone landscape mode, the button bar should also be excluded.
            cf.right = vf.right = mStableRight;
            cf.left = vf.left = mStableLeft;
            cf.top = vf.top = mStableTop;
        } else if (win == mStatusBar) {
            pf.left = df.left = of.left = mUnrestrictedScreenLeft;
            pf.top = df.top = of.top = mUnrestrictedScreenTop;
            pf.right = df.right = of.right = mUnrestrictedScreenWidth + mUnrestrictedScreenLeft;
            pf.bottom = df.bottom = of.bottom = mUnrestrictedScreenHeight + mUnrestrictedScreenTop;
            cf.left = vf.left = mStableLeft;
            cf.top = vf.top = mStableTop;
            cf.right = vf.right = mStableRight;
            vf.bottom = mStableBottom;
            cf.bottom = mContentBottom;
        } else {

            // Default policy decor for the default display
            dcf.left = mSystemLeft;
            dcf.top = mSystemTop;
            dcf.right = mSystemRight;
            dcf.bottom = mSystemBottom;
            final boolean inheritTranslucentDecor = (attrs.privateFlags
                    & WindowManager.LayoutParams.PRIVATE_FLAG_INHERIT_TRANSLUCENT_DECOR) != 0;
            final boolean isAppWindow =
                    attrs.type >= WindowManager.LayoutParams.FIRST_APPLICATION_WINDOW &&
                    attrs.type <= WindowManager.LayoutParams.LAST_APPLICATION_WINDOW;
            final boolean topAtRest =
                    win == mTopFullscreenOpaqueWindowState && !win.isAnimatingLw();
            if (isAppWindow && !inheritTranslucentDecor && !topAtRest) {
                if ((sysUiFl & View.SYSTEM_UI_FLAG_FULLSCREEN) == 0
                        && (fl & WindowManager.LayoutParams.FLAG_FULLSCREEN) == 0
                        && (fl & WindowManager.LayoutParams.FLAG_TRANSLUCENT_STATUS) == 0
                        && (fl & WindowManager.LayoutParams.
                                FLAG_DRAWS_SYSTEM_BAR_BACKGROUNDS) == 0) {
                    // Ensure policy decor includes status bar
                    dcf.top = mStableTop;
                }
                if ((fl & WindowManager.LayoutParams.FLAG_TRANSLUCENT_NAVIGATION) == 0
                        && (sysUiFl & View.SYSTEM_UI_FLAG_HIDE_NAVIGATION) == 0
                        && (fl & WindowManager.LayoutParams.
                                FLAG_DRAWS_SYSTEM_BAR_BACKGROUNDS) == 0) {
                    // Ensure policy decor includes navigation bar
                    dcf.bottom = mStableBottom;
                    dcf.right = mStableRight;
                }
            }

            if ((fl & (FLAG_LAYOUT_IN_SCREEN | FLAG_LAYOUT_INSET_DECOR))
                    == (FLAG_LAYOUT_IN_SCREEN | FLAG_LAYOUT_INSET_DECOR)) {
                if (DEBUG_LAYOUT) Slog.v(TAG, "layoutWindowLw(" + attrs.getTitle()
                            + "): IN_SCREEN, INSET_DECOR");
                // This is the case for a normal activity window: we want it
                // to cover all of the screen space, and it can take care of
                // moving its contents to account for screen decorations that
                // intrude into that space.
                if (attached != null) {
                    // If this window is attached to another, our display
                    // frame is the same as the one we are attached to.
                    setAttachedWindowFrames(win, fl, adjust, attached, true, pf, df, of, cf, vf);
                } else {
                    if (attrs.type == TYPE_STATUS_BAR_PANEL
                            || attrs.type == TYPE_STATUS_BAR_SUB_PANEL) {
                        // Status bar panels are the only windows who can go on top of
                        // the status bar.  They are protected by the STATUS_BAR_SERVICE
                        // permission, so they have the same privileges as the status
                        // bar itself.
                        //
                        // However, they should still dodge the navigation bar if it exists.

                        pf.left = df.left = of.left = hasNavBar
                                ? mDockLeft : mUnrestrictedScreenLeft;
                        pf.top = df.top = of.top = mUnrestrictedScreenTop;
                        pf.right = df.right = of.right = hasNavBar
                                ? mRestrictedScreenLeft+mRestrictedScreenWidth
                                : mUnrestrictedScreenLeft + mUnrestrictedScreenWidth;
                        pf.bottom = df.bottom = of.bottom = hasNavBar
                                ? mRestrictedScreenTop+mRestrictedScreenHeight
                                : mUnrestrictedScreenTop + mUnrestrictedScreenHeight;

                        if (DEBUG_LAYOUT) Slog.v(TAG, String.format(
                                        "Laying out status bar window: (%d,%d - %d,%d)",
                                        pf.left, pf.top, pf.right, pf.bottom));
                    } else if ((fl & FLAG_LAYOUT_IN_OVERSCAN) != 0
                            && attrs.type >= WindowManager.LayoutParams.FIRST_APPLICATION_WINDOW
                            && attrs.type <= WindowManager.LayoutParams.LAST_SUB_WINDOW) {
                        // Asking to layout into the overscan region, so give it that pure
                        // unrestricted area.
                        pf.left = df.left = of.left = mOverscanScreenLeft;
                        pf.top = df.top = of.top = mOverscanScreenTop;
                        pf.right = df.right = of.right = mOverscanScreenLeft + mOverscanScreenWidth;
                        pf.bottom = df.bottom = of.bottom = mOverscanScreenTop
                                + mOverscanScreenHeight;
                    } else if (canHideNavigationBar()
                            && (sysUiFl & View.SYSTEM_UI_FLAG_LAYOUT_HIDE_NAVIGATION) != 0
                            && attrs.type >= WindowManager.LayoutParams.FIRST_APPLICATION_WINDOW
                            && attrs.type <= WindowManager.LayoutParams.LAST_SUB_WINDOW) {
                        // Asking for layout as if the nav bar is hidden, lets the
                        // application extend into the unrestricted overscan screen area.  We
                        // only do this for application windows to ensure no window that
                        // can be above the nav bar can do this.
                        pf.left = df.left = mOverscanScreenLeft;
                        pf.top = df.top = mOverscanScreenTop;
                        pf.right = df.right = mOverscanScreenLeft + mOverscanScreenWidth;
                        pf.bottom = df.bottom = mOverscanScreenTop + mOverscanScreenHeight;
                        // We need to tell the app about where the frame inside the overscan
                        // is, so it can inset its content by that amount -- it didn't ask
                        // to actually extend itself into the overscan region.
                        of.left = mUnrestrictedScreenLeft;
                        of.top = mUnrestrictedScreenTop;
                        of.right = mUnrestrictedScreenLeft + mUnrestrictedScreenWidth;
                        of.bottom = mUnrestrictedScreenTop + mUnrestrictedScreenHeight;
                    } else {
                        pf.left = df.left = mRestrictedOverscanScreenLeft;
                        pf.top = df.top = mRestrictedOverscanScreenTop;
                        pf.right = df.right = mRestrictedOverscanScreenLeft
                                + mRestrictedOverscanScreenWidth;
                        pf.bottom = df.bottom = mRestrictedOverscanScreenTop
                                + mRestrictedOverscanScreenHeight;
                        // We need to tell the app about where the frame inside the overscan
                        // is, so it can inset its content by that amount -- it didn't ask
                        // to actually extend itself into the overscan region.
                        of.left = mUnrestrictedScreenLeft;
                        of.top = mUnrestrictedScreenTop;
                        of.right = mUnrestrictedScreenLeft + mUnrestrictedScreenWidth;
                        of.bottom = mUnrestrictedScreenTop + mUnrestrictedScreenHeight;
                    }

                    if ((fl & FLAG_FULLSCREEN) == 0
                            || (pfl & PRIVATE_FLAG_WAS_NOT_FULLSCREEN) != 0) {
                        if (win.isVoiceInteraction()) {
                            cf.left = mVoiceContentLeft;
                            cf.top = mVoiceContentTop;
                            cf.right = mVoiceContentRight;
                            cf.bottom = mVoiceContentBottom;
                        } else {
                            if (adjust != SOFT_INPUT_ADJUST_RESIZE) {
                                cf.left = mDockLeft;
                                cf.top = mDockTop;
                                cf.right = mDockRight;
                                cf.bottom = mDockBottom;
                            } else {
                                cf.left = mContentLeft;
                                cf.top = mContentTop;
                                cf.right = mContentRight;
                                cf.bottom = mContentBottom;
                            }
                            applyForceImmersiveMode(pfl, cf);
                        }
                    } else {
                        // Full screen windows are always given a layout that is as if the
                        // status bar and other transient decors are gone.  This is to avoid
                        // bad states when moving from a window that is not hding the
                        // status bar to one that is.
                        cf.left = mRestrictedScreenLeft;
                        cf.top = mRestrictedScreenTop;
                        cf.right = mRestrictedScreenLeft + mRestrictedScreenWidth;
                        cf.bottom = mRestrictedScreenTop + mRestrictedScreenHeight;
                    }
                    applyStableConstraints(sysUiFl, fl, cf, df);
                    if (adjust != SOFT_INPUT_ADJUST_NOTHING) {
                        vf.left = mCurLeft;
                        vf.top = mCurTop;
                        vf.right = mCurRight;
                        vf.bottom = mCurBottom;
                    } else {
                        vf.set(cf);
                    }
                    applyForceImmersiveMode(pfl, vf);
                }
            } else if ((fl & FLAG_LAYOUT_IN_SCREEN) != 0 || (sysUiFl
                    & (View.SYSTEM_UI_FLAG_LAYOUT_FULLSCREEN
                            | View.SYSTEM_UI_FLAG_LAYOUT_HIDE_NAVIGATION)) != 0) {
                if (DEBUG_LAYOUT) Slog.v(TAG, "layoutWindowLw(" + attrs.getTitle() +
                        "): IN_SCREEN");
                // A window that has requested to fill the entire screen just
                // gets everything, period.
                if (attrs.type == TYPE_STATUS_BAR_PANEL
                        || attrs.type == TYPE_STATUS_BAR_SUB_PANEL
                        || attrs.type == TYPE_VOLUME_OVERLAY) {
                    pf.left = df.left = of.left = cf.left = hasNavBar
                            ? mDockLeft : mUnrestrictedScreenLeft;
                    pf.top = df.top = of.top = cf.top = mUnrestrictedScreenTop;
                    pf.right = df.right = of.right = cf.right = hasNavBar
                                        ? mRestrictedScreenLeft+mRestrictedScreenWidth
                                        : mUnrestrictedScreenLeft + mUnrestrictedScreenWidth;
                    pf.bottom = df.bottom = of.bottom = cf.bottom = hasNavBar
                                          ? mRestrictedScreenTop+mRestrictedScreenHeight
                                          : mUnrestrictedScreenTop + mUnrestrictedScreenHeight;
                    if (DEBUG_LAYOUT) Slog.v(TAG, String.format(
                                    "Laying out IN_SCREEN status bar window: (%d,%d - %d,%d)",
                                    pf.left, pf.top, pf.right, pf.bottom));
                } else if (attrs.type == TYPE_NAVIGATION_BAR
                        || attrs.type == TYPE_NAVIGATION_BAR_PANEL) {
                    // The navigation bar has Real Ultimate Power.
                    pf.left = df.left = of.left = mUnrestrictedScreenLeft;
                    pf.top = df.top = of.top = mUnrestrictedScreenTop;
                    pf.right = df.right = of.right = mUnrestrictedScreenLeft
                            + mUnrestrictedScreenWidth;
                    pf.bottom = df.bottom = of.bottom = mUnrestrictedScreenTop
                            + mUnrestrictedScreenHeight;
                    if (DEBUG_LAYOUT) Slog.v(TAG, String.format(
                                    "Laying out navigation bar window: (%d,%d - %d,%d)",
                                    pf.left, pf.top, pf.right, pf.bottom));
                } else if ((attrs.type == TYPE_SECURE_SYSTEM_OVERLAY
                                || attrs.type == TYPE_BOOT_PROGRESS)
                        && ((fl & FLAG_FULLSCREEN) != 0)) {
                    // Fullscreen secure system overlays get what they ask for.
                    pf.left = df.left = of.left = cf.left = mOverscanScreenLeft;
                    pf.top = df.top = of.top = cf.top = mOverscanScreenTop;
                    pf.right = df.right = of.right = cf.right = mOverscanScreenLeft
                            + mOverscanScreenWidth;
                    pf.bottom = df.bottom = of.bottom = cf.bottom = mOverscanScreenTop
                            + mOverscanScreenHeight;
                } else if (attrs.type == TYPE_BOOT_PROGRESS) {
                    // Boot progress screen always covers entire display.
                    pf.left = df.left = of.left = cf.left = mOverscanScreenLeft;
                    pf.top = df.top = of.top = cf.top = mOverscanScreenTop;
                    pf.right = df.right = of.right = cf.right = mOverscanScreenLeft
                            + mOverscanScreenWidth;
                    pf.bottom = df.bottom = of.bottom = cf.bottom = mOverscanScreenTop
                            + mOverscanScreenHeight;
                } else if (attrs.type == TYPE_WALLPAPER) {
                    // The wallpaper also has Real Ultimate Power, but we want to tell
                    // it about the overscan area.
                    pf.left = df.left = mOverscanScreenLeft;
                    pf.top = df.top = mOverscanScreenTop;
                    pf.right = df.right = mOverscanScreenLeft + mOverscanScreenWidth;
                    pf.bottom = df.bottom = mOverscanScreenTop + mOverscanScreenHeight;
                    of.left = cf.left = mUnrestrictedScreenLeft;
                    of.top = cf.top = mUnrestrictedScreenTop;
                    of.right = cf.right = mUnrestrictedScreenLeft + mUnrestrictedScreenWidth;
                    of.bottom = cf.bottom = mUnrestrictedScreenTop + mUnrestrictedScreenHeight;
                } else if ((fl & FLAG_LAYOUT_IN_OVERSCAN) != 0
                        && attrs.type >= WindowManager.LayoutParams.FIRST_APPLICATION_WINDOW
                        && attrs.type <= WindowManager.LayoutParams.LAST_SUB_WINDOW) {
                    // Asking to layout into the overscan region, so give it that pure
                    // unrestricted area.
                    pf.left = df.left = of.left = cf.left = mOverscanScreenLeft;
                    pf.top = df.top = of.top = cf.top = mOverscanScreenTop;
                    pf.right = df.right = of.right = cf.right
                            = mOverscanScreenLeft + mOverscanScreenWidth;
                    pf.bottom = df.bottom = of.bottom = cf.bottom
                            = mOverscanScreenTop + mOverscanScreenHeight;
                } else if (canHideNavigationBar()
                        && (sysUiFl & View.SYSTEM_UI_FLAG_LAYOUT_HIDE_NAVIGATION) != 0
                        && (attrs.type == TYPE_STATUS_BAR
                            || attrs.type == TYPE_TOAST
                            || attrs.type == TYPE_VOICE_INTERACTION_STARTING
                            || (attrs.type >= WindowManager.LayoutParams.FIRST_APPLICATION_WINDOW
                            && attrs.type <= WindowManager.LayoutParams.LAST_SUB_WINDOW))) {
                    // Asking for layout as if the nav bar is hidden, lets the
                    // application extend into the unrestricted screen area.  We
                    // only do this for application windows (or toasts) to ensure no window that
                    // can be above the nav bar can do this.
                    // XXX This assumes that an app asking for this will also
                    // ask for layout in only content.  We can't currently figure out
                    // what the screen would be if only laying out to hide the nav bar.
                    pf.left = df.left = of.left = cf.left = mUnrestrictedScreenLeft;
                    pf.top = df.top = of.top = cf.top = mUnrestrictedScreenTop;
                    pf.right = df.right = of.right = cf.right = mUnrestrictedScreenLeft
                            + mUnrestrictedScreenWidth;
                    pf.bottom = df.bottom = of.bottom = cf.bottom = mUnrestrictedScreenTop
                            + mUnrestrictedScreenHeight;
                } else {
                    pf.left = df.left = of.left = cf.left = mRestrictedScreenLeft;
                    pf.top = df.top = of.top = cf.top = mRestrictedScreenTop;
                    pf.right = df.right = of.right = cf.right = mRestrictedScreenLeft
                            + mRestrictedScreenWidth;
                    pf.bottom = df.bottom = of.bottom = cf.bottom = mRestrictedScreenTop
                            + mRestrictedScreenHeight;
                }

                applyStableConstraints(sysUiFl, fl, cf, df);

                if (adjust != SOFT_INPUT_ADJUST_NOTHING) {
                    vf.left = mCurLeft;
                    vf.top = mCurTop;
                    vf.right = mCurRight;
                    vf.bottom = mCurBottom;
                } else {
                    vf.set(cf);
                }
                applyForceImmersiveMode(pfl, vf);
            } else if (attached != null) {
                if (DEBUG_LAYOUT) Slog.v(TAG, "layoutWindowLw(" + attrs.getTitle() +
                        "): attached to " + attached);
                // A child window should be placed inside of the same visible
                // frame that its parent had.
                setAttachedWindowFrames(win, fl, adjust, attached, false, pf, df, of, cf, vf);
            } else {
                if (DEBUG_LAYOUT) Slog.v(TAG, "layoutWindowLw(" + attrs.getTitle() +
                        "): normal window");
                // Otherwise, a normal window must be placed inside the content
                // of all screen decorations.
                if (attrs.type == TYPE_STATUS_BAR_PANEL || attrs.type == TYPE_VOLUME_OVERLAY) {
                    // Status bar panels and the volume dialog are the only windows who can go on
                    // top of the status bar.  They are protected by the STATUS_BAR_SERVICE
                    // permission, so they have the same privileges as the status
                    // bar itself.
                    pf.left = df.left = of.left = cf.left = mRestrictedScreenLeft;
                    pf.top = df.top = of.top = cf.top = mRestrictedScreenTop;
                    pf.right = df.right = of.right = cf.right = mRestrictedScreenLeft
                            + mRestrictedScreenWidth;
                    pf.bottom = df.bottom = of.bottom = cf.bottom = mRestrictedScreenTop
                            + mRestrictedScreenHeight;
                } else if (attrs.type == TYPE_TOAST || attrs.type == TYPE_SYSTEM_ALERT) {
                    // These dialogs are stable to interim decor changes.
                    pf.left = df.left = of.left = cf.left = mStableLeft;
                    pf.top = df.top = of.top = cf.top = mStableTop;
                    pf.right = df.right = of.right = cf.right = mStableRight;
                    pf.bottom = df.bottom = of.bottom = cf.bottom = mStableBottom;
                } else {
                    pf.left = mContentLeft;
                    pf.top = mContentTop;
                    pf.right = mContentRight;
                    pf.bottom = mContentBottom;
                    if (win.isVoiceInteraction()) {
                        df.left = of.left = cf.left = mVoiceContentLeft;
                        df.top = of.top = cf.top = mVoiceContentTop;
                        df.right = of.right = cf.right = mVoiceContentRight;
                        df.bottom = of.bottom = cf.bottom = mVoiceContentBottom;
                    } else if (adjust != SOFT_INPUT_ADJUST_RESIZE) {
                        df.left = of.left = cf.left = mDockLeft;
                        df.top = of.top = cf.top = mDockTop;
                        df.right = of.right = cf.right = mDockRight;
                        df.bottom = of.bottom = cf.bottom = mDockBottom;
                    } else {
                        df.left = of.left = cf.left = mContentLeft;
                        df.top = of.top = cf.top = mContentTop;
                        df.right = of.right = cf.right = mContentRight;
                        df.bottom = of.bottom = cf.bottom = mContentBottom;
                    }
                    if (adjust != SOFT_INPUT_ADJUST_NOTHING) {
                        vf.left = mCurLeft;
                        vf.top = mCurTop;
                        vf.right = mCurRight;
                        vf.bottom = mCurBottom;
                    } else {
                        vf.set(cf);
                    }
                    applyForceImmersiveMode(pfl, vf);
                }
            }
        }

        // TYPE_SYSTEM_ERROR is above the NavigationBar so it can't be allowed to extend over it.
        if ((fl & FLAG_LAYOUT_NO_LIMITS) != 0 && attrs.type != TYPE_SYSTEM_ERROR) {
            df.left = df.top = -10000;
            df.right = df.bottom = 10000;
            if (attrs.type != TYPE_WALLPAPER) {
                of.left = of.top = cf.left = cf.top = vf.left = vf.top = -10000;
                of.right = of.bottom = cf.right = cf.bottom = vf.right = vf.bottom = 10000;
            }
        }

        // If the device has a chin (e.g. some watches), a dead area at the bottom of the screen we
        // need to provide information to the clients that want to pretend that you can draw there.
        // We only want to apply outsets to certain types of windows. For example, we never want to
        // apply the outsets to floating dialogs, because they wouldn't make sense there.
        final boolean useOutsets = shouldUseOutsets(attrs, fl);
        if (isDefaultDisplay && useOutsets) {
            osf = mTmpOutsetFrame;
            osf.set(cf.left, cf.top, cf.right, cf.bottom);
            int outset = ScreenShapeHelper.getWindowOutsetBottomPx(mContext.getResources());
            if (outset > 0) {
                int rotation = mDisplayRotation;
                if (rotation == Surface.ROTATION_0) {
                    osf.bottom += outset;
                } else if (rotation == Surface.ROTATION_90) {
                    osf.right += outset;
                } else if (rotation == Surface.ROTATION_180) {
                    osf.top -= outset;
                } else if (rotation == Surface.ROTATION_270) {
                    osf.left -= outset;
                }
                if (DEBUG_LAYOUT) Slog.v(TAG, "applying bottom outset of " + outset
                        + " with rotation " + rotation + ", result: " + osf);
            }
        }

        if (DEBUG_LAYOUT) Slog.v(TAG, "Compute frame " + attrs.getTitle()
                + ": sim=#" + Integer.toHexString(sim)
                + " attach=" + attached + " type=" + attrs.type
                + String.format(" flags=0x%08x", fl)
                + " pf=" + pf.toShortString() + " df=" + df.toShortString()
                + " of=" + of.toShortString()
                + " cf=" + cf.toShortString() + " vf=" + vf.toShortString()
                + " dcf=" + dcf.toShortString()
                + " sf=" + sf.toShortString()
                + " osf=" + (osf == null ? "null" : osf.toShortString()));

        win.computeFrameLw(pf, df, of, cf, vf, dcf, sf, osf);

        // Dock windows carve out the bottom of the screen, so normal windows
        // can't appear underneath them.
        if (attrs.type == TYPE_INPUT_METHOD && win.isVisibleOrBehindKeyguardLw()
                && !win.getGivenInsetsPendingLw()) {
            setLastInputMethodWindowLw(null, null);
            offsetInputMethodWindowLw(win);
        }
        if (attrs.type == TYPE_VOICE_INTERACTION && win.isVisibleOrBehindKeyguardLw()
                && !win.getGivenInsetsPendingLw()) {
            offsetVoiceInputWindowLw(win);
        }
    }

    private void offsetInputMethodWindowLw(WindowState win) {
        int top = Math.max(win.getDisplayFrameLw().top, win.getContentFrameLw().top);
        top += win.getGivenContentInsetsLw().top;
        if (mContentBottom > top) {
            mContentBottom = top;
        }
        if (mForceImmersiveBottom > top) {
            mForceImmersiveBottom = top;
        }
        if (mVoiceContentBottom > top) {
            mVoiceContentBottom = top;
        }
        top = win.getVisibleFrameLw().top;
        top += win.getGivenVisibleInsetsLw().top;
        if (mCurBottom > top) {
            mCurBottom = top;
        }
        if (DEBUG_LAYOUT) Slog.v(TAG, "Input method: mDockBottom="
                + mDockBottom + " mContentBottom="
                + mContentBottom + " mCurBottom=" + mCurBottom);
    }

    private void offsetVoiceInputWindowLw(WindowState win) {
        int top = Math.max(win.getDisplayFrameLw().top, win.getContentFrameLw().top);
        top += win.getGivenContentInsetsLw().top;
        if (mVoiceContentBottom > top) {
            mVoiceContentBottom = top;
        }
    }

    /** {@inheritDoc} */
    @Override
    public void finishLayoutLw() {
        return;
    }

    /** {@inheritDoc} */
    @Override
    public void beginPostLayoutPolicyLw(int displayWidth, int displayHeight) {
        mTopFullscreenOpaqueWindowState = null;
        mTopFullscreenOpaqueOrDimmingWindowState = null;
        mAppsToBeHidden.clear();
        mAppsThatDismissKeyguard.clear();
        mForceStatusBar = false;
        mForceStatusBarFromKeyguard = false;
        mForceStatusBarTransparent = false;
        mForcingShowNavBar = false;
        mForcingShowNavBarLayer = -1;

        mHideLockScreen = false;
        mAllowLockscreenWhenOn = false;
        mDismissKeyguard = DISMISS_KEYGUARD_NONE;
        mShowingLockscreen = false;
        mShowingDream = false;
        mWinShowWhenLocked = null;
        mKeyguardSecure = isKeyguardSecure();
        mKeyguardSecureIncludingHidden = mKeyguardSecure
                && (mKeyguardDelegate != null && mKeyguardDelegate.isShowing());
    }

    /** {@inheritDoc} */
    @Override
    public void applyPostLayoutPolicyLw(WindowState win, WindowManager.LayoutParams attrs,
            WindowState attached) {
        if (DEBUG_LAYOUT) Slog.i(TAG, "Win " + win + ": isVisibleOrBehindKeyguardLw="
                + win.isVisibleOrBehindKeyguardLw());
        final int fl = WindowManagerPolicyControl.getWindowFlags(win, attrs);
        if (mTopFullscreenOpaqueWindowState == null
                && win.isVisibleLw() && attrs.type == TYPE_INPUT_METHOD) {
            mForcingShowNavBar = true;
            mForcingShowNavBarLayer = win.getSurfaceLayer();
        }
        if (attrs.type == TYPE_STATUS_BAR) {
            if ((attrs.privateFlags & PRIVATE_FLAG_KEYGUARD) != 0) {
                mForceStatusBarFromKeyguard = true;
                mShowingLockscreen = true;
            }
            if ((attrs.privateFlags & PRIVATE_FLAG_FORCE_STATUS_BAR_VISIBLE_TRANSPARENT) != 0) {
                mForceStatusBarTransparent = true;
            }
        }

        boolean appWindow = attrs.type >= FIRST_APPLICATION_WINDOW
                && attrs.type < FIRST_SYSTEM_WINDOW;
        final boolean showWhenLocked = (fl & FLAG_SHOW_WHEN_LOCKED) != 0;
        final boolean dismissKeyguard = (fl & FLAG_DISMISS_KEYGUARD) != 0;

        if (mTopFullscreenOpaqueWindowState == null &&
                win.isVisibleOrBehindKeyguardLw() && !win.isGoneForLayoutLw()) {
            if ((fl & FLAG_FORCE_NOT_FULLSCREEN) != 0) {
                if ((attrs.privateFlags & PRIVATE_FLAG_KEYGUARD) != 0) {
                    mForceStatusBarFromKeyguard = true;
                } else {
                    mForceStatusBar = true;
                }
            }
            if (attrs.type == TYPE_DREAM) {
                // If the lockscreen was showing when the dream started then wait
                // for the dream to draw before hiding the lockscreen.
                if (!mDreamingLockscreen
                        || (win.isVisibleLw() && win.hasDrawnLw())) {
                    mShowingDream = true;
                    appWindow = true;
                }
            }

            final IApplicationToken appToken = win.getAppToken();

            // For app windows that are not attached, we decide if all windows in the app they
            // represent should be hidden or if we should hide the lockscreen. For attached app
            // windows we defer the decision to the window it is attached to.
            if (appWindow && attached == null) {
                if (showWhenLocked) {
                    // Remove any previous windows with the same appToken.
                    mAppsToBeHidden.remove(appToken);
                    mAppsThatDismissKeyguard.remove(appToken);
                    if (mAppsToBeHidden.isEmpty()) {
                        if (dismissKeyguard && !mKeyguardSecure) {
                            mAppsThatDismissKeyguard.add(appToken);
                        } else if (win.isDrawnLw() || win.hasAppShownWindows()) {
                            mWinShowWhenLocked = win;
                            mHideLockScreen = true;
                            mForceStatusBarFromKeyguard = false;
                        }
                    }
                } else if (dismissKeyguard) {
                    if (mKeyguardSecure) {
                        mAppsToBeHidden.add(appToken);
                    } else {
                        mAppsToBeHidden.remove(appToken);
                    }
                    mAppsThatDismissKeyguard.add(appToken);
                } else {
                    mAppsToBeHidden.add(appToken);
                }
                if (attrs.x == 0 && attrs.y == 0
                        && attrs.width == WindowManager.LayoutParams.MATCH_PARENT
                        && attrs.height == WindowManager.LayoutParams.MATCH_PARENT) {
                    if (DEBUG_LAYOUT) Slog.v(TAG, "Fullscreen window: " + win);
                    mTopFullscreenOpaqueWindowState = win;
                    if (mTopFullscreenOpaqueOrDimmingWindowState == null) {
                        mTopFullscreenOpaqueOrDimmingWindowState = win;
                    }
                    if (!mAppsThatDismissKeyguard.isEmpty() &&
                            mDismissKeyguard == DISMISS_KEYGUARD_NONE) {
                        if (DEBUG_LAYOUT) Slog.v(TAG,
                                "Setting mDismissKeyguard true by win " + win);
                        mDismissKeyguard = (mWinDismissingKeyguard == win
                                && mSecureDismissingKeyguard == mKeyguardSecure)
                                ? DISMISS_KEYGUARD_CONTINUE : DISMISS_KEYGUARD_START;
                        mWinDismissingKeyguard = win;
                        mSecureDismissingKeyguard = mKeyguardSecure;
                        mForceStatusBarFromKeyguard = mShowingLockscreen && mKeyguardSecure;
                    } else if (mAppsToBeHidden.isEmpty() && showWhenLocked
                            && (win.isDrawnLw() || win.hasAppShownWindows())) {
                        if (DEBUG_LAYOUT) Slog.v(TAG,
                                "Setting mHideLockScreen to true by win " + win);
                        mHideLockScreen = true;
                        mForceStatusBarFromKeyguard = false;
                    }
                    if ((fl & FLAG_ALLOW_LOCK_WHILE_SCREEN_ON) != 0) {
                        mAllowLockscreenWhenOn = true;
                    }
                }

                if (mWinShowWhenLocked != null &&
                        mWinShowWhenLocked.getAppToken() != win.getAppToken() &&
                        (attrs.flags & FLAG_SHOW_WHEN_LOCKED) == 0) {
                    win.hideLw(false);
                }
            }
        } else if (mTopFullscreenOpaqueWindowState == null && mWinShowWhenLocked == null) {
            // No TopFullscreenOpaqueWindow is showing, but we found a SHOW_WHEN_LOCKED window
            // that is being hidden in an animation - keep the
            // keyguard hidden until the new window shows up and
            // we know whether to show the keyguard or not.
            if (win.isAnimatingLw() && appWindow && showWhenLocked && mKeyguardHidden) {
                mHideLockScreen = true;
                mWinShowWhenLocked = win;
            }
        }
        if (mTopFullscreenOpaqueOrDimmingWindowState == null
                && win.isVisibleOrBehindKeyguardLw() && !win.isGoneForLayoutLw()
                && win.isDimming()) {
            mTopFullscreenOpaqueOrDimmingWindowState = win;
        }
    }

    /** {@inheritDoc} */
    @Override
    public int finishPostLayoutPolicyLw() {
        if (mWinShowWhenLocked != null && mTopFullscreenOpaqueWindowState != null &&
                mWinShowWhenLocked.getAppToken() != mTopFullscreenOpaqueWindowState.getAppToken()
                && isKeyguardLocked()) {
            // A dialog is dismissing the keyguard. Put the wallpaper behind it and hide the
            // fullscreen window.
            // TODO: Make sure FLAG_SHOW_WALLPAPER is restored when dialog is dismissed. Or not.
            mWinShowWhenLocked.getAttrs().flags |= FLAG_SHOW_WALLPAPER;
            mTopFullscreenOpaqueWindowState.hideLw(false);
            mTopFullscreenOpaqueWindowState = mWinShowWhenLocked;
        }

        int changes = 0;
        boolean topIsFullscreen = false;

        final WindowManager.LayoutParams lp = (mTopFullscreenOpaqueWindowState != null)
                ? mTopFullscreenOpaqueWindowState.getAttrs()
                : null;

        // If we are not currently showing a dream then remember the current
        // lockscreen state.  We will use this to determine whether the dream
        // started while the lockscreen was showing and remember this state
        // while the dream is showing.
        if (!mShowingDream) {
            mDreamingLockscreen = mShowingLockscreen;
            if (mDreamingSleepTokenNeeded) {
                mDreamingSleepTokenNeeded = false;
                mHandler.obtainMessage(MSG_UPDATE_DREAMING_SLEEP_TOKEN, 0, 1).sendToTarget();
            }
        } else {
            if (!mDreamingSleepTokenNeeded) {
                mDreamingSleepTokenNeeded = true;
                mHandler.obtainMessage(MSG_UPDATE_DREAMING_SLEEP_TOKEN, 1, 1).sendToTarget();
            }
        }

        if (mStatusBar != null) {
            if (DEBUG_LAYOUT) Slog.i(TAG, "force=" + mForceStatusBar
                    + " forcefkg=" + mForceStatusBarFromKeyguard
                    + " top=" + mTopFullscreenOpaqueWindowState);
            boolean shouldBeTransparent = mForceStatusBarTransparent
                    && !mForceStatusBar
                    && !mForceStatusBarFromKeyguard;
            if (!shouldBeTransparent) {
                mStatusBarController.setShowTransparent(false /* transparent */);
            } else if (!mStatusBar.isVisibleLw()) {
                mStatusBarController.setShowTransparent(true /* transparent */);
            }
            if (mForceStatusBar || mForceStatusBarFromKeyguard || mForceStatusBarTransparent) {
                if (DEBUG_LAYOUT) Slog.v(TAG, "Showing status bar: forced");
                if (mStatusBarController.setBarShowingLw(true)) {
                    changes |= FINISH_LAYOUT_REDO_LAYOUT;
                }
                // Maintain fullscreen layout until incoming animation is complete.
                topIsFullscreen = mTopIsFullscreen && mStatusBar.isAnimatingLw();
                // Transient status bar on the lockscreen is not allowed
                if (mForceStatusBarFromKeyguard && mStatusBarController.isTransientShowing()) {
                    mStatusBarController.updateVisibilityLw(false /*transientAllowed*/,
                            mLastSystemUiFlags, mLastSystemUiFlags);
                }
            } else if (mTopFullscreenOpaqueWindowState != null) {
                final int fl = WindowManagerPolicyControl.getWindowFlags(null, lp);
                if (localLOGV) {
                    Slog.d(TAG, "frame: " + mTopFullscreenOpaqueWindowState.getFrameLw()
                            + " shown frame: " + mTopFullscreenOpaqueWindowState.getShownFrameLw());
                    Slog.d(TAG, "attr: " + mTopFullscreenOpaqueWindowState.getAttrs()
                            + " lp.flags=0x" + Integer.toHexString(fl));
                }
                topIsFullscreen = (fl & WindowManager.LayoutParams.FLAG_FULLSCREEN) != 0
                        || (mLastSystemUiFlags & View.SYSTEM_UI_FLAG_FULLSCREEN) != 0;
                // The subtle difference between the window for mTopFullscreenOpaqueWindowState
                // and mTopIsFullscreen is that mTopIsFullscreen is set only if the window
                // has the FLAG_FULLSCREEN set.  Not sure if there is another way that to be the
                // case though.
                if (mStatusBarController.isTransientShowing()) {
                    if (mStatusBarController.setBarShowingLw(true)) {
                        changes |= FINISH_LAYOUT_REDO_LAYOUT;
                    }
                } else if (topIsFullscreen) {
                    if (DEBUG_LAYOUT) Slog.v(TAG, "** HIDING status bar");
                    if (mStatusBarController.setBarShowingLw(false)) {
                        changes |= FINISH_LAYOUT_REDO_LAYOUT;
                    } else {
                        if (DEBUG_LAYOUT) Slog.v(TAG, "Status bar already hiding");
                    }
                } else {
                    if (DEBUG_LAYOUT) Slog.v(TAG, "** SHOWING status bar: top is not fullscreen");
                    if (mStatusBarController.setBarShowingLw(true)) {
                        changes |= FINISH_LAYOUT_REDO_LAYOUT;
                    }
                }
            }
        }

        if (mTopIsFullscreen != topIsFullscreen) {
            if (!topIsFullscreen) {
                // Force another layout when status bar becomes fully shown.
                changes |= FINISH_LAYOUT_REDO_LAYOUT;
            }
            mTopIsFullscreen = topIsFullscreen;
        }

        // Hide the key guard if a visible window explicitly specifies that it wants to be
        // displayed when the screen is locked.
        if (mKeyguardDelegate != null && mStatusBar != null) {
            if (localLOGV) Slog.v(TAG, "finishPostLayoutPolicyLw: mHideKeyguard="
                    + mHideLockScreen);
            if (mDismissKeyguard != DISMISS_KEYGUARD_NONE && !mKeyguardSecure) {
                mKeyguardHidden = true;
                if (setKeyguardOccludedLw(true)) {
                    changes |= FINISH_LAYOUT_REDO_LAYOUT
                            | FINISH_LAYOUT_REDO_CONFIG
                            | FINISH_LAYOUT_REDO_WALLPAPER;
                }
                if (mKeyguardDelegate.isShowing()) {
                    mHandler.post(new Runnable() {
                        @Override
                        public void run() {
                            mKeyguardDelegate.keyguardDone(false, false);
                        }
                    });
                }
            } else if (mHideLockScreen) {
                mKeyguardHidden = true;
                mWinDismissingKeyguard = null;
                if (setKeyguardOccludedLw(true)) {
                    changes |= FINISH_LAYOUT_REDO_LAYOUT
                            | FINISH_LAYOUT_REDO_CONFIG
                            | FINISH_LAYOUT_REDO_WALLPAPER;
                }
            } else if (mDismissKeyguard != DISMISS_KEYGUARD_NONE) {
                mKeyguardHidden = false;
                if (setKeyguardOccludedLw(false)) {
                    changes |= FINISH_LAYOUT_REDO_LAYOUT
                            | FINISH_LAYOUT_REDO_CONFIG
                            | FINISH_LAYOUT_REDO_WALLPAPER;
                }
                if (mDismissKeyguard == DISMISS_KEYGUARD_START) {
                    // Only launch the next keyguard unlock window once per window.
                    mHandler.post(new Runnable() {
                        @Override
                        public void run() {
                            mKeyguardDelegate.dismiss();
                        }
                    });
                }
            } else {
                mWinDismissingKeyguard = null;
                mSecureDismissingKeyguard = false;
                mKeyguardHidden = false;
                if (setKeyguardOccludedLw(false)) {
                    changes |= FINISH_LAYOUT_REDO_LAYOUT
                            | FINISH_LAYOUT_REDO_CONFIG
                            | FINISH_LAYOUT_REDO_WALLPAPER;
                }
            }
        }

        if ((updateSystemUiVisibilityLw()&SYSTEM_UI_CHANGING_LAYOUT) != 0) {
            // If the navigation bar has been hidden or shown, we need to do another
            // layout pass to update that window.
            changes |= FINISH_LAYOUT_REDO_LAYOUT;
        }

        // update since mAllowLockscreenWhenOn might have changed
        updateLockScreenTimeout();
        updateEdgeGestureListenerState();
        return changes;
    }

    /**
     * Updates the occluded state of the Keyguard.
     *
     * @return Whether the flags have changed and we have to redo the layout.
     */
    private boolean setKeyguardOccludedLw(boolean isOccluded) {
        boolean wasOccluded = mKeyguardOccluded;
        boolean showing = mKeyguardDelegate.isShowing();
        if (wasOccluded && !isOccluded && showing) {
            mKeyguardOccluded = false;
            mKeyguardDelegate.setOccluded(false);
            mStatusBar.getAttrs().privateFlags |= PRIVATE_FLAG_KEYGUARD;
            mStatusBar.getAttrs().flags |= FLAG_SHOW_WALLPAPER;
            return true;
        } else if (!wasOccluded && isOccluded && showing) {
            mKeyguardOccluded = true;
            mKeyguardDelegate.setOccluded(true);
            mStatusBar.getAttrs().privateFlags &= ~PRIVATE_FLAG_KEYGUARD;
            mStatusBar.getAttrs().flags &= ~FLAG_SHOW_WALLPAPER;
            return true;
        } else {
            return false;
        }
    }

    private boolean isStatusBarKeyguard() {
        return mStatusBar != null
                && (mStatusBar.getAttrs().privateFlags & PRIVATE_FLAG_KEYGUARD) != 0;
    }

    @Override
    public boolean allowAppAnimationsLw() {
        if (isStatusBarKeyguard() || mShowingDream) {
            // If keyguard or dreams is currently visible, no reason to animate behind it.
            return false;
        }
        return true;
    }

    @Override
    public int focusChangedLw(WindowState lastFocus, WindowState newFocus) {
        mFocusedWindow = newFocus;
        if ((updateSystemUiVisibilityLw()&SYSTEM_UI_CHANGING_LAYOUT) != 0) {
            // If the navigation bar has been hidden or shown, we need to do another
            // layout pass to update that window.
            return FINISH_LAYOUT_REDO_LAYOUT;
        }
        return 0;
    }

    /** {@inheritDoc} */
    @Override
    public void notifyLidSwitchChanged(long whenNanos, boolean lidOpen) {
        // lid changed state
        final int newLidState = lidOpen ? LID_OPEN : LID_CLOSED;
        if (newLidState == mLidState) {
            return;
        }

        mLidState = newLidState;
        applyLidSwitchState();
        updateRotation(true);

        if (lidOpen) {
            wakeUp(SystemClock.uptimeMillis(), mAllowTheaterModeWakeFromLidSwitch,
                    "android.policy:LID");
        } else if (!mLidControlsSleep) {
            mPowerManager.userActivity(SystemClock.uptimeMillis(), false);
        }
    }

    @Override
    public void notifyCameraLensCoverSwitchChanged(long whenNanos, boolean lensCovered) {
        int lensCoverState = lensCovered ? CAMERA_LENS_COVERED : CAMERA_LENS_UNCOVERED;
        if (mCameraLensCoverState == lensCoverState) {
            return;
        }
        if (mCameraLensCoverState == CAMERA_LENS_COVERED &&
                lensCoverState == CAMERA_LENS_UNCOVERED) {
            Intent intent;
            final boolean keyguardActive = mKeyguardDelegate == null ? false :
                    mKeyguardDelegate.isShowing();
            if (keyguardActive) {
                intent = new Intent(MediaStore.INTENT_ACTION_STILL_IMAGE_CAMERA_SECURE);
            } else {
                intent = new Intent(MediaStore.INTENT_ACTION_STILL_IMAGE_CAMERA);
            }
            wakeUp(whenNanos / 1000000, mAllowTheaterModeWakeFromCameraLens,
                    "android.policy:CAMERA_COVER");
            startActivityAsUser(intent, UserHandle.CURRENT_OR_SELF);
        }
        mCameraLensCoverState = lensCoverState;
    }

    void setHdmiPlugged(boolean plugged) {
        if (mHdmiPlugged != plugged) {
            mHdmiPlugged = plugged;
            updateRotation(true, true);
            Intent intent = new Intent(ACTION_HDMI_PLUGGED);
            intent.addFlags(Intent.FLAG_RECEIVER_REGISTERED_ONLY_BEFORE_BOOT);
            intent.putExtra(EXTRA_HDMI_PLUGGED_STATE, plugged);
            mContext.sendStickyBroadcastAsUser(intent, UserHandle.ALL);
        }
    }

    void initializeHdmiState() {
        boolean plugged = false;
        // watch for HDMI plug messages if the hdmi switch exists
        if (new File("/sys/devices/virtual/switch/hdmi/state").exists()) {
            mHDMIObserver.startObserving("DEVPATH=/devices/virtual/switch/hdmi");

            final String filename = "/sys/class/switch/hdmi/state";
            FileReader reader = null;
            try {
                reader = new FileReader(filename);
                char[] buf = new char[15];
                int n = reader.read(buf);
                if (n > 1) {
                    plugged = 0 != Integer.parseInt(new String(buf, 0, n-1));
                }
            } catch (IOException ex) {
                Slog.w(TAG, "Couldn't read hdmi state from " + filename + ": " + ex);
            } catch (NumberFormatException ex) {
                Slog.w(TAG, "Couldn't read hdmi state from " + filename + ": " + ex);
            } finally {
                if (reader != null) {
                    try {
                        reader.close();
                    } catch (IOException ex) {
                    }
                }
            }
        }
        // This dance forces the code in setHdmiPlugged to run.
        // Always do this so the sticky intent is stuck (to false) if there is no hdmi.
        mHdmiPlugged = !plugged;
        setHdmiPlugged(!mHdmiPlugged);
    }

    /**
     * @return Whether music is being played right now "locally" (e.g. on the device's speakers
     *    or wired headphones) or "remotely" (e.g. on a device using the Cast protocol and
     *    controlled by this device, or through remote submix).
     */
    private boolean isMusicActive() {
        final AudioManager am = (AudioManager)mContext.getSystemService(Context.AUDIO_SERVICE);
        if (am == null) {
            Log.w(TAG, "isMusicActive: couldn't get AudioManager reference");
            return false;
        }
        return am.isMusicActive();
    }

    final Object mScreenshotLock = new Object();
    ServiceConnection mScreenshotConnection = null;

    final Runnable mScreenshotTimeout = new Runnable() {
        @Override public void run() {
            synchronized (mScreenshotLock) {
                if (mScreenshotConnection != null) {
                    mContext.unbindService(mScreenshotConnection);
                    mScreenshotConnection = null;
                }
            }
        }
    };

    // Assume this is called from the Handler thread.
    private void takeScreenshot() {
        synchronized (mScreenshotLock) {
            if (mScreenshotConnection != null) {
                return;
            }
            ComponentName cn = new ComponentName("com.android.systemui",
                    "com.android.systemui.screenshot.TakeScreenshotService");
            Intent intent = new Intent();
            intent.setComponent(cn);
            ServiceConnection conn = new ServiceConnection() {
                @Override
                public void onServiceConnected(ComponentName name, IBinder service) {
                    synchronized (mScreenshotLock) {
                        if (mScreenshotConnection != this) {
                            return;
                        }
                        Messenger messenger = new Messenger(service);
                        Message msg = Message.obtain(null, 1);
                        final ServiceConnection myConn = this;
                        Handler h = new Handler(mHandler.getLooper()) {
                            @Override
                            public void handleMessage(Message msg) {
                                synchronized (mScreenshotLock) {
                                    if (mScreenshotConnection == myConn) {
                                        mContext.unbindService(mScreenshotConnection);
                                        mScreenshotConnection = null;
                                        mHandler.removeCallbacks(mScreenshotTimeout);
                                    }
                                }
                            }
                        };
                        msg.replyTo = new Messenger(h);
                        msg.arg1 = msg.arg2 = 0;
                        if (mStatusBar != null && mStatusBar.isVisibleLw())
                            msg.arg1 = 1;
                        if (mNavigationBar != null && mNavigationBar.isVisibleLw())
                            msg.arg2 = 1;
                        try {
                            messenger.send(msg);
                        } catch (RemoteException e) {
                        }
                    }
                }
                @Override
                public void onServiceDisconnected(ComponentName name) {}
            };
            if (mContext.bindServiceAsUser(
                    intent, conn, Context.BIND_AUTO_CREATE, UserHandle.CURRENT)) {
                mScreenshotConnection = conn;
                mHandler.postDelayed(mScreenshotTimeout, 10000);
            }
        }
    }

    /** {@inheritDoc} */
    @Override
    public int interceptKeyBeforeQueueing(KeyEvent event, int policyFlags) {
        if (!mSystemBooted) {
            // If we have not yet booted, don't let key events do anything.
            return 0;
        }

        final boolean interactive = (policyFlags & FLAG_INTERACTIVE) != 0;
        final boolean down = event.getAction() == KeyEvent.ACTION_DOWN;
        final boolean canceled = event.isCanceled();
        final int keyCode = event.getKeyCode();

        final boolean isInjected = (policyFlags & WindowManagerPolicy.FLAG_INJECTED) != 0;

        // If screen is off then we treat the case where the keyguard is open but hidden
        // the same as if it were open and in front.
        // This will prevent any keys other than the power button from waking the screen
        // when the keyguard is hidden by another activity.
        final boolean keyguardActive = (mKeyguardDelegate == null ? false :
                                            (interactive ?
                                                isKeyguardShowingAndNotOccluded() :
                                                mKeyguardDelegate.isShowing()));

        if (DEBUG_INPUT) {
            Log.d(TAG, "interceptKeyTq keycode=" + keyCode
                    + " interactive=" + interactive + " keyguardActive=" + keyguardActive
                    + " policyFlags=" + Integer.toHexString(policyFlags));
        }

        // Basic policy based on interactive state.
        int result;
        boolean isWakeKey = (policyFlags & WindowManagerPolicy.FLAG_WAKE) != 0
                || event.isWakeKey();
        if (interactive || (isInjected && !isWakeKey)) {
            // When the device is interactive or the key is injected pass the
            // key to the application.
            result = ACTION_PASS_TO_USER;
            isWakeKey = false;
        } else if (!interactive && shouldDispatchInputWhenNonInteractive()) {
            // If we're currently dozing with the screen on and the keyguard showing, pass the key
            // to the application but preserve its wake key status to make sure we still move
            // from dozing to fully interactive if we would normally go from off to fully
            // interactive, unless the user has explicitly disabled this wake key.
            result = ACTION_PASS_TO_USER;
	    isWakeKey = isWakeKey && isWakeKeyEnabled(keyCode);
        } else {
            // When the screen is off and the key is not injected, determine whether
            // to wake the device but don't pass the key to the application.
            result = 0;
            if (isWakeKey && (!down || !isWakeKeyWhenScreenOff(keyCode))) {
                isWakeKey = false;
            }
        }

        // If the key would be handled globally, just return the result, don't worry about special
        // key processing.
        if (isValidGlobalKey(keyCode)
                && mGlobalKeyManager.shouldHandleGlobalKey(keyCode, event)) {
            if (isWakeKey) {
                wakeUp(event.getEventTime(), mAllowTheaterModeWakeFromKey, "android.policy:KEY");
            }
            return result;
        }

        boolean useHapticFeedback = down
                && (policyFlags & WindowManagerPolicy.FLAG_VIRTUAL) != 0
                && event.getRepeatCount() == 0;

        // Handle special keys.
        switch (keyCode) {
            case KeyEvent.KEYCODE_VOLUME_DOWN:
            case KeyEvent.KEYCODE_VOLUME_UP:
            case KeyEvent.KEYCODE_VOLUME_MUTE: {
                if (mUseTvRouting) {
                    // On TVs volume keys never go to the foreground app
                    result &= ~ACTION_PASS_TO_USER;
                }
                if (keyCode == KeyEvent.KEYCODE_VOLUME_DOWN) {
                    if (down) {
                        if (interactive && !mScreenshotChordVolumeDownKeyTriggered
                                && (event.getFlags() & KeyEvent.FLAG_FALLBACK) == 0) {
                            mScreenshotChordVolumeDownKeyTriggered = true;
                            mScreenshotChordVolumeDownKeyTime = event.getDownTime();
                            mScreenshotChordVolumeDownKeyConsumed = false;
                            cancelPendingPowerKeyAction();
                            interceptScreenshotChord();
                        }
                    } else {
                        mScreenshotChordVolumeDownKeyTriggered = false;
                        cancelPendingScreenshotChordAction();
                    }
                } else if (keyCode == KeyEvent.KEYCODE_VOLUME_UP) {
                    if (down) {
                        if (interactive && !mScreenshotChordVolumeUpKeyTriggered
                                && (event.getFlags() & KeyEvent.FLAG_FALLBACK) == 0) {
                            mScreenshotChordVolumeUpKeyTriggered = true;
                            cancelPendingPowerKeyAction();
                            cancelPendingScreenshotChordAction();
                        }
                    } else {
                        mScreenshotChordVolumeUpKeyTriggered = false;
                        cancelPendingScreenshotChordAction();
                    }
                }
                if (down) {
                    TelecomManager telecomManager = getTelecommService();
                    if (telecomManager != null) {
                        if (telecomManager.isRinging()) {
                            // If an incoming call is ringing, either VOLUME key means
                            // "silence ringer".  We handle these keys here, rather than
                            // in the InCallScreen, to make sure we'll respond to them
                            // even if the InCallScreen hasn't come to the foreground yet.
                            // Look for the DOWN event here, to agree with the "fallback"
                            // behavior in the InCallScreen.
                            Log.i(TAG, "interceptKeyBeforeQueueing:"
                                  + " VOLUME key-down while ringing: Silence ringer!");

                            // Silence the ringer.  (It's safe to call this
                            // even if the ringer has already been silenced.)
                            telecomManager.silenceRinger();

                            // And *don't* pass this key thru to the current activity
                            // (which is probably the InCallScreen.)
                            result &= ~ACTION_PASS_TO_USER;
                            break;
                        }
                        if (telecomManager.isInCall()
                                && (result & ACTION_PASS_TO_USER) == 0) {
                            // If we are in call but we decided not to pass the key to
                            // the application, just pass it to the session service.

                            MediaSessionLegacyHelper.getHelper(mContext)
                                    .sendVolumeKeyEvent(event, false);
                            break;
                        }
                    }
                }

                // Disable music and volume control when used as wake key
                if ((result & ACTION_PASS_TO_USER) == 0 && !mVolumeWakeScreen) {
                    boolean mayChangeVolume = false;

                    if (isMusicActive()) {
                        if (mVolBtnMusicControls && (keyCode != KeyEvent.KEYCODE_VOLUME_MUTE)) {
                            // Detect long key presses.
                            if (down) {
                                mIsLongPress = false;
                                // TODO: Long press of MUTE could be mapped to KEYCODE_MEDIA_PLAY_PAUSE
                                int newKeyCode = event.getKeyCode() == KeyEvent.KEYCODE_VOLUME_UP ?
                                        KeyEvent.KEYCODE_MEDIA_NEXT : KeyEvent.KEYCODE_MEDIA_PREVIOUS;
                                scheduleLongPressKeyEvent(event, newKeyCode);
                                // Consume key down events of all presses.
                                break;
                            } else {
                                mHandler.removeMessages(MSG_DISPATCH_VOLKEY_WITH_WAKE_LOCK);
                                // Consume key up events of long presses only.
                                if (mIsLongPress) {
                                    break;
                                }
                                // Change volume only on key up events of short presses.
                                mayChangeVolume = true;
                            }
                        } else {
                            // Long key press detection not applicable, change volume only
                            // on key down events
                            mayChangeVolume = down;
                        }
                    }

                    if (mayChangeVolume) {
                        if (mUseTvRouting) {
                            dispatchDirectAudioEvent(event);
                        } else {
                            // If we aren't passing to the user and no one else
                            // handled it send it to the session manager to figure
                            // out.

                            // Rewrite the event to use key-down as sendVolumeKeyEvent will
                            // only change the volume on key down.
                            KeyEvent newEvent = new KeyEvent(KeyEvent.ACTION_DOWN, keyCode);
                            MediaSessionLegacyHelper.getHelper(mContext)
                                    .sendVolumeKeyEvent(newEvent, true);
                        }
                    }
                    break;
                }
                break;
            }

            case KeyEvent.KEYCODE_ENDCALL: {
                result &= ~ACTION_PASS_TO_USER;
                if (down) {
                    TelecomManager telecomManager = getTelecommService();
                    boolean hungUp = false;
                    if (telecomManager != null) {
                        hungUp = telecomManager.endCall();
                    }
                    if (interactive && !hungUp) {
                        mEndCallKeyHandled = false;
                        mHandler.postDelayed(mEndCallLongPress,
                                ViewConfiguration.get(mContext).getDeviceGlobalActionKeyTimeout());
                    } else {
                        mEndCallKeyHandled = true;
                    }
                } else {
                    if (!mEndCallKeyHandled) {
                        mHandler.removeCallbacks(mEndCallLongPress);
                        if (!canceled) {
                            if ((mEndcallBehavior
                                    & Settings.System.END_BUTTON_BEHAVIOR_HOME) != 0) {
                                if (goHome()) {
                                    break;
                                }
                            }
                            if ((mEndcallBehavior
                                    & Settings.System.END_BUTTON_BEHAVIOR_SLEEP) != 0) {
                                mPowerManager.goToSleep(event.getEventTime(),
                                        PowerManager.GO_TO_SLEEP_REASON_POWER_BUTTON, 0);
                                isWakeKey = false;
                            }
                        }
                    }
                }
                break;
            }

            case KeyEvent.KEYCODE_POWER: {
                result &= ~ACTION_PASS_TO_USER;
                isWakeKey = false; // wake-up will be handled separately
                if (down) {
                    interceptPowerKeyDown(event, interactive);
                } else {
                    interceptPowerKeyUp(event, interactive, canceled);
                }
                break;
            }

            case KeyEvent.KEYCODE_SLEEP: {
                result &= ~ACTION_PASS_TO_USER;
                isWakeKey = false;
                if (!mPowerManager.isInteractive()) {
                    useHapticFeedback = false; // suppress feedback if already non-interactive
                }
                if (down) {
                    sleepPress(event.getEventTime());
                } else {
                    sleepRelease(event.getEventTime());
                }
                break;
            }

            case KeyEvent.KEYCODE_SOFT_SLEEP: {
                result &= ~ACTION_PASS_TO_USER;
                isWakeKey = false;
                if (!down) {
                    mPowerManagerInternal.setUserInactiveOverrideFromWindowManager();
                }
                break;
            }

            case KeyEvent.KEYCODE_WAKEUP: {
                result &= ~ACTION_PASS_TO_USER;
                isWakeKey = true;
                break;
            }

            case KeyEvent.KEYCODE_MEDIA_PLAY:
            case KeyEvent.KEYCODE_MEDIA_PAUSE:
            case KeyEvent.KEYCODE_MEDIA_PLAY_PAUSE:
            case KeyEvent.KEYCODE_HEADSETHOOK:
            case KeyEvent.KEYCODE_MUTE:
            case KeyEvent.KEYCODE_MEDIA_STOP:
            case KeyEvent.KEYCODE_MEDIA_NEXT:
            case KeyEvent.KEYCODE_MEDIA_PREVIOUS:
            case KeyEvent.KEYCODE_MEDIA_REWIND:
            case KeyEvent.KEYCODE_MEDIA_RECORD:
            case KeyEvent.KEYCODE_MEDIA_FAST_FORWARD:
            case KeyEvent.KEYCODE_MEDIA_AUDIO_TRACK: {
                if (MediaSessionLegacyHelper.getHelper(mContext).isGlobalPriorityActive()) {
                    // If the global session is active pass all media keys to it
                    // instead of the active window.
                    result &= ~ACTION_PASS_TO_USER;
                }
                if ((result & ACTION_PASS_TO_USER) == 0) {
                    // Only do this if we would otherwise not pass it to the user. In that
                    // case, the PhoneWindow class will do the same thing, except it will
                    // only do it if the showing app doesn't process the key on its own.
                    // Note that we need to make a copy of the key event here because the
                    // original key event will be recycled when we return.
                    mBroadcastWakeLock.acquire();
                    Message msg = mHandler.obtainMessage(MSG_DISPATCH_MEDIA_KEY_WITH_WAKE_LOCK,
                            new KeyEvent(event));
                    msg.setAsynchronous(true);
                    msg.sendToTarget();
                }
                break;
            }

            case KeyEvent.KEYCODE_CALL: {
                if (down) {
                    TelecomManager telecomManager = getTelecommService();
                    if (telecomManager != null) {
                        if (telecomManager.isRinging()) {
                            Log.i(TAG, "interceptKeyBeforeQueueing:"
                                  + " CALL key-down while ringing: Answer the call!");
                            telecomManager.acceptRingingCall();

                            // And *don't* pass this key thru to the current activity
                            // (which is presumably the InCallScreen.)
                            result &= ~ACTION_PASS_TO_USER;
                        }
                    }
                }
                break;
            }
            case KeyEvent.KEYCODE_VOICE_ASSIST: {
                // Only do this if we would otherwise not pass it to the user. In that case,
                // interceptKeyBeforeDispatching would apply a similar but different policy in
                // order to invoke voice assist actions. Note that we need to make a copy of the
                // key event here because the original key event will be recycled when we return.
                if ((result & ACTION_PASS_TO_USER) == 0 && !down) {
                    mBroadcastWakeLock.acquire();
                    Message msg = mHandler.obtainMessage(MSG_LAUNCH_VOICE_ASSIST_WITH_WAKE_LOCK,
                            keyguardActive ? 1 : 0, 0);
                    msg.setAsynchronous(true);
                    msg.sendToTarget();
                }
            }
        }

        if (useHapticFeedback) {
            performHapticFeedbackLw(null, HapticFeedbackConstants.VIRTUAL_KEY, false);
        }

        if (isWakeKey) {
            wakeUp(event.getEventTime(), mAllowTheaterModeWakeFromKey, "android.policy:KEY");
        }

        return result;
    }

    private void scheduleLongPressKeyEvent(KeyEvent origEvent, int keyCode) {
        KeyEvent event = new KeyEvent(origEvent.getDownTime(), origEvent.getEventTime(),
                origEvent.getAction(), keyCode, 0);
        Message msg = mHandler.obtainMessage(MSG_DISPATCH_VOLKEY_WITH_WAKE_LOCK, event);
        msg.setAsynchronous(true);
        mHandler.sendMessageDelayed(msg, ViewConfiguration.getLongPressTimeout());
    }

    /**
     * Returns true if the key can have global actions attached to it.
     * We reserve all power management keys for the system since they require
     * very careful handling.
     */
    private static boolean isValidGlobalKey(int keyCode) {
        switch (keyCode) {
            case KeyEvent.KEYCODE_POWER:
            case KeyEvent.KEYCODE_WAKEUP:
            case KeyEvent.KEYCODE_SLEEP:
                return false;
            default:
                return true;
        }
    }

     /**
     * Check if the given keyCode represents a key that is considered a wake key
     * and is currently enabled by the user in Settings or for another reason.
     */
    private boolean isWakeKeyEnabled(int keyCode) {
        switch (keyCode) {
            case KeyEvent.KEYCODE_VOLUME_UP:
            case KeyEvent.KEYCODE_VOLUME_DOWN:
            case KeyEvent.KEYCODE_VOLUME_MUTE:
                // Volume keys are still wake keys if the device is docked.
                return mVolumeRockerWake || mDockMode != Intent.EXTRA_DOCK_STATE_UNDOCKED;
        }
        return true;
    }

    /**
     * When the screen is off we ignore some keys that might otherwise typically
     * be considered wake keys.  We filter them out here.
     *
     * {@link KeyEvent#KEYCODE_POWER} is notably absent from this list because it
     * is always considered a wake key.
     */
    private boolean isWakeKeyWhenScreenOff(int keyCode) {
        switch (keyCode) {
            // ignore volume keys unless docked
            case KeyEvent.KEYCODE_VOLUME_UP:
            case KeyEvent.KEYCODE_VOLUME_DOWN:
            case KeyEvent.KEYCODE_VOLUME_MUTE:
                return mVolumeRockerWake || mDockMode != Intent.EXTRA_DOCK_STATE_UNDOCKED;

            // ignore media and camera keys
            case KeyEvent.KEYCODE_MUTE:
            case KeyEvent.KEYCODE_HEADSETHOOK:
            case KeyEvent.KEYCODE_MEDIA_PLAY:
            case KeyEvent.KEYCODE_MEDIA_PAUSE:
            case KeyEvent.KEYCODE_MEDIA_PLAY_PAUSE:
            case KeyEvent.KEYCODE_MEDIA_STOP:
            case KeyEvent.KEYCODE_MEDIA_NEXT:
            case KeyEvent.KEYCODE_MEDIA_PREVIOUS:
            case KeyEvent.KEYCODE_MEDIA_REWIND:
            case KeyEvent.KEYCODE_MEDIA_RECORD:
            case KeyEvent.KEYCODE_MEDIA_FAST_FORWARD:
            case KeyEvent.KEYCODE_MEDIA_AUDIO_TRACK:
            case KeyEvent.KEYCODE_CAMERA:
                return false;
        }
        return true;
    }


    /** {@inheritDoc} */
    @Override
    public int interceptMotionBeforeQueueingNonInteractive(long whenNanos, int policyFlags) {
        if ((policyFlags & FLAG_WAKE) != 0) {
            if (wakeUp(whenNanos / 1000000, mAllowTheaterModeWakeFromMotion,
                    "android.policy:MOTION")) {
                return 0;
            }
        }

        if (shouldDispatchInputWhenNonInteractive()) {
            return ACTION_PASS_TO_USER;
        }

        // If we have not passed the action up and we are in theater mode without dreaming,
        // there will be no dream to intercept the touch and wake into ambient.  The device should
        // wake up in this case.
        if (isTheaterModeEnabled() && (policyFlags & FLAG_WAKE) != 0) {
            wakeUp(whenNanos / 1000000, mAllowTheaterModeWakeFromMotionWhenNotDreaming,
                    "android.policy:MOTION");
        }

        return 0;
    }

    private boolean shouldDispatchInputWhenNonInteractive() {
        // Send events to keyguard while the screen is on.
        if (isKeyguardShowingAndNotOccluded() && mDisplay != null
                && mDisplay.getState() != Display.STATE_OFF) {
            return true;
        }

        // Send events to a dozing dream even if the screen is off since the dream
        // is in control of the state of the screen.
        IDreamManager dreamManager = getDreamManager();

        try {
            if (dreamManager != null && dreamManager.isDreaming() && !dreamManager.isDozing()) {
                return true;
            }
        } catch (RemoteException e) {
            Slog.e(TAG, "RemoteException when checking if dreaming", e);
        }

        // Otherwise, consume events since the user can't see what is being
        // interacted with.
        return false;
    }

    private void dispatchDirectAudioEvent(KeyEvent event) {
        if (event.getAction() != KeyEvent.ACTION_DOWN) {
            return;
        }
        int keyCode = event.getKeyCode();
        int flags = AudioManager.FLAG_SHOW_UI | AudioManager.FLAG_PLAY_SOUND
                | AudioManager.FLAG_FROM_KEY;
        String pkgName = mContext.getOpPackageName();
        switch (keyCode) {
            case KeyEvent.KEYCODE_VOLUME_UP:
                try {
                    getAudioService().adjustSuggestedStreamVolume(AudioManager.ADJUST_RAISE,
                            AudioManager.USE_DEFAULT_STREAM_TYPE, flags, pkgName, TAG);
                } catch (RemoteException e) {
                    Log.e(TAG, "Error dispatching volume up in dispatchTvAudioEvent.", e);
                }
                break;
            case KeyEvent.KEYCODE_VOLUME_DOWN:
                try {
                    getAudioService().adjustSuggestedStreamVolume(AudioManager.ADJUST_LOWER,
                            AudioManager.USE_DEFAULT_STREAM_TYPE, flags, pkgName, TAG);
                } catch (RemoteException e) {
                    Log.e(TAG, "Error dispatching volume down in dispatchTvAudioEvent.", e);
                }
                break;
            case KeyEvent.KEYCODE_VOLUME_MUTE:
                try {
                    if (event.getRepeatCount() == 0) {
                        getAudioService().adjustSuggestedStreamVolume(
                                AudioManager.ADJUST_TOGGLE_MUTE,
                                AudioManager.USE_DEFAULT_STREAM_TYPE, flags, pkgName, TAG);
                    }
                } catch (RemoteException e) {
                    Log.e(TAG, "Error dispatching mute in dispatchTvAudioEvent.", e);
                }
                break;
        }
    }

    void dispatchMediaKeyWithWakeLock(KeyEvent event) {
        if (DEBUG_INPUT) {
            Slog.d(TAG, "dispatchMediaKeyWithWakeLock: " + event);
        }

        if (mHavePendingMediaKeyRepeatWithWakeLock) {
            if (DEBUG_INPUT) {
                Slog.d(TAG, "dispatchMediaKeyWithWakeLock: canceled repeat");
            }

            mHandler.removeMessages(MSG_DISPATCH_MEDIA_KEY_REPEAT_WITH_WAKE_LOCK);
            mHavePendingMediaKeyRepeatWithWakeLock = false;
            mBroadcastWakeLock.release(); // pending repeat was holding onto the wake lock
        }

        dispatchMediaKeyWithWakeLockToAudioService(event);

        if (event.getAction() == KeyEvent.ACTION_DOWN
                && event.getRepeatCount() == 0) {
            mHavePendingMediaKeyRepeatWithWakeLock = true;

            Message msg = mHandler.obtainMessage(
                    MSG_DISPATCH_MEDIA_KEY_REPEAT_WITH_WAKE_LOCK, event);
            msg.setAsynchronous(true);
            mHandler.sendMessageDelayed(msg, ViewConfiguration.getKeyRepeatTimeout());
        } else {
            mBroadcastWakeLock.release();
        }
    }

    void dispatchMediaKeyRepeatWithWakeLock(KeyEvent event) {
        mHavePendingMediaKeyRepeatWithWakeLock = false;

        KeyEvent repeatEvent = KeyEvent.changeTimeRepeat(event,
                SystemClock.uptimeMillis(), 1, event.getFlags() | KeyEvent.FLAG_LONG_PRESS);
        if (DEBUG_INPUT) {
            Slog.d(TAG, "dispatchMediaKeyRepeatWithWakeLock: " + repeatEvent);
        }

        dispatchMediaKeyWithWakeLockToAudioService(repeatEvent);
        mBroadcastWakeLock.release();
    }

    void dispatchMediaKeyWithWakeLockToAudioService(KeyEvent event) {
        if (ActivityManagerNative.isSystemReady()) {
            MediaSessionLegacyHelper.getHelper(mContext).sendMediaButtonEvent(event, true);
        }
    }

    void launchVoiceAssistWithWakeLock(boolean keyguardActive) {
        IDeviceIdleController dic = IDeviceIdleController.Stub.asInterface(
                ServiceManager.getService(Context.DEVICE_IDLE_CONTROLLER));
        if (dic != null) {
            try {
                dic.exitIdle("voice-search");
            } catch (RemoteException e) {
            }
        }
        Intent voiceIntent =
            new Intent(RecognizerIntent.ACTION_VOICE_SEARCH_HANDS_FREE);
        voiceIntent.putExtra(RecognizerIntent.EXTRA_SECURE, keyguardActive);
        startActivityAsUser(voiceIntent, UserHandle.CURRENT_OR_SELF);
        mBroadcastWakeLock.release();
    }

    BroadcastReceiver mDockReceiver = new BroadcastReceiver() {
        @Override
        public void onReceive(Context context, Intent intent) {
            if (Intent.ACTION_DOCK_EVENT.equals(intent.getAction())) {
                mDockMode = intent.getIntExtra(Intent.EXTRA_DOCK_STATE,
                        Intent.EXTRA_DOCK_STATE_UNDOCKED);
            } else {
                try {
                    IUiModeManager uiModeService = IUiModeManager.Stub.asInterface(
                            ServiceManager.getService(Context.UI_MODE_SERVICE));
                    mUiMode = uiModeService.getCurrentModeType();
                } catch (RemoteException e) {
                }
            }
            updateRotation(true);
            synchronized (mLock) {
                updateOrientationListenerLp();
            }
        }
    };

    BroadcastReceiver mDreamReceiver = new BroadcastReceiver() {
        @Override
        public void onReceive(Context context, Intent intent) {
            if (Intent.ACTION_DREAMING_STARTED.equals(intent.getAction())) {
                if (mKeyguardDelegate != null) {
                    mKeyguardDelegate.onDreamingStarted();
                }
            } else if (Intent.ACTION_DREAMING_STOPPED.equals(intent.getAction())) {
                if (mKeyguardDelegate != null) {
                    mKeyguardDelegate.onDreamingStopped();
                }
            }
        }
    };

    BroadcastReceiver mMultiuserReceiver = new BroadcastReceiver() {
        @Override
        public void onReceive(Context context, Intent intent) {
            if (Intent.ACTION_USER_SWITCHED.equals(intent.getAction())) {
                // tickle the settings observer: this first ensures that we're
                // observing the relevant settings for the newly-active user,
                // and then updates our own bookkeeping based on the now-
                // current user.
                mSettingsObserver.onChange(false);

                // force a re-application of focused window sysui visibility.
                // the window may never have been shown for this user
                // e.g. the keyguard when going through the new-user setup flow
                synchronized (mWindowManagerFuncs.getWindowManagerLock()) {
                    mLastSystemUiFlags = 0;
                    updateSystemUiVisibilityLw();
                }
            }
        }
    };

    private final Runnable mHiddenNavPanic = new Runnable() {
        @Override
        public void run() {
            synchronized (mWindowManagerFuncs.getWindowManagerLock()) {
                if (!isUserSetupComplete()) {
                    // Swipe-up for navigation bar is disabled during setup
                    return;
                }
                mPendingPanicGestureUptime = SystemClock.uptimeMillis();
                mNavigationBarController.showTransient();
            }
        }
    };

    private void requestTransientBars(WindowState swipeTarget) {
        synchronized (mWindowManagerFuncs.getWindowManagerLock()) {
            if (!isUserSetupComplete()) {
                // Swipe-up for navigation bar is disabled during setup
                return;
            }
            boolean sb = mStatusBarController.checkShowTransientBarLw();
            boolean nb = mNavigationBarController.checkShowTransientBarLw();
            if (sb || nb) {
                // Don't show status bar when swiping on already visible navigation bar
                if (!nb && swipeTarget == mNavigationBar) {
                    if (DEBUG) Slog.d(TAG, "Not showing transient bar, wrong swipe target");
                    return;
                }
                if (sb) mStatusBarController.showTransient();
                if (nb) mNavigationBarController.showTransient();
                mImmersiveModeConfirmation.confirmCurrentPrompt();
                updateSystemUiVisibilityLw();
            }
        }
    }

    // Called on the PowerManager's Notifier thread.
    @Override
    public void startedGoingToSleep(int why) {
        if (DEBUG_WAKEUP) Slog.i(TAG, "Started going to sleep... (why=" + why + ")");
        if (mKeyguardDelegate != null) {
            mKeyguardDelegate.onStartedGoingToSleep(why);
        }
    }

    // Called on the PowerManager's Notifier thread.
    @Override
    public void finishedGoingToSleep(int why) {
        EventLog.writeEvent(70000, 0);
        if (DEBUG_WAKEUP) Slog.i(TAG, "Finished going to sleep... (why=" + why + ")");
        MetricsLogger.histogram(mContext, "screen_timeout", mLockScreenTimeout / 1000);

        // We must get this work done here because the power manager will drop
        // the wake lock and let the system suspend once this function returns.
        synchronized (mLock) {
            mAwake = false;
            updateWakeGestureListenerLp();
            updateOrientationListenerLp();
            updateLockScreenTimeout();
        }
        if (mKeyguardDelegate != null) {
            mKeyguardDelegate.onFinishedGoingToSleep(why);
        }
    }

    // Called on the PowerManager's Notifier thread.
    @Override
    public void startedWakingUp() {
        EventLog.writeEvent(70000, 1);
        if (DEBUG_WAKEUP) Slog.i(TAG, "Started waking up...");

        // Since goToSleep performs these functions synchronously, we must
        // do the same here.  We cannot post this work to a handler because
        // that might cause it to become reordered with respect to what
        // may happen in a future call to goToSleep.
        synchronized (mLock) {
            mAwake = true;

            updateWakeGestureListenerLp();
            updateOrientationListenerLp();
            updateLockScreenTimeout();
        }

        if (mKeyguardDelegate != null) {
            mKeyguardDelegate.onStartedWakingUp();
        }
    }

    // Called on the PowerManager's Notifier thread.
    @Override
    public void finishedWakingUp() {
        if (DEBUG_WAKEUP) Slog.i(TAG, "Finished waking up...");
    }

    private void wakeUpFromPowerKey(long eventTime) {
        wakeUp(eventTime, mAllowTheaterModeWakeFromPowerKey, "android.policy:POWER");
    }

    private boolean wakeUp(long wakeTime, boolean wakeInTheaterMode, String reason) {
        final boolean theaterModeEnabled = isTheaterModeEnabled();
        if (!wakeInTheaterMode && theaterModeEnabled) {
            return false;
        }

        if (theaterModeEnabled) {
            Settings.Global.putInt(mContext.getContentResolver(),
                    Settings.Global.THEATER_MODE_ON, 0);
        }

        mPowerManager.wakeUp(wakeTime, reason);
        return true;
    }

    private void finishKeyguardDrawn() {
        synchronized (mLock) {
            if (!mScreenOnEarly || mKeyguardDrawComplete) {
                return; // We are not awake yet or we have already informed of this event.
            }

            mKeyguardDrawComplete = true;
            if (mKeyguardDelegate != null) {
                mHandler.removeMessages(MSG_KEYGUARD_DRAWN_TIMEOUT);
            }
            mWindowManagerDrawComplete = false;
        }

        // ... eventually calls finishWindowsDrawn which will finalize our screen turn on
        // as well as enabling the orientation change logic/sensor.
        mWindowManagerInternal.waitForAllWindowsDrawn(mWindowManagerDrawCallback,
                WAITING_FOR_DRAWN_TIMEOUT);
    }

    // Called on the DisplayManager's DisplayPowerController thread.
    @Override
    public void screenTurnedOff() {
        if (DEBUG_WAKEUP) Slog.i(TAG, "Screen turned off...");

        updateScreenOffSleepToken(true);
        synchronized (mLock) {
            mScreenOnEarly = false;
            mScreenOnFully = false;
            mKeyguardDrawComplete = false;
            mWindowManagerDrawComplete = false;
            mScreenOnListener = null;
            updateOrientationListenerLp();

            if (mKeyguardDelegate != null) {
                mKeyguardDelegate.onScreenTurnedOff();
            }
        }
    }

    // Called on the DisplayManager's DisplayPowerController thread.
    @Override
    public void screenTurningOn(final ScreenOnListener screenOnListener) {
        if (DEBUG_WAKEUP) Slog.i(TAG, "Screen turning on...");

        updateScreenOffSleepToken(false);
        synchronized (mLock) {
            mScreenOnEarly = true;
            mScreenOnFully = false;
            mKeyguardDrawComplete = false;
            mWindowManagerDrawComplete = false;
            mScreenOnListener = screenOnListener;

            if (mKeyguardDelegate != null) {
                mHandler.removeMessages(MSG_KEYGUARD_DRAWN_TIMEOUT);
                mHandler.sendEmptyMessageDelayed(MSG_KEYGUARD_DRAWN_TIMEOUT, 1000);
                mKeyguardDelegate.onScreenTurningOn(mKeyguardDrawnCallback);
            } else {
                if (DEBUG_WAKEUP) Slog.d(TAG,
                        "null mKeyguardDelegate: setting mKeyguardDrawComplete.");
                finishKeyguardDrawn();
            }
        }
    }

    // Called on the DisplayManager's DisplayPowerController thread.
    @Override
    public void screenTurnedOn() {
        synchronized (mLock) {
            if (mKeyguardDelegate != null) {
                mKeyguardDelegate.onScreenTurnedOn();
            }
        }
    }

    private void finishWindowsDrawn() {
        synchronized (mLock) {
            if (!mScreenOnEarly || mWindowManagerDrawComplete) {
                return; // Screen is not turned on or we did already handle this case earlier.
            }

            mWindowManagerDrawComplete = true;
        }

        finishScreenTurningOn();
    }

    private void finishScreenTurningOn() {
        synchronized (mLock) {
            // We have just finished drawing screen content. Since the orientation listener
            // gets only installed when all windows are drawn, we try to install it again.
            updateOrientationListenerLp();
        }
        final ScreenOnListener listener;
        final boolean enableScreen;
        synchronized (mLock) {
            if (DEBUG_WAKEUP) Slog.d(TAG,
                    "finishScreenTurningOn: mAwake=" + mAwake
                            + ", mScreenOnEarly=" + mScreenOnEarly
                            + ", mScreenOnFully=" + mScreenOnFully
                            + ", mKeyguardDrawComplete=" + mKeyguardDrawComplete
                            + ", mWindowManagerDrawComplete=" + mWindowManagerDrawComplete);

            if (mScreenOnFully || !mScreenOnEarly || !mWindowManagerDrawComplete
                    || (mAwake && !mKeyguardDrawComplete)) {
                return; // spurious or not ready yet
            }

            if (DEBUG_WAKEUP) Slog.i(TAG, "Finished screen turning on...");
            listener = mScreenOnListener;
            mScreenOnListener = null;
            mScreenOnFully = true;

            // Remember the first time we draw the keyguard so we know when we're done with
            // the main part of booting and can enable the screen and hide boot messages.
            if (!mKeyguardDrawnOnce && mAwake) {
                mKeyguardDrawnOnce = true;
                enableScreen = true;
                if (mBootMessageNeedsHiding) {
                    mBootMessageNeedsHiding = false;
                    hideBootMessages();
                }
            } else {
                enableScreen = false;
            }
        }

        if (listener != null) {
            listener.onScreenOn();
        }

        if (enableScreen) {
            try {
                mWindowManager.enableScreenIfNeeded();
            } catch (RemoteException unhandled) {
            }
        }
    }

    private void handleHideBootMessage() {
        synchronized (mLock) {
            if (!mKeyguardDrawnOnce) {
                mBootMessageNeedsHiding = true;
                return; // keyguard hasn't drawn the first time yet, not done booting
            }
        }

        if (mBootMsgDialog != null) {
            if (DEBUG_WAKEUP) Slog.d(TAG, "handleHideBootMessage: dismissing");
            mBootMsgDialog.dismiss();
            mBootMsgDialog = null;
        }
    }

    @Override
    public boolean isScreenOn() {
        return mScreenOnFully;
    }

    /** {@inheritDoc} */
    @Override
    public void enableKeyguard(boolean enabled) {
        if (mKeyguardDelegate != null) {
            mKeyguardDelegate.setKeyguardEnabled(enabled);
        }
    }

    /** {@inheritDoc} */
    @Override
    public void exitKeyguardSecurely(OnKeyguardExitResult callback) {
        if (mKeyguardDelegate != null) {
            mKeyguardDelegate.verifyUnlock(callback);
        }
    }

    private boolean isKeyguardShowingAndNotOccluded() {
        if (mKeyguardDelegate == null) return false;
        return mKeyguardDelegate.isShowing() && !mKeyguardOccluded;
    }

    /** {@inheritDoc} */
    @Override
    public boolean isKeyguardLocked() {
        return keyguardOn();
    }

    /** {@inheritDoc} */
    @Override
    public boolean isKeyguardSecure() {
        if (mKeyguardDelegate == null) return false;
        return mKeyguardDelegate.isSecure();
    }

    /** {@inheritDoc} */
    @Override
    public boolean isKeyguardShowingOrOccluded() {
        return mKeyguardDelegate == null ? false : mKeyguardDelegate.isShowing();
    }

    /** {@inheritDoc} */
    @Override
    public boolean inKeyguardRestrictedKeyInputMode() {
        if (mKeyguardDelegate == null) return false;
        return mKeyguardDelegate.isInputRestricted();
    }

    @Override
    public void dismissKeyguardLw() {
        if (mKeyguardDelegate != null && mKeyguardDelegate.isShowing()) {
            if (DEBUG_KEYGUARD) Slog.d(TAG, "PWM.dismissKeyguardLw");
            mHandler.post(new Runnable() {
                @Override
                public void run() {
                    // ask the keyguard to prompt the user to authenticate if necessary
                    mKeyguardDelegate.dismiss();
                }
            });
        }
    }

    public void notifyActivityDrawnForKeyguardLw() {
        if (mKeyguardDelegate != null) {
            mHandler.post(new Runnable() {
                @Override
                public void run() {
                    mKeyguardDelegate.onActivityDrawn();
                }
            });
        }
    }

    @Override
    public boolean isKeyguardDrawnLw() {
        synchronized (mLock) {
            return mKeyguardDrawnOnce;
        }
    }

    @Override
    public void startKeyguardExitAnimation(long startTime, long fadeoutDuration) {
        if (mKeyguardDelegate != null) {
            if (DEBUG_KEYGUARD) Slog.d(TAG, "PWM.startKeyguardExitAnimation");
            mKeyguardDelegate.startKeyguardExitAnimation(startTime, fadeoutDuration);
        }
    }

    void sendCloseSystemWindows() {
        PhoneWindow.sendCloseSystemWindows(mContext, null);
    }

    void sendCloseSystemWindows(String reason) {
        PhoneWindow.sendCloseSystemWindows(mContext, reason);
    }

    @Override
    public int rotationForOrientationLw(int orientation, int lastRotation) {
        if (false) {
            Slog.v(TAG, "rotationForOrientationLw(orient="
                        + orientation + ", last=" + lastRotation
                        + "); user=" + mUserRotation + " "
                        + ((mUserRotationMode == WindowManagerPolicy.USER_ROTATION_LOCKED)
                            ? "USER_ROTATION_LOCKED" : "")
                        );
        }

        if (mForceDefaultOrientation) {
            return Surface.ROTATION_0;
        }

        synchronized (mLock) {
            int sensorRotation = mOrientationListener.getProposedRotation(); // may be -1
            if (sensorRotation < 0) {
                sensorRotation = lastRotation;
            }

            final int preferredRotation;
            if (mLidState == LID_OPEN && mLidOpenRotation >= 0) {
                // Ignore sensor when lid switch is open and rotation is forced.
                preferredRotation = mLidOpenRotation;
            } else if (mDockMode == Intent.EXTRA_DOCK_STATE_CAR
                    && (mCarDockEnablesAccelerometer || mCarDockRotation >= 0)) {
                // Ignore sensor when in car dock unless explicitly enabled.
                // This case can override the behavior of NOSENSOR, and can also
                // enable 180 degree rotation while docked.
                preferredRotation = mCarDockEnablesAccelerometer
                        ? sensorRotation : mCarDockRotation;
            } else if ((mDockMode == Intent.EXTRA_DOCK_STATE_DESK
                    || mDockMode == Intent.EXTRA_DOCK_STATE_LE_DESK
                    || mDockMode == Intent.EXTRA_DOCK_STATE_HE_DESK)
                    && (mDeskDockEnablesAccelerometer || mDeskDockRotation >= 0)) {
                // Ignore sensor when in desk dock unless explicitly enabled.
                // This case can override the behavior of NOSENSOR, and can also
                // enable 180 degree rotation while docked.
                preferredRotation = mDeskDockEnablesAccelerometer
                        ? sensorRotation : mDeskDockRotation;
            } else if (mHdmiPlugged && mDemoHdmiRotationLock) {
                // Ignore sensor when plugged into HDMI when demo HDMI rotation lock enabled.
                // Note that the dock orientation overrides the HDMI orientation.
                preferredRotation = mDemoHdmiRotation;
            } else if (mHdmiPlugged && mDockMode == Intent.EXTRA_DOCK_STATE_UNDOCKED
                    && mUndockedHdmiRotation >= 0) {
                // Ignore sensor when plugged into HDMI and an undocked orientation has
                // been specified in the configuration (only for legacy devices without
                // full multi-display support).
                // Note that the dock orientation overrides the HDMI orientation.
                preferredRotation = mUndockedHdmiRotation;
            } else if (mDemoRotationLock) {
                // Ignore sensor when demo rotation lock is enabled.
                // Note that the dock orientation and HDMI rotation lock override this.
                preferredRotation = mDemoRotation;
            } else if (orientation == ActivityInfo.SCREEN_ORIENTATION_LOCKED) {
                // Application just wants to remain locked in the last rotation.
                preferredRotation = lastRotation;
            } else if (!mSupportAutoRotation) {
                // If we don't support auto-rotation then bail out here and ignore
                // the sensor and any rotation lock settings.
                preferredRotation = -1;
            } else if ((mUserRotationMode == WindowManagerPolicy.USER_ROTATION_FREE
                            && (orientation == ActivityInfo.SCREEN_ORIENTATION_USER
                                    || orientation == ActivityInfo.SCREEN_ORIENTATION_UNSPECIFIED
                                    || orientation == ActivityInfo.SCREEN_ORIENTATION_USER_LANDSCAPE
                                    || orientation == ActivityInfo.SCREEN_ORIENTATION_USER_PORTRAIT
                                    || orientation == ActivityInfo.SCREEN_ORIENTATION_FULL_USER))
                    || orientation == ActivityInfo.SCREEN_ORIENTATION_SENSOR
                    || orientation == ActivityInfo.SCREEN_ORIENTATION_FULL_SENSOR
                    || orientation == ActivityInfo.SCREEN_ORIENTATION_SENSOR_LANDSCAPE
                    || orientation == ActivityInfo.SCREEN_ORIENTATION_SENSOR_PORTRAIT) {
                // Otherwise, use sensor only if requested by the application or enabled
                // by default for USER or UNSPECIFIED modes.  Does not apply to NOSENSOR.
                if (mAllowAllRotations < 0) {
                    // Can't read this during init() because the context doesn't
                    // have display metrics at that time so we cannot determine
                    // tablet vs. phone then.
                    mAllowAllRotations = mContext.getResources().getBoolean(
                            com.android.internal.R.bool.config_allowAllRotations) ? 1 : 0;
                }
                // Rotation setting bitmask
                // 1=0 2=90 4=180 8=270
                boolean allowed = true;
                if (mUserRotationAngles < 0) {
                    // Not set by user so use these defaults
                     mUserRotationAngles = mAllowAllRotations == 1 ?
                            (1 | 2 | 4 | 8) : // All angles
                                (1 | 2 | 8); // All except 180
                }
                switch (sensorRotation) {
                    case Surface.ROTATION_0:
                        allowed = (mUserRotationAngles & 1) != 0;
                        break;
                    case Surface.ROTATION_90:
                        allowed = (mUserRotationAngles & 2) != 0;
                        break;
                    case Surface.ROTATION_180:
                        allowed = (mUserRotationAngles & 4) != 0;
                        break;
                    case Surface.ROTATION_270:
                        allowed = (mUserRotationAngles & 8) != 0;
                        break;
                }
                if (allowed) {
                    preferredRotation = sensorRotation;
                } else {
                    preferredRotation = lastRotation;
                }
            } else if (mUserRotationMode == WindowManagerPolicy.USER_ROTATION_LOCKED
                    && orientation != ActivityInfo.SCREEN_ORIENTATION_NOSENSOR) {
                // Apply rotation lock.  Does not apply to NOSENSOR.
                // The idea is that the user rotation expresses a weak preference for the direction
                // of gravity and as NOSENSOR is never affected by gravity, then neither should
                // NOSENSOR be affected by rotation lock (although it will be affected by docks).
                preferredRotation = mUserRotation;
            } else {
                // No overriding preference.
                // We will do exactly what the application asked us to do.
                preferredRotation = -1;
            }

            switch (orientation) {
                case ActivityInfo.SCREEN_ORIENTATION_PORTRAIT:
                    // Return portrait unless overridden.
                    if (isAnyPortrait(preferredRotation)) {
                        return preferredRotation;
                    }
                    return mPortraitRotation;

                case ActivityInfo.SCREEN_ORIENTATION_LANDSCAPE:
                    // Return landscape unless overridden.
                    if (isLandscapeOrSeascape(preferredRotation)) {
                        return preferredRotation;
                    }
                    return mLandscapeRotation;

                case ActivityInfo.SCREEN_ORIENTATION_REVERSE_PORTRAIT:
                    // Return reverse portrait unless overridden.
                    if (isAnyPortrait(preferredRotation)) {
                        return preferredRotation;
                    }
                    return mUpsideDownRotation;

                case ActivityInfo.SCREEN_ORIENTATION_REVERSE_LANDSCAPE:
                    // Return seascape unless overridden.
                    if (isLandscapeOrSeascape(preferredRotation)) {
                        return preferredRotation;
                    }
                    return mSeascapeRotation;

                case ActivityInfo.SCREEN_ORIENTATION_SENSOR_LANDSCAPE:
                case ActivityInfo.SCREEN_ORIENTATION_USER_LANDSCAPE:
                    // Return either landscape rotation.
                    if (isLandscapeOrSeascape(preferredRotation)) {
                        return preferredRotation;
                    }
                    if (isLandscapeOrSeascape(lastRotation)) {
                        return lastRotation;
                    }
                    return mLandscapeRotation;

                case ActivityInfo.SCREEN_ORIENTATION_SENSOR_PORTRAIT:
                case ActivityInfo.SCREEN_ORIENTATION_USER_PORTRAIT:
                    // Return either portrait rotation.
                    if (isAnyPortrait(preferredRotation)) {
                        return preferredRotation;
                    }
                    if (isAnyPortrait(lastRotation)) {
                        return lastRotation;
                    }
                    return mPortraitRotation;

                default:
                    // For USER, UNSPECIFIED, NOSENSOR, SENSOR and FULL_SENSOR,
                    // just return the preferred orientation we already calculated.
                    if (preferredRotation >= 0) {
                        return preferredRotation;
                    }
                    return Surface.ROTATION_0;
            }
        }
    }

    @Override
    public boolean rotationHasCompatibleMetricsLw(int orientation, int rotation) {
        switch (orientation) {
            case ActivityInfo.SCREEN_ORIENTATION_PORTRAIT:
            case ActivityInfo.SCREEN_ORIENTATION_REVERSE_PORTRAIT:
            case ActivityInfo.SCREEN_ORIENTATION_SENSOR_PORTRAIT:
                return isAnyPortrait(rotation);

            case ActivityInfo.SCREEN_ORIENTATION_LANDSCAPE:
            case ActivityInfo.SCREEN_ORIENTATION_REVERSE_LANDSCAPE:
            case ActivityInfo.SCREEN_ORIENTATION_SENSOR_LANDSCAPE:
                return isLandscapeOrSeascape(rotation);

            default:
                return true;
        }
    }

    @Override
    public void setRotationLw(int rotation) {
        mOrientationListener.setCurrentRotation(rotation);
    }

    private boolean isLandscapeOrSeascape(int rotation) {
        return rotation == mLandscapeRotation || rotation == mSeascapeRotation;
    }

    private boolean isAnyPortrait(int rotation) {
        return rotation == mPortraitRotation || rotation == mUpsideDownRotation;
    }

    @Override
    public int getUserRotationMode() {
        return Settings.System.getIntForUser(mContext.getContentResolver(),
                Settings.System.ACCELEROMETER_ROTATION, 0, UserHandle.USER_CURRENT) != 0 ?
                        WindowManagerPolicy.USER_ROTATION_FREE :
                                WindowManagerPolicy.USER_ROTATION_LOCKED;
    }

    // User rotation: to be used when all else fails in assigning an orientation to the device
    @Override
    public void setUserRotationMode(int mode, int rot) {
        ContentResolver res = mContext.getContentResolver();

        // mUserRotationMode and mUserRotation will be assigned by the content observer
        if (mode == WindowManagerPolicy.USER_ROTATION_LOCKED) {
            Settings.System.putIntForUser(res,
                    Settings.System.USER_ROTATION,
                    rot,
                    UserHandle.USER_CURRENT);
            Settings.System.putIntForUser(res,
                    Settings.System.ACCELEROMETER_ROTATION,
                    0,
                    UserHandle.USER_CURRENT);
        } else {
            Settings.System.putIntForUser(res,
                    Settings.System.ACCELEROMETER_ROTATION,
                    1,
                    UserHandle.USER_CURRENT);
        }
    }

    @Override
    public void setSafeMode(boolean safeMode) {
        mSafeMode = safeMode;
        performHapticFeedbackLw(null, safeMode
                ? HapticFeedbackConstants.SAFE_MODE_ENABLED
                : HapticFeedbackConstants.SAFE_MODE_DISABLED, true);
    }

    static long[] getLongIntArray(Resources r, int resid) {
        int[] ar = r.getIntArray(resid);
        if (ar == null) {
            return null;
        }
        long[] out = new long[ar.length];
        for (int i=0; i<ar.length; i++) {
            out[i] = ar[i];
        }
        return out;
    }

    /** {@inheritDoc} */
    @Override
    public void systemReady() {
        mKeyguardDelegate = new KeyguardServiceDelegate(mContext);
        mKeyguardDelegate.onSystemReady();

        mEdgeGestureManager = EdgeGestureManager.getInstance();
        mEdgeGestureManager.setEdgeGestureActivationListener(mEdgeGestureActivationListener);

        readCameraLensCoverState();
        updateUiMode();
        boolean bindKeyguardNow;
        synchronized (mLock) {
            updateOrientationListenerLp();
            mSystemReady = true;
            mHandler.post(new Runnable() {
                @Override
                public void run() {
                    updateSettings();
                }
            });

            bindKeyguardNow = mDeferBindKeyguard;
            if (bindKeyguardNow) {
                // systemBooted ran but wasn't able to bind to the Keyguard, we'll do it now.
                mDeferBindKeyguard = false;
            }
        }

        if (bindKeyguardNow) {
            mKeyguardDelegate.bindService(mContext);
            mKeyguardDelegate.onBootCompleted();
        }
        mSystemGestures.systemReady();
    }

    /** {@inheritDoc} */
    @Override
    public void systemBooted() {
        boolean bindKeyguardNow = false;
        synchronized (mLock) {
            // Time to bind Keyguard; take care to only bind it once, either here if ready or
            // in systemReady if not.
            if (mKeyguardDelegate != null) {
                bindKeyguardNow = true;
            } else {
                // Because mKeyguardDelegate is null, we know that the synchronized block in
                // systemReady didn't run yet and setting this will actually have an effect.
                mDeferBindKeyguard = true;
            }
        }
        if (bindKeyguardNow) {
            mKeyguardDelegate.bindService(mContext);
            mKeyguardDelegate.onBootCompleted();
        }
        synchronized (mLock) {
            mSystemBooted = true;
        }
        startedWakingUp();
        screenTurningOn(null);
        screenTurnedOn();
    }

    ProgressDialog mBootMsgDialog = null;

    /** {@inheritDoc} */
    @Override
    public void showBootMessage(final CharSequence msg, final boolean always) {
        mHandler.post(new Runnable() {
            @Override public void run() {
                if (mBootMsgDialog == null) {
                    int theme;
                    if (mContext.getPackageManager().hasSystemFeature(
                            PackageManager.FEATURE_WATCH)) {
                        theme = com.android.internal.R.style.Theme_Micro_Dialog_Alert;
                    } else if (mContext.getPackageManager().hasSystemFeature(
                            PackageManager.FEATURE_TELEVISION)) {
                        theme = com.android.internal.R.style.Theme_Leanback_Dialog_Alert;
                    } else {
                        theme = 0;
                    }

                    mBootMsgDialog = new ProgressDialog(mContext, theme) {
                        // This dialog will consume all events coming in to
                        // it, to avoid it trying to do things too early in boot.
                        @Override public boolean dispatchKeyEvent(KeyEvent event) {
                            return true;
                        }
                        @Override public boolean dispatchKeyShortcutEvent(KeyEvent event) {
                            return true;
                        }
                        @Override public boolean dispatchTouchEvent(MotionEvent ev) {
                            return true;
                        }
                        @Override public boolean dispatchTrackballEvent(MotionEvent ev) {
                            return true;
                        }
                        @Override public boolean dispatchGenericMotionEvent(MotionEvent ev) {
                            return true;
                        }
                        @Override public boolean dispatchPopulateAccessibilityEvent(
                                AccessibilityEvent event) {
                            return true;
                        }
                    };
                    if (mContext.getPackageManager().isUpgrade()) {
                        mBootMsgDialog.setTitle(R.string.android_upgrading_title);
                    } else {
                        mBootMsgDialog.setTitle(R.string.android_start_title);
                    }
                    mBootMsgDialog.setProgressStyle(ProgressDialog.STYLE_SPINNER);
                    mBootMsgDialog.setIndeterminate(true);
                    mBootMsgDialog.getWindow().setType(
                            WindowManager.LayoutParams.TYPE_BOOT_PROGRESS);
                    mBootMsgDialog.getWindow().addFlags(
                            WindowManager.LayoutParams.FLAG_DIM_BEHIND
                            | WindowManager.LayoutParams.FLAG_LAYOUT_IN_SCREEN);
                    mBootMsgDialog.getWindow().setDimAmount(1);
                    WindowManager.LayoutParams lp = mBootMsgDialog.getWindow().getAttributes();
                    lp.screenOrientation = ActivityInfo.SCREEN_ORIENTATION_NOSENSOR;
                    mBootMsgDialog.getWindow().setAttributes(lp);
                    mBootMsgDialog.setCancelable(false);
                    mBootMsgDialog.show();
                }
                mBootMsgDialog.setMessage(msg);
            }
        });
    }

    /** {@inheritDoc} */
    @Override
    public void hideBootMessages() {
        mHandler.sendEmptyMessage(MSG_HIDE_BOOT_MESSAGE);
    }

    /** {@inheritDoc} */
    @Override
    public void userActivity() {
        // ***************************************
        // NOTE NOTE NOTE NOTE NOTE NOTE NOTE NOTE
        // ***************************************
        // THIS IS CALLED FROM DEEP IN THE POWER MANAGER
        // WITH ITS LOCKS HELD.
        //
        // This code must be VERY careful about the locks
        // it acquires.
        // In fact, the current code acquires way too many,
        // and probably has lurking deadlocks.

        synchronized (mScreenLockTimeout) {
            if (mLockScreenTimerActive) {
                // reset the timer
                mHandler.removeCallbacks(mScreenLockTimeout);
                mHandler.postDelayed(mScreenLockTimeout, mLockScreenTimeout);
            }
        }
    }

    class ScreenLockTimeout implements Runnable {
        Bundle options;

        @Override
        public void run() {
            synchronized (this) {
                if (localLOGV) Log.v(TAG, "mScreenLockTimeout activating keyguard");
                if (mKeyguardDelegate != null) {
                    mKeyguardDelegate.doKeyguardTimeout(options);
                }
                mLockScreenTimerActive = false;
                options = null;
            }
        }

        public void setLockOptions(Bundle options) {
            this.options = options;
        }
    }

    ScreenLockTimeout mScreenLockTimeout = new ScreenLockTimeout();

    @Override
    public void lockNow(Bundle options) {
        mContext.enforceCallingOrSelfPermission(android.Manifest.permission.DEVICE_POWER, null);
        mHandler.removeCallbacks(mScreenLockTimeout);
        if (options != null) {
            // In case multiple calls are made to lockNow, we don't wipe out the options
            // until the runnable actually executes.
            mScreenLockTimeout.setLockOptions(options);
        }
        mHandler.post(mScreenLockTimeout);
    }

    private void updateLockScreenTimeout() {
        synchronized (mScreenLockTimeout) {
            boolean enable = (mAllowLockscreenWhenOn && mAwake &&
                    mKeyguardDelegate != null && mKeyguardDelegate.isSecure());
            if (mLockScreenTimerActive != enable) {
                if (enable) {
                    if (localLOGV) Log.v(TAG, "setting lockscreen timer");
                    mHandler.postDelayed(mScreenLockTimeout, mLockScreenTimeout);
                } else {
                    if (localLOGV) Log.v(TAG, "clearing lockscreen timer");
                    mHandler.removeCallbacks(mScreenLockTimeout);
                }
                mLockScreenTimerActive = enable;
            }
        }
    }

    private void updateDreamingSleepToken(boolean acquire) {
        if (acquire) {
            if (mDreamingSleepToken == null) {
                mDreamingSleepToken = mActivityManagerInternal.acquireSleepToken("Dream");
            }
        } else {
            if (mDreamingSleepToken != null) {
                mDreamingSleepToken.release();
                mDreamingSleepToken = null;
            }
        }
    }

    private void updateScreenOffSleepToken(boolean acquire) {
        if (acquire) {
            if (mScreenOffSleepToken == null) {
                mScreenOffSleepToken = mActivityManagerInternal.acquireSleepToken("ScreenOff");
            }
        } else {
            if (mScreenOffSleepToken != null) {
                mScreenOffSleepToken.release();
                mScreenOffSleepToken = null;
            }
        }
    }

    /** {@inheritDoc} */
    @Override
    public void enableScreenAfterBoot() {
        readLidState();
        applyLidSwitchState();
        updateRotation(true);
    }

    private void applyLidSwitchState() {
        if (mLidState == LID_CLOSED && mLidControlsSleep) {
            mPowerManager.goToSleep(SystemClock.uptimeMillis(),
                    PowerManager.GO_TO_SLEEP_REASON_LID_SWITCH,
                    PowerManager.GO_TO_SLEEP_FLAG_NO_DOZE);
        }

        synchronized (mLock) {
            updateWakeGestureListenerLp();
        }
    }

    void updateUiMode() {
        if (mUiModeManager == null) {
            mUiModeManager = IUiModeManager.Stub.asInterface(
                    ServiceManager.getService(Context.UI_MODE_SERVICE));
        }
        try {
            mUiMode = mUiModeManager.getCurrentModeType();
        } catch (RemoteException e) {
        }
    }

    void updateRotation(boolean alwaysSendConfiguration) {
        try {
            //set orientation on WindowManager
            mWindowManager.updateRotation(alwaysSendConfiguration, false);
        } catch (RemoteException e) {
            // Ignore
        }
    }

    void updateRotation(boolean alwaysSendConfiguration, boolean forceRelayout) {
        try {
            //set orientation on WindowManager
            mWindowManager.updateRotation(alwaysSendConfiguration, forceRelayout);
        } catch (RemoteException e) {
            // Ignore
        }
    }

    /**
     * Return an Intent to launch the currently active dock app as home.  Returns
     * null if the standard home should be launched, which is the case if any of the following is
     * true:
     * <ul>
     *  <li>The device is not in either car mode or desk mode
     *  <li>The device is in car mode but ENABLE_CAR_DOCK_HOME_CAPTURE is false
     *  <li>The device is in desk mode but ENABLE_DESK_DOCK_HOME_CAPTURE is false
     *  <li>The device is in car mode but there's no CAR_DOCK app with METADATA_DOCK_HOME
     *  <li>The device is in desk mode but there's no DESK_DOCK app with METADATA_DOCK_HOME
     * </ul>
     * @return A dock intent.
     */
    Intent createHomeDockIntent() {
        Intent intent = null;

        // What home does is based on the mode, not the dock state.  That
        // is, when in car mode you should be taken to car home regardless
        // of whether we are actually in a car dock.
        if (mUiMode == Configuration.UI_MODE_TYPE_CAR) {
            if (ENABLE_CAR_DOCK_HOME_CAPTURE) {
                intent = mCarDockIntent;
            }
        } else if (mUiMode == Configuration.UI_MODE_TYPE_DESK) {
            if (ENABLE_DESK_DOCK_HOME_CAPTURE) {
                intent = mDeskDockIntent;
            }
        } else if (mUiMode == Configuration.UI_MODE_TYPE_WATCH
                && (mDockMode == Intent.EXTRA_DOCK_STATE_DESK
                        || mDockMode == Intent.EXTRA_DOCK_STATE_HE_DESK
                        || mDockMode == Intent.EXTRA_DOCK_STATE_LE_DESK)) {
            // Always launch dock home from home when watch is docked, if it exists.
            intent = mDeskDockIntent;
        }

        if (intent == null) {
            return null;
        }

        ActivityInfo ai = null;
        ResolveInfo info = mContext.getPackageManager().resolveActivityAsUser(
                intent,
                PackageManager.MATCH_DEFAULT_ONLY | PackageManager.GET_META_DATA,
                mCurrentUserId);
        if (info != null) {
            ai = info.activityInfo;
        }
        if (ai != null
                && ai.metaData != null
                && ai.metaData.getBoolean(Intent.METADATA_DOCK_HOME)) {
            intent = new Intent(intent);
            intent.setClassName(ai.packageName, ai.name);
            return intent;
        }

        return null;
    }

    void startDockOrHome(boolean fromHomeKey, boolean awakenFromDreams) {
        if (awakenFromDreams) {
            awakenDreams();
        }

        Intent dock = createHomeDockIntent();
        if (dock != null) {
            try {
                if (fromHomeKey) {
                    dock.putExtra(WindowManagerPolicy.EXTRA_FROM_HOME_KEY, fromHomeKey);
                }
                startActivityAsUser(dock, UserHandle.CURRENT);
                return;
            } catch (ActivityNotFoundException e) {
            }
        }

        Intent intent;

        if (fromHomeKey) {
            intent = new Intent(mHomeIntent);
            intent.putExtra(WindowManagerPolicy.EXTRA_FROM_HOME_KEY, fromHomeKey);
        } else {
            intent = mHomeIntent;
        }

        startActivityAsUser(intent, UserHandle.CURRENT);
    }

    /**
     * goes to the home screen
     * @return whether it did anything
     */
    boolean goHome() {
        if (!isUserSetupComplete()) {
            Slog.i(TAG, "Not going home because user setup is in progress.");
            return false;
        }
        if (false) {
            // This code always brings home to the front.
            try {
                ActivityManagerNative.getDefault().stopAppSwitches();
            } catch (RemoteException e) {
            }
            sendCloseSystemWindows();
            startDockOrHome(false /*fromHomeKey*/, true /* awakenFromDreams */);
        } else {
            // This code brings home to the front or, if it is already
            // at the front, puts the device to sleep.
            try {
                if (SystemProperties.getInt("persist.sys.uts-test-mode", 0) == 1) {
                    /// Roll back EndcallBehavior as the cupcake design to pass P1 lab entry.
                    Log.d(TAG, "UTS-TEST-MODE");
                } else {
                    ActivityManagerNative.getDefault().stopAppSwitches();
                    sendCloseSystemWindows();
                    Intent dock = createHomeDockIntent();
                    if (dock != null) {
                        int result = ActivityManagerNative.getDefault()
                                .startActivityAsUser(null, null, dock,
                                        dock.resolveTypeIfNeeded(mContext.getContentResolver()),
                                        null, null, 0,
                                        ActivityManager.START_FLAG_ONLY_IF_NEEDED,
                                        null, null, UserHandle.USER_CURRENT);
                        if (result == ActivityManager.START_RETURN_INTENT_TO_CALLER) {
                            return false;
                        }
                    }
                }
                int result = ActivityManagerNative.getDefault()
                        .startActivityAsUser(null, null, mHomeIntent,
                                mHomeIntent.resolveTypeIfNeeded(mContext.getContentResolver()),
                                null, null, 0,
                                ActivityManager.START_FLAG_ONLY_IF_NEEDED,
                                null, null, UserHandle.USER_CURRENT);
                if (result == ActivityManager.START_RETURN_INTENT_TO_CALLER) {
                    return false;
                }
            } catch (RemoteException ex) {
                // bummer, the activity manager, which is in this process, is dead
            }
        }
        return true;
    }

    @Override
    public void setCurrentOrientationLw(int newOrientation) {
        synchronized (mLock) {
            if (newOrientation != mCurrentAppOrientation) {
                mCurrentAppOrientation = newOrientation;
                updateOrientationListenerLp();
            }
        }
    }

    private void performAuditoryFeedbackForAccessibilityIfNeed() {
        if (!isGlobalAccessibilityGestureEnabled()) {
            return;
        }
        AudioManager audioManager = (AudioManager) mContext.getSystemService(
                Context.AUDIO_SERVICE);
        if (audioManager.isSilentMode()) {
            return;
        }
        Ringtone ringTone = RingtoneManager.getRingtone(mContext,
                Settings.System.DEFAULT_NOTIFICATION_URI);
        ringTone.setStreamType(AudioManager.STREAM_MUSIC);
        ringTone.play();
    }

    private boolean isTheaterModeEnabled() {
        return Settings.Global.getInt(mContext.getContentResolver(),
                Settings.Global.THEATER_MODE_ON, 0) == 1;
    }

    private boolean isGlobalAccessibilityGestureEnabled() {
        return Settings.Global.getInt(mContext.getContentResolver(),
                Settings.Global.ENABLE_ACCESSIBILITY_GLOBAL_GESTURE_ENABLED, 0) == 1;
    }

    @Override
    public boolean performHapticFeedbackLw(WindowState win, int effectId, boolean always) {
        if (!mVibrator.hasVibrator()) {
            return false;
        }
        final boolean hapticsDisabled = Settings.System.getIntForUser(mContext.getContentResolver(),
                Settings.System.HAPTIC_FEEDBACK_ENABLED, 0, UserHandle.USER_CURRENT) == 0;
        if (hapticsDisabled && !always) {
            return false;
        }
        long[] pattern = null;
        switch (effectId) {
            case HapticFeedbackConstants.LONG_PRESS:
                pattern = mLongPressVibePattern;
                break;
            case HapticFeedbackConstants.VIRTUAL_KEY:
                pattern = mVirtualKeyVibePattern;
                break;
            case HapticFeedbackConstants.KEYBOARD_TAP:
                pattern = mKeyboardTapVibePattern;
                break;
            case HapticFeedbackConstants.CLOCK_TICK:
                pattern = mClockTickVibePattern;
                break;
            case HapticFeedbackConstants.CALENDAR_DATE:
                pattern = mCalendarDateVibePattern;
                break;
            case HapticFeedbackConstants.SAFE_MODE_DISABLED:
                pattern = mSafeModeDisabledVibePattern;
                break;
            case HapticFeedbackConstants.SAFE_MODE_ENABLED:
                pattern = mSafeModeEnabledVibePattern;
                break;
            case HapticFeedbackConstants.CONTEXT_CLICK:
                pattern = mContextClickVibePattern;
                break;
            default:
                return false;
        }
        int owningUid;
        String owningPackage;
        if (win != null) {
            owningUid = win.getOwningUid();
            owningPackage = win.getOwningPackage();
        } else {
            owningUid = android.os.Process.myUid();
            owningPackage = mContext.getOpPackageName();
        }
        if (pattern.length == 1) {
            // One-shot vibration
            mVibrator.vibrate(owningUid, owningPackage, pattern[0], VIBRATION_ATTRIBUTES);
        } else {
            // Pattern vibration
            mVibrator.vibrate(owningUid, owningPackage, pattern, -1, VIBRATION_ATTRIBUTES);
        }
        return true;
    }

    @Override
    public void keepScreenOnStartedLw() {
    }

    @Override
    public void keepScreenOnStoppedLw() {
        if (isKeyguardShowingAndNotOccluded()) {
            mPowerManager.userActivity(SystemClock.uptimeMillis(), false);
        }
    }

    private int updateSystemUiVisibilityLw() {
        // If there is no window focused, there will be nobody to handle the events
        // anyway, so just hang on in whatever state we're in until things settle down.
        final WindowState win = mFocusedWindow != null ? mFocusedWindow
                : mTopFullscreenOpaqueWindowState;
        if (win == null) {
            return 0;
        }
        if ((win.getAttrs().privateFlags & PRIVATE_FLAG_KEYGUARD) != 0 && mHideLockScreen == true) {
            // We are updating at a point where the keyguard has gotten
            // focus, but we were last in a state where the top window is
            // hiding it.  This is probably because the keyguard as been
            // shown while the top window was displayed, so we want to ignore
            // it here because this is just a very transient change and it
            // will quickly lose focus once it correctly gets hidden.
            return 0;
        }

        int tmpVisibility = WindowManagerPolicyControl.getSystemUiVisibility(win, null)
                & ~mResettingSystemUiFlags
                & ~mForceClearedSystemUiFlags;
        boolean wasCleared = mClearedBecauseOfForceShow;
        if (mForcingShowNavBar && win.getSurfaceLayer() < mForcingShowNavBarLayer) {
            tmpVisibility &=
                    ~WindowManagerPolicyControl.adjustClearableFlags(win,
                            View.SYSTEM_UI_CLEARABLE_FLAGS);
            mClearedBecauseOfForceShow = true;
        } else {
            mClearedBecauseOfForceShow = false;
        }

        // The window who requested navbar force showing disappeared and next window wants
        // to hide navbar. Instead of hiding we will make it transient. SystemUI will take care
        // about hiding after timeout. This should not happen if next window is keyguard because
        // transient state have more priority than translucent (why?) and cause bad UX
        if (wasCleared && !mClearedBecauseOfForceShow
                && (tmpVisibility & View.SYSTEM_UI_FLAG_HIDE_NAVIGATION) != 0) {
            mNavigationBarController.showTransient();
            tmpVisibility |= View.NAVIGATION_BAR_TRANSIENT;
            mWindowManagerFuncs.addSystemUIVisibilityFlag(View.NAVIGATION_BAR_TRANSIENT);
        }

        boolean topWindowWasKeyguard = mTopWindowIsKeyguard;
        mTopWindowIsKeyguard = (win.getAttrs().privateFlags & PRIVATE_FLAG_KEYGUARD) != 0;
        if (topWindowWasKeyguard && !mTopWindowIsKeyguard
                && (tmpVisibility & View.SYSTEM_UI_FLAG_FULLSCREEN) != 0) {
            mStatusBarController.showTransient();
            tmpVisibility |= View.STATUS_BAR_TRANSIENT;
            mWindowManagerFuncs.addSystemUIVisibilityFlag(View.STATUS_BAR_TRANSIENT);
        }

        tmpVisibility = updateLightStatusBarLw(tmpVisibility); //TODO: this is new! keep an eye on this here!
        final int visibility = updateSystemBarsLw(win, mLastSystemUiFlags, tmpVisibility);
        final int diff = visibility ^ mLastSystemUiFlags;
        final boolean needsMenu = win.getNeedsMenuLw(mTopFullscreenOpaqueWindowState);
        if (diff == 0 && mLastFocusNeedsMenu == needsMenu
                && mFocusedApp == win.getAppToken()) {
            return 0;
        }
        mLastSystemUiFlags = visibility;
        mLastFocusNeedsMenu = needsMenu;
        mFocusedApp = win.getAppToken();
        mHandler.post(new Runnable() {
                @Override
                public void run() {
                    try {
                        IStatusBarService statusbar = getStatusBarService();
                        if (statusbar != null) {
                            statusbar.setSystemUiVisibility(visibility, 0xffffffff, win.toString());
                            statusbar.topAppWindowChanged(needsMenu);
                        }
                    } catch (RemoteException e) {
                        // re-acquire status bar service next time it is needed.
                        mStatusBarService = null;
                    }
                }
            });
        return diff;
    }

    private int updateLightStatusBarLw(int vis) {
        WindowState statusColorWin = isStatusBarKeyguard() && !mHideLockScreen
                ? mStatusBar
                : mTopFullscreenOpaqueOrDimmingWindowState;

        if (statusColorWin != null) {
            if (statusColorWin == mTopFullscreenOpaqueWindowState) {
                // If the top fullscreen-or-dimming window is also the top fullscreen, respect
                // its light flag.
                vis &= ~View.SYSTEM_UI_FLAG_LIGHT_STATUS_BAR;
                vis |= WindowManagerPolicyControl.getSystemUiVisibility(statusColorWin, null)
                        & View.SYSTEM_UI_FLAG_LIGHT_STATUS_BAR;
            } else if (statusColorWin != null && statusColorWin.isDimming()) {
                // Otherwise if it's dimming, clear the light flag.
                vis &= ~View.SYSTEM_UI_FLAG_LIGHT_STATUS_BAR;
            }
        }
        return vis;
    }

    private int updateSystemBarsLw(WindowState win, int oldVis, int vis) {
        // apply translucent bar vis flags
        WindowState transWin = isStatusBarKeyguard() && !mHideLockScreen
                ? mStatusBar
                : mTopFullscreenOpaqueWindowState;
        vis = mStatusBarController.applyTranslucentFlagLw(transWin, vis, oldVis);
        vis = mNavigationBarController.applyTranslucentFlagLw(transWin, vis, oldVis);

        // prevent status bar interaction from clearing certain flags
        int type = win.getAttrs().type;
        boolean statusBarHasFocus = type == TYPE_STATUS_BAR;
        if (statusBarHasFocus && !isStatusBarKeyguard()) {
            int flags = View.SYSTEM_UI_FLAG_FULLSCREEN
                    | View.SYSTEM_UI_FLAG_HIDE_NAVIGATION
                    | View.SYSTEM_UI_FLAG_IMMERSIVE
                    | View.SYSTEM_UI_FLAG_IMMERSIVE_STICKY
                    | View.SYSTEM_UI_FLAG_LIGHT_STATUS_BAR;
            if (mHideLockScreen) {
                flags |= View.STATUS_BAR_TRANSLUCENT | View.NAVIGATION_BAR_TRANSLUCENT;
            }
            vis = (vis & ~flags) | (oldVis & flags);
        }

        if (!areTranslucentBarsAllowed() && transWin != mStatusBar) {
            vis &= ~(View.NAVIGATION_BAR_TRANSLUCENT | View.STATUS_BAR_TRANSLUCENT
                    | View.SYSTEM_UI_TRANSPARENT);
        }

        // update status bar
        boolean immersiveSticky =
                (vis & View.SYSTEM_UI_FLAG_IMMERSIVE_STICKY) != 0;
        boolean hideStatusBarWM =
                mTopFullscreenOpaqueWindowState != null &&
                (WindowManagerPolicyControl.getWindowFlags(mTopFullscreenOpaqueWindowState, null)
                        & WindowManager.LayoutParams.FLAG_FULLSCREEN) != 0;
        boolean hideStatusBarSysui =
                (vis & View.SYSTEM_UI_FLAG_FULLSCREEN) != 0;
        boolean hideNavBarSysui =
                (vis & View.SYSTEM_UI_FLAG_HIDE_NAVIGATION) != 0;

        boolean transientStatusBarAllowed =
                mStatusBar != null && (
                hideStatusBarWM
                || (hideStatusBarSysui && immersiveSticky)
                || statusBarHasFocus);

        boolean transientNavBarAllowed =
                mNavigationBar != null &&
                hideNavBarSysui && immersiveSticky;

        final long now = SystemClock.uptimeMillis();
        final boolean pendingPanic = mPendingPanicGestureUptime != 0
                && now - mPendingPanicGestureUptime <= PANIC_GESTURE_EXPIRATION;
        if (pendingPanic && hideNavBarSysui && !isStatusBarKeyguard() && mKeyguardDrawComplete) {
            // The user performed the panic gesture recently, we're about to hide the bars,
            // we're no longer on the Keyguard and the screen is ready. We can now request the bars.
            mPendingPanicGestureUptime = 0;
            mStatusBarController.showTransient();
            mNavigationBarController.showTransient();
        }

        boolean denyTransientStatus = mStatusBarController.isTransientShowRequested()
                && !transientStatusBarAllowed && hideStatusBarSysui;
        boolean denyTransientNav = mNavigationBarController.isTransientShowRequested()
                && !transientNavBarAllowed;
        if (denyTransientStatus || denyTransientNav) {
            // clear the clearable flags instead
            clearClearableFlagsLw();
            vis &= ~View.SYSTEM_UI_CLEARABLE_FLAGS;
        }

        final boolean immersive = (vis & View.SYSTEM_UI_FLAG_IMMERSIVE) != 0;
        immersiveSticky = (vis & View.SYSTEM_UI_FLAG_IMMERSIVE_STICKY) != 0;
        final boolean navAllowedHidden = immersive || immersiveSticky;

        if (hideNavBarSysui && !navAllowedHidden && windowTypeToLayerLw(win.getBaseType())
                > windowTypeToLayerLw(TYPE_INPUT_CONSUMER)) {
            // We can't hide the navbar from this window otherwise the input consumer would not get
            // the input events.
            vis = (vis & ~View.SYSTEM_UI_FLAG_HIDE_NAVIGATION);
        }

        vis = mStatusBarController.updateVisibilityLw(transientStatusBarAllowed, oldVis, vis);

        // update navigation bar
        boolean oldImmersiveMode = isImmersiveMode(oldVis);
        boolean newImmersiveMode = isImmersiveMode(vis);
        if (win != null && oldImmersiveMode != newImmersiveMode) {
            final String pkg = win.getOwningPackage();
            mImmersiveModeConfirmation.immersiveModeChanged(pkg, newImmersiveMode,
                    isUserSetupComplete());
        }

        vis = mNavigationBarController.updateVisibilityLw(transientNavBarAllowed, oldVis, vis);

        return vis;
    }

    private void clearClearableFlagsLw() {
        int newVal = mResettingSystemUiFlags | View.SYSTEM_UI_CLEARABLE_FLAGS;
        if (newVal != mResettingSystemUiFlags) {
            mResettingSystemUiFlags = newVal;
            mWindowManagerFuncs.reevaluateStatusBarVisibility();
        }
    }

    private boolean isImmersiveMode(int vis) {
        final int flags = View.SYSTEM_UI_FLAG_IMMERSIVE | View.SYSTEM_UI_FLAG_IMMERSIVE_STICKY;
        return mNavigationBar != null
                && (vis & View.SYSTEM_UI_FLAG_HIDE_NAVIGATION) != 0
                && (vis & flags) != 0
                && canHideNavigationBar();
    }

    /**
     * @return whether the navigation or status bar can be made translucent
     *
     * This should return true unless touch exploration is not enabled or
     * R.boolean.config_enableTranslucentDecor is false.
     */
    private boolean areTranslucentBarsAllowed() {
        return mTranslucentDecorEnabled
                && !mAccessibilityManager.isTouchExplorationEnabled();
    }

    // Navigation bar visibility is dynamically configured in settings now
    @Override
    public boolean hasNavigationBar() {
        return mNavbarVisible;
    }

    // reflects factory or emulator prop override
    // basically a cm compatability shim
    @Override
    public boolean hasPermanentMenuKey() {
        return !hasNavigationBar() && mHasPermanentMenuKey;
    }

    public boolean needsNavigationBar() {
        return mHasNavigationBar;
    }

    @Override
    public void setLastInputMethodWindowLw(WindowState ime, WindowState target) {
        mLastInputMethodWindow = ime;
        mLastInputMethodTargetWindow = target;
    }

    @Override
    public int getInputMethodWindowVisibleHeightLw() {
        return mDockBottom - mCurBottom;
    }

    @Override
    public void setCurrentUserLw(int newUserId) {
        mCurrentUserId = newUserId;
        if (mKeyguardDelegate != null) {
            mKeyguardDelegate.setCurrentUser(newUserId);
        }
        if (mStatusBarService != null) {
            try {
                mStatusBarService.setCurrentUser(newUserId);
            } catch (RemoteException e) {
                // oh well
            }
        }
        setLastInputMethodWindowLw(null, null);
    }

    @Override
    public boolean canMagnifyWindow(int windowType) {
        switch (windowType) {
            case WindowManager.LayoutParams.TYPE_INPUT_METHOD:
            case WindowManager.LayoutParams.TYPE_INPUT_METHOD_DIALOG:
            case WindowManager.LayoutParams.TYPE_NAVIGATION_BAR:
            case WindowManager.LayoutParams.TYPE_MAGNIFICATION_OVERLAY: {
                return false;
            }
        }
        return true;
    }

    @Override
    public boolean isTopLevelWindow(int windowType) {
        if (windowType >= WindowManager.LayoutParams.FIRST_SUB_WINDOW
                && windowType <= WindowManager.LayoutParams.LAST_SUB_WINDOW) {
            return (windowType == WindowManager.LayoutParams.TYPE_APPLICATION_ATTACHED_DIALOG);
        }
        return true;
    }

    @Override
    public void dump(String prefix, PrintWriter pw, String[] args) {
        pw.print(prefix); pw.print("mSafeMode="); pw.print(mSafeMode);
                pw.print(" mSystemReady="); pw.print(mSystemReady);
                pw.print(" mSystemBooted="); pw.println(mSystemBooted);
        pw.print(prefix); pw.print("mLidState="); pw.print(mLidState);
                pw.print(" mLidOpenRotation="); pw.print(mLidOpenRotation);
                pw.print(" mCameraLensCoverState="); pw.print(mCameraLensCoverState);
                pw.print(" mHdmiPlugged="); pw.println(mHdmiPlugged);
        if (mLastSystemUiFlags != 0 || mResettingSystemUiFlags != 0
                || mForceClearedSystemUiFlags != 0) {
            pw.print(prefix); pw.print("mLastSystemUiFlags=0x");
                    pw.print(Integer.toHexString(mLastSystemUiFlags));
                    pw.print(" mResettingSystemUiFlags=0x");
                    pw.print(Integer.toHexString(mResettingSystemUiFlags));
                    pw.print(" mForceClearedSystemUiFlags=0x");
                    pw.println(Integer.toHexString(mForceClearedSystemUiFlags));
        }
        if (mLastFocusNeedsMenu) {
            pw.print(prefix); pw.print("mLastFocusNeedsMenu=");
                    pw.println(mLastFocusNeedsMenu);
        }
        pw.print(prefix); pw.print("mWakeGestureEnabledSetting=");
                pw.println(mWakeGestureEnabledSetting);

        pw.print(prefix); pw.print("mSupportAutoRotation="); pw.println(mSupportAutoRotation);
        pw.print(prefix); pw.print("mUiMode="); pw.print(mUiMode);
                pw.print(" mDockMode="); pw.print(mDockMode);
                pw.print(" mCarDockRotation="); pw.print(mCarDockRotation);
                pw.print(" mDeskDockRotation="); pw.println(mDeskDockRotation);
        pw.print(prefix); pw.print("mUserRotationMode="); pw.print(mUserRotationMode);
                pw.print(" mUserRotation="); pw.print(mUserRotation);
                pw.print(" mAllowAllRotations="); pw.println(mAllowAllRotations);
        pw.print(prefix); pw.print("mCurrentAppOrientation="); pw.println(mCurrentAppOrientation);
        pw.print(prefix); pw.print("mCarDockEnablesAccelerometer=");
                pw.print(mCarDockEnablesAccelerometer);
                pw.print(" mDeskDockEnablesAccelerometer=");
                pw.println(mDeskDockEnablesAccelerometer);
        pw.print(prefix); pw.print("mLidKeyboardAccessibility=");
                pw.print(mLidKeyboardAccessibility);
                pw.print(" mLidNavigationAccessibility="); pw.print(mLidNavigationAccessibility);
                pw.print(" mLidControlsSleep="); pw.println(mLidControlsSleep);
        pw.print(prefix);
                pw.print("mShortPressOnPowerBehavior="); pw.print(mShortPressOnPowerBehavior);
                pw.print(" mLongPressOnPowerBehavior="); pw.println(mLongPressOnPowerBehavior);
        pw.print(prefix);
                pw.print("mDoublePressOnPowerBehavior="); pw.print(mDoublePressOnPowerBehavior);
                pw.print(" mTriplePressOnPowerBehavior="); pw.println(mTriplePressOnPowerBehavior);
        pw.print(prefix); pw.print("mHasSoftInput="); pw.println(mHasSoftInput);
        pw.print(prefix); pw.print("mAwake="); pw.println(mAwake);
        pw.print(prefix); pw.print("mScreenOnEarly="); pw.print(mScreenOnEarly);
                pw.print(" mScreenOnFully="); pw.println(mScreenOnFully);
        pw.print(prefix); pw.print("mKeyguardDrawComplete="); pw.print(mKeyguardDrawComplete);
                pw.print(" mWindowManagerDrawComplete="); pw.println(mWindowManagerDrawComplete);
        pw.print(prefix); pw.print("mOrientationSensorEnabled=");
                pw.println(mOrientationSensorEnabled);
        pw.print(prefix); pw.print("mOverscanScreen=("); pw.print(mOverscanScreenLeft);
                pw.print(","); pw.print(mOverscanScreenTop);
                pw.print(") "); pw.print(mOverscanScreenWidth);
                pw.print("x"); pw.println(mOverscanScreenHeight);
        if (mOverscanLeft != 0 || mOverscanTop != 0
                || mOverscanRight != 0 || mOverscanBottom != 0) {
            pw.print(prefix); pw.print("mOverscan left="); pw.print(mOverscanLeft);
                    pw.print(" top="); pw.print(mOverscanTop);
                    pw.print(" right="); pw.print(mOverscanRight);
                    pw.print(" bottom="); pw.println(mOverscanBottom);
        }
        pw.print(prefix); pw.print("mRestrictedOverscanScreen=(");
                pw.print(mRestrictedOverscanScreenLeft);
                pw.print(","); pw.print(mRestrictedOverscanScreenTop);
                pw.print(") "); pw.print(mRestrictedOverscanScreenWidth);
                pw.print("x"); pw.println(mRestrictedOverscanScreenHeight);
        pw.print(prefix); pw.print("mUnrestrictedScreen=("); pw.print(mUnrestrictedScreenLeft);
                pw.print(","); pw.print(mUnrestrictedScreenTop);
                pw.print(") "); pw.print(mUnrestrictedScreenWidth);
                pw.print("x"); pw.println(mUnrestrictedScreenHeight);
        pw.print(prefix); pw.print("mRestrictedScreen=("); pw.print(mRestrictedScreenLeft);
                pw.print(","); pw.print(mRestrictedScreenTop);
                pw.print(") "); pw.print(mRestrictedScreenWidth);
                pw.print("x"); pw.println(mRestrictedScreenHeight);
        pw.print(prefix); pw.print("mStableFullscreen=("); pw.print(mStableFullscreenLeft);
                pw.print(","); pw.print(mStableFullscreenTop);
                pw.print(")-("); pw.print(mStableFullscreenRight);
                pw.print(","); pw.print(mStableFullscreenBottom); pw.println(")");
        pw.print(prefix); pw.print("mStable=("); pw.print(mStableLeft);
                pw.print(","); pw.print(mStableTop);
                pw.print(")-("); pw.print(mStableRight);
                pw.print(","); pw.print(mStableBottom); pw.println(")");
        pw.print(prefix); pw.print("mSystem=("); pw.print(mSystemLeft);
                pw.print(","); pw.print(mSystemTop);
                pw.print(")-("); pw.print(mSystemRight);
                pw.print(","); pw.print(mSystemBottom); pw.println(")");
        pw.print(prefix); pw.print("mCur=("); pw.print(mCurLeft);
                pw.print(","); pw.print(mCurTop);
                pw.print(")-("); pw.print(mCurRight);
                pw.print(","); pw.print(mCurBottom); pw.println(")");
        pw.print(prefix); pw.print("mContent=("); pw.print(mContentLeft);
                pw.print(","); pw.print(mContentTop);
                pw.print(")-("); pw.print(mContentRight);
                pw.print(","); pw.print(mContentBottom); pw.println(")");
        pw.print(prefix); pw.print("mVoiceContent=("); pw.print(mVoiceContentLeft);
                pw.print(","); pw.print(mVoiceContentTop);
                pw.print(")-("); pw.print(mVoiceContentRight);
                pw.print(","); pw.print(mVoiceContentBottom); pw.println(")");
        pw.print(prefix); pw.print("mDock=("); pw.print(mDockLeft);
                pw.print(","); pw.print(mDockTop);
                pw.print(")-("); pw.print(mDockRight);
                pw.print(","); pw.print(mDockBottom); pw.println(")");
        pw.print(prefix); pw.print("mDockLayer="); pw.print(mDockLayer);
                pw.print(" mStatusBarLayer="); pw.println(mStatusBarLayer);
        pw.print(prefix); pw.print("mShowingLockscreen="); pw.print(mShowingLockscreen);
                pw.print(" mShowingDream="); pw.print(mShowingDream);
                pw.print(" mDreamingLockscreen="); pw.print(mDreamingLockscreen);
                pw.print(" mDreamingSleepToken="); pw.println(mDreamingSleepToken);
        if (mLastInputMethodWindow != null) {
            pw.print(prefix); pw.print("mLastInputMethodWindow=");
                    pw.println(mLastInputMethodWindow);
        }
        if (mLastInputMethodTargetWindow != null) {
            pw.print(prefix); pw.print("mLastInputMethodTargetWindow=");
                    pw.println(mLastInputMethodTargetWindow);
        }
        if (mStatusBar != null) {
            pw.print(prefix); pw.print("mStatusBar=");
                    pw.print(mStatusBar); pw.print(" isStatusBarKeyguard=");
                    pw.println(isStatusBarKeyguard());
        }
        if (mNavigationBar != null) {
            pw.print(prefix); pw.print("mNavigationBar=");
                    pw.println(mNavigationBar);
        }
        if (mFocusedWindow != null) {
            pw.print(prefix); pw.print("mFocusedWindow=");
                    pw.println(mFocusedWindow);
        }
        if (mFocusedApp != null) {
            pw.print(prefix); pw.print("mFocusedApp=");
                    pw.println(mFocusedApp);
        }
        if (mWinDismissingKeyguard != null) {
            pw.print(prefix); pw.print("mWinDismissingKeyguard=");
                    pw.println(mWinDismissingKeyguard);
        }
        if (mTopFullscreenOpaqueWindowState != null) {
            pw.print(prefix); pw.print("mTopFullscreenOpaqueWindowState=");
                    pw.println(mTopFullscreenOpaqueWindowState);
        }
        if (mTopFullscreenOpaqueOrDimmingWindowState != null) {
            pw.print(prefix); pw.print("mTopFullscreenOpaqueOrDimmingWindowState=");
                    pw.println(mTopFullscreenOpaqueOrDimmingWindowState);
        }
        if (mForcingShowNavBar) {
            pw.print(prefix); pw.print("mForcingShowNavBar=");
                    pw.println(mForcingShowNavBar); pw.print( "mForcingShowNavBarLayer=");
                    pw.println(mForcingShowNavBarLayer);
        }
        pw.print(prefix); pw.print("mTopIsFullscreen="); pw.print(mTopIsFullscreen);
                pw.print(" mHideLockScreen="); pw.println(mHideLockScreen);
        pw.print(prefix); pw.print("mForceStatusBar="); pw.print(mForceStatusBar);
                pw.print(" mForceStatusBarFromKeyguard=");
                pw.println(mForceStatusBarFromKeyguard);
        pw.print(prefix); pw.print("mDismissKeyguard="); pw.print(mDismissKeyguard);
                pw.print(" mWinDismissingKeyguard="); pw.print(mWinDismissingKeyguard);
                pw.print(" mHomePressed="); pw.println(mHomePressed);
        pw.print(prefix); pw.print("mAllowLockscreenWhenOn="); pw.print(mAllowLockscreenWhenOn);
                pw.print(" mLockScreenTimeout="); pw.print(mLockScreenTimeout);
                pw.print(" mLockScreenTimerActive="); pw.println(mLockScreenTimerActive);
        pw.print(prefix); pw.print("mEndcallBehavior="); pw.print(mEndcallBehavior);
                pw.print(" mIncallPowerBehavior="); pw.print(mIncallPowerBehavior);
                pw.print(" mLongPressOnHomeBehavior="); pw.println(mLongPressOnHomeBehavior);
        pw.print(prefix); pw.print("mLandscapeRotation="); pw.print(mLandscapeRotation);
                pw.print(" mSeascapeRotation="); pw.println(mSeascapeRotation);
        pw.print(prefix); pw.print("mPortraitRotation="); pw.print(mPortraitRotation);
                pw.print(" mUpsideDownRotation="); pw.println(mUpsideDownRotation);
        pw.print(prefix); pw.print("mDemoHdmiRotation="); pw.print(mDemoHdmiRotation);
                pw.print(" mDemoHdmiRotationLock="); pw.println(mDemoHdmiRotationLock);
        pw.print(prefix); pw.print("mUndockedHdmiRotation="); pw.println(mUndockedHdmiRotation);

        mGlobalKeyManager.dump(prefix, pw);
        mStatusBarController.dump(pw, prefix);
        mNavigationBarController.dump(pw, prefix);
        WindowManagerPolicyControl.dump(prefix, pw);

        if (mWakeGestureListener != null) {
            mWakeGestureListener.dump(pw, prefix);
        }
        if (mOrientationListener != null) {
            mOrientationListener.dump(pw, prefix);
        }
        if (mBurnInProtectionHelper != null) {
            mBurnInProtectionHelper.dump(prefix, pw);
        }
        if (mKeyguardDelegate != null) {
            mKeyguardDelegate.dump(prefix, pw);
        }
    }
}<|MERGE_RESOLUTION|>--- conflicted
+++ resolved
@@ -1545,11 +1545,8 @@
         mDreamManagerInternal = LocalServices.getService(DreamManagerInternal.class);
         mPowerManagerInternal = LocalServices.getService(PowerManagerInternal.class);
         mAppOpsManager = (AppOpsManager) mContext.getSystemService(Context.APP_OPS_SERVICE);
-<<<<<<< HEAD
+        mPowerManagerInternal = LocalServices.getService(PowerManagerInternal.class);
         mCameraManager = (CameraManager) mContext.getSystemService(Context.CAMERA_SERVICE);
-=======
-        mPowerManagerInternal = LocalServices.getService(PowerManagerInternal.class);
->>>>>>> e342181a
 
         // Init display burn-in protection
         boolean burnInProtectionEnabled = context.getResources().getBoolean(
