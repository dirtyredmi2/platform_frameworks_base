/*
 * Copyright (C) 2015 The Android Open Source Project
 * Copyright (C) 2015 Alex Naidis <alex.naidis@linux.com> , Team Exodus, The Linux Foundation
 *
 * Licensed under the Apache License, Version 2.0 (the "License");
 * you may not use this file except in compliance with the License.
 * You may obtain a copy of the License at
 *
 *      http://www.apache.org/licenses/LICENSE-2.0
 *
 * Unless required by applicable law or agreed to in writing, software
 * distributed under the License is distributed on an "AS IS" BASIS,
 * WITHOUT WARRANTIES OR CONDITIONS OF ANY KIND, either express or implied.
 * See the License for the specific language governing permissions and
 * limitations under the License.
 */

package com.android.server.pm;

import android.Manifest;
import android.app.DownloadManager;
import android.app.admin.DevicePolicyManager;
import android.content.Intent;
import android.content.pm.ApplicationInfo;
import android.content.pm.PackageManager;
import android.content.pm.PackageManagerInternal.PackagesProvider;
import android.content.pm.PackageManagerInternal.SyncAdapterPackagesProvider;
import android.content.pm.PackageParser;
import android.content.pm.ProviderInfo;
import android.content.pm.ResolveInfo;
import android.net.Uri;
import android.os.Build;
import android.os.UserHandle;
import android.provider.CalendarContract;
import android.provider.ContactsContract;
import android.provider.MediaStore;
import android.provider.Telephony.Sms.Intents;
import android.security.Credentials;
import android.util.ArraySet;
import android.util.Log;

import java.io.File;
import java.util.ArrayList;
import java.util.List;
import java.util.Set;

import static android.os.Process.FIRST_APPLICATION_UID;

/**
 * This class is the policy for granting runtime permissions to
 * platform components and default handlers in the system such
 * that the device is usable out-of-the-box. For example, the
 * shell UID is a part of the system and the Phone app should
 * have phone related permission by default.
 */
final class DefaultPermissionGrantPolicy {
    private static final String TAG = "DefaultPermGrantPolicy"; // must be <= 23 chars
    private static final boolean DEBUG = false;

    private static final String AUDIO_MIME_TYPE = "audio/mpeg";

    private static final Set<String> PHONE_PERMISSIONS = new ArraySet<>();
    static {
        PHONE_PERMISSIONS.add(Manifest.permission.READ_PHONE_STATE);
        PHONE_PERMISSIONS.add(Manifest.permission.CALL_PHONE);
        PHONE_PERMISSIONS.add(Manifest.permission.READ_CALL_LOG);
        PHONE_PERMISSIONS.add(Manifest.permission.WRITE_CALL_LOG);
        PHONE_PERMISSIONS.add(Manifest.permission.ADD_VOICEMAIL);
        PHONE_PERMISSIONS.add(Manifest.permission.USE_SIP);
        PHONE_PERMISSIONS.add(Manifest.permission.PROCESS_OUTGOING_CALLS);
    }

    private static final Set<String> CONTACTS_PERMISSIONS = new ArraySet<>();
    static {
        CONTACTS_PERMISSIONS.add(Manifest.permission.READ_CONTACTS);
        CONTACTS_PERMISSIONS.add(Manifest.permission.WRITE_CONTACTS);
        CONTACTS_PERMISSIONS.add(Manifest.permission.GET_ACCOUNTS);
    }

    private static final Set<String> LOCATION_PERMISSIONS = new ArraySet<>();
    static {
        LOCATION_PERMISSIONS.add(Manifest.permission.ACCESS_FINE_LOCATION);
        LOCATION_PERMISSIONS.add(Manifest.permission.ACCESS_COARSE_LOCATION);
    }

    private static final Set<String> CALENDAR_PERMISSIONS = new ArraySet<>();
    static {
        CALENDAR_PERMISSIONS.add(Manifest.permission.READ_CALENDAR);
        CALENDAR_PERMISSIONS.add(Manifest.permission.WRITE_CALENDAR);
    }

    private static final Set<String> SMS_PERMISSIONS = new ArraySet<>();
    static {
        SMS_PERMISSIONS.add(Manifest.permission.SEND_SMS);
        SMS_PERMISSIONS.add(Manifest.permission.RECEIVE_SMS);
        SMS_PERMISSIONS.add(Manifest.permission.READ_SMS);
        SMS_PERMISSIONS.add(Manifest.permission.RECEIVE_WAP_PUSH);
        SMS_PERMISSIONS.add(Manifest.permission.RECEIVE_MMS);
        SMS_PERMISSIONS.add(Manifest.permission.READ_CELL_BROADCASTS);
    }

    private static final Set<String> MICROPHONE_PERMISSIONS = new ArraySet<>();
    static {
        MICROPHONE_PERMISSIONS.add(Manifest.permission.RECORD_AUDIO);
    }

    private static final Set<String> CAMERA_PERMISSIONS = new ArraySet<>();
    static {
        CAMERA_PERMISSIONS.add(Manifest.permission.CAMERA);
    }

    private static final Set<String> SENSORS_PERMISSIONS = new ArraySet<>();
    static {
        SENSORS_PERMISSIONS.add(Manifest.permission.BODY_SENSORS);
    }

    private static final Set<String> STORAGE_PERMISSIONS = new ArraySet<>();
    static {
        STORAGE_PERMISSIONS.add(Manifest.permission.READ_EXTERNAL_STORAGE);
        STORAGE_PERMISSIONS.add(Manifest.permission.WRITE_EXTERNAL_STORAGE);
    }

    private final PackageManagerService mService;

    private PackagesProvider mImePackagesProvider;
    private PackagesProvider mLocationPackagesProvider;
    private PackagesProvider mVoiceInteractionPackagesProvider;
    private PackagesProvider mSmsAppPackagesProvider;
    private PackagesProvider mDialerAppPackagesProvider;
    private PackagesProvider mSimCallManagerPackagesProvider;
    private SyncAdapterPackagesProvider mSyncAdapterPackagesProvider;

    public DefaultPermissionGrantPolicy(PackageManagerService service) {
        mService = service;
    }

    public void setImePackagesProviderLPr(PackagesProvider provider) {
        mImePackagesProvider = provider;
    }

    public void setLocationPackagesProviderLPw(PackagesProvider provider) {
        mLocationPackagesProvider = provider;
    }

    public void setVoiceInteractionPackagesProviderLPw(PackagesProvider provider) {
        mVoiceInteractionPackagesProvider = provider;
    }

    public void setSmsAppPackagesProviderLPw(PackagesProvider provider) {
        mSmsAppPackagesProvider = provider;
    }

    public void setDialerAppPackagesProviderLPw(PackagesProvider provider) {
        mDialerAppPackagesProvider = provider;
    }

    public void setSimCallManagerPackagesProviderLPw(PackagesProvider provider) {
        mSimCallManagerPackagesProvider = provider;
    }

    public void setSyncAdapterPackagesProviderLPw(SyncAdapterPackagesProvider provider) {
        mSyncAdapterPackagesProvider = provider;
    }

    public void grantDefaultPermissions(int userId) {
        grantPermissionsToSysComponentsAndPrivApps(userId);
        grantDefaultSystemHandlerPermissions(userId);
    }

    private void grantPermissionsToSysComponentsAndPrivApps(int userId) {
        Log.i(TAG, "Granting permissions to platform components for user " + userId);

        synchronized (mService.mPackages) {
            for (PackageParser.Package pkg : mService.mPackages.values()) {
                if (!isSysComponentOrPersistentPlatformSignedPrivAppLPr(pkg)
                        || !doesPackageSupportRuntimePermissions(pkg)
                        || pkg.requestedPermissions.isEmpty()) {
                    continue;
                }
                Set<String> permissions = new ArraySet<>();
                final int permissionCount = pkg.requestedPermissions.size();
                for (int i = 0; i < permissionCount; i++) {
                    String permission = pkg.requestedPermissions.get(i);
                    BasePermission bp = mService.mSettings.mPermissions.get(permission);
                    if (bp != null && bp.isRuntime()) {
                        permissions.add(permission);
                    }
                }
                if (!permissions.isEmpty()) {
                    grantRuntimePermissionsLPw(pkg, permissions, true, userId);
                }
            }
        }
    }

    private void grantDefaultSystemHandlerPermissions(int userId) {
        Log.i(TAG, "Granting permissions to default platform handlers for user " + userId);

        final PackagesProvider imePackagesProvider;
        final PackagesProvider locationPackagesProvider;
        final PackagesProvider voiceInteractionPackagesProvider;
        final PackagesProvider smsAppPackagesProvider;
        final PackagesProvider dialerAppPackagesProvider;
        final PackagesProvider simCallManagerPackagesProvider;
        final SyncAdapterPackagesProvider syncAdapterPackagesProvider;

        synchronized (mService.mPackages) {
            imePackagesProvider = mImePackagesProvider;
            locationPackagesProvider = mLocationPackagesProvider;
            voiceInteractionPackagesProvider = mVoiceInteractionPackagesProvider;
            smsAppPackagesProvider = mSmsAppPackagesProvider;
            dialerAppPackagesProvider = mDialerAppPackagesProvider;
            simCallManagerPackagesProvider = mSimCallManagerPackagesProvider;
            syncAdapterPackagesProvider = mSyncAdapterPackagesProvider;
        }

        String[] imePackageNames = (imePackagesProvider != null)
                ? imePackagesProvider.getPackages(userId) : null;
        String[] voiceInteractPackageNames = (voiceInteractionPackagesProvider != null)
                ? voiceInteractionPackagesProvider.getPackages(userId) : null;
        String[] locationPackageNames = (locationPackagesProvider != null)
                ? locationPackagesProvider.getPackages(userId) : null;
        String[] smsAppPackageNames = (smsAppPackagesProvider != null)
                ? smsAppPackagesProvider.getPackages(userId) : null;
        String[] dialerAppPackageNames = (dialerAppPackagesProvider != null)
                ? dialerAppPackagesProvider.getPackages(userId) : null;
        String[] simCallManagerPackageNames = (simCallManagerPackagesProvider != null)
                ? simCallManagerPackagesProvider.getPackages(userId) : null;
        String[] contactsSyncAdapterPackages = (syncAdapterPackagesProvider != null) ?
                syncAdapterPackagesProvider.getPackages(ContactsContract.AUTHORITY, userId) : null;
        String[] calendarSyncAdapterPackages = (syncAdapterPackagesProvider != null) ?
                syncAdapterPackagesProvider.getPackages(CalendarContract.AUTHORITY, userId) : null;

        synchronized (mService.mPackages) {
            // Installer
            PackageParser.Package installerPackage = getSystemPackageLPr(
                    mService.mRequiredInstallerPackage);
            if (installerPackage != null
                    && doesPackageSupportRuntimePermissions(installerPackage)) {
                grantRuntimePermissionsLPw(installerPackage, STORAGE_PERMISSIONS, true, userId);
            }

            // Verifier
            PackageParser.Package verifierPackage = getSystemPackageLPr(
                    mService.mRequiredVerifierPackage);
            if (verifierPackage != null
                    && doesPackageSupportRuntimePermissions(verifierPackage)) {
                grantRuntimePermissionsLPw(verifierPackage, STORAGE_PERMISSIONS, true, userId);
                grantRuntimePermissionsLPw(verifierPackage, PHONE_PERMISSIONS, false, userId);
                grantRuntimePermissionsLPw(verifierPackage, SMS_PERMISSIONS, false, userId);
            }

            // SetupWizard
            Intent setupIntent = new Intent(Intent.ACTION_MAIN);
            setupIntent.addCategory(Intent.CATEGORY_SETUP_WIZARD);
            PackageParser.Package setupPackage = getDefaultSystemHandlerActivityPackageLPr(
                    setupIntent, userId);
            if (setupPackage != null
                    && doesPackageSupportRuntimePermissions(setupPackage)) {
                grantRuntimePermissionsLPw(setupPackage, PHONE_PERMISSIONS, true, userId);
                grantRuntimePermissionsLPw(setupPackage, CONTACTS_PERMISSIONS, userId);

            }

            // Camera
            Intent cameraIntent = new Intent(MediaStore.ACTION_IMAGE_CAPTURE);
            PackageParser.Package cameraPackage = getDefaultSystemHandlerActivityPackageLPr(
                    cameraIntent, userId);
            if (cameraPackage != null
                    && doesPackageSupportRuntimePermissions(cameraPackage)) {
                grantRuntimePermissionsLPw(cameraPackage, CAMERA_PERMISSIONS, userId);
                grantRuntimePermissionsLPw(cameraPackage, MICROPHONE_PERMISSIONS, userId);
                grantRuntimePermissionsLPw(cameraPackage, STORAGE_PERMISSIONS, userId);
            }

            // Media provider
            PackageParser.Package mediaStorePackage = getDefaultProviderAuthorityPackageLPr(
                    MediaStore.AUTHORITY, userId);
            if (mediaStorePackage != null) {
                grantRuntimePermissionsLPw(mediaStorePackage, STORAGE_PERMISSIONS, true, userId);
            }

            // Downloads provider
            PackageParser.Package downloadsPackage = getDefaultProviderAuthorityPackageLPr(
                    "downloads", userId);
            if (downloadsPackage != null) {
                grantRuntimePermissionsLPw(downloadsPackage, STORAGE_PERMISSIONS, true, userId);
            }

            // Downloads UI
            Intent downloadsUiIntent = new Intent(DownloadManager.ACTION_VIEW_DOWNLOADS);
            PackageParser.Package downloadsUiPackage = getDefaultSystemHandlerActivityPackageLPr(
                    downloadsUiIntent, userId);
            if (downloadsUiPackage != null
                    && doesPackageSupportRuntimePermissions(downloadsUiPackage)) {
                grantRuntimePermissionsLPw(downloadsUiPackage, STORAGE_PERMISSIONS, true, userId);
            }

            // Storage provider
            PackageParser.Package storagePackage = getDefaultProviderAuthorityPackageLPr(
                    "com.android.externalstorage.documents", userId);
            if (storagePackage != null) {
                grantRuntimePermissionsLPw(storagePackage, STORAGE_PERMISSIONS, true, userId);
            }

            // CertInstaller
            Intent certInstallerIntent = new Intent(Credentials.INSTALL_ACTION);
            PackageParser.Package certInstallerPackage = getDefaultSystemHandlerActivityPackageLPr(
                    certInstallerIntent, userId);
            if (certInstallerPackage != null
                    && doesPackageSupportRuntimePermissions(certInstallerPackage)) {
                grantRuntimePermissionsLPw(certInstallerPackage, STORAGE_PERMISSIONS, true, userId);
            }

            // Dialer
            if (dialerAppPackageNames == null) {
                Intent dialerIntent = new Intent(Intent.ACTION_DIAL);
                PackageParser.Package dialerPackage = getDefaultSystemHandlerActivityPackageLPr(
                        dialerIntent, userId);
                if (dialerPackage != null) {
                    grantDefaultPermissionsToDefaultSystemDialerAppLPr(dialerPackage, userId);
                }
            } else {
                for (String dialerAppPackageName : dialerAppPackageNames) {
                    PackageParser.Package dialerPackage = getSystemPackageLPr(dialerAppPackageName);
                    if (dialerPackage != null) {
                        grantDefaultPermissionsToDefaultSystemDialerAppLPr(dialerPackage, userId);
                    }
                }
            }

            // Sim call manager
            if (simCallManagerPackageNames != null) {
                for (String simCallManagerPackageName : simCallManagerPackageNames) {
                    PackageParser.Package simCallManagerPackage =
                            getSystemPackageLPr(simCallManagerPackageName);
                    if (simCallManagerPackage != null) {
                        grantDefaultPermissionsToDefaultSimCallManagerLPr(simCallManagerPackage,
                                userId);
                    }
                }
            }

            // SMS
            if (smsAppPackageNames == null) {
                Intent smsIntent = new Intent(Intent.ACTION_MAIN);
                smsIntent.addCategory(Intent.CATEGORY_APP_MESSAGING);
                PackageParser.Package smsPackage = getDefaultSystemHandlerActivityPackageLPr(
                        smsIntent, userId);
                if (smsPackage != null) {
                   grantDefaultPermissionsToDefaultSystemSmsAppLPr(smsPackage, userId);
                }
            } else {
                for (String smsPackageName : smsAppPackageNames) {
                    PackageParser.Package smsPackage = getSystemPackageLPr(smsPackageName);
                    if (smsPackage != null) {
                        grantDefaultPermissionsToDefaultSystemSmsAppLPr(smsPackage, userId);
                    }
                }
            }

            // Cell Broadcast Receiver
            Intent cbrIntent = new Intent(Intents.SMS_CB_RECEIVED_ACTION);
            PackageParser.Package cbrPackage =
                    getDefaultSystemHandlerActivityPackageLPr(cbrIntent, userId);
            if (cbrPackage != null && doesPackageSupportRuntimePermissions(cbrPackage)) {
                grantRuntimePermissionsLPw(cbrPackage, SMS_PERMISSIONS, userId);
            }

            // Carrier Provisioning Service
            Intent carrierProvIntent = new Intent(Intents.SMS_CARRIER_PROVISION_ACTION);
            PackageParser.Package carrierProvPackage =
                    getDefaultSystemHandlerServicePackageLPr(carrierProvIntent, userId);
            if (carrierProvPackage != null && doesPackageSupportRuntimePermissions(carrierProvPackage)) {
                grantRuntimePermissionsLPw(carrierProvPackage, SMS_PERMISSIONS, false, userId);
            }

            // Calendar
            Intent calendarIntent = new Intent(Intent.ACTION_MAIN);
            calendarIntent.addCategory(Intent.CATEGORY_APP_CALENDAR);
            PackageParser.Package calendarPackage = getDefaultSystemHandlerActivityPackageLPr(
                    calendarIntent, userId);
            if (calendarPackage != null
                    && doesPackageSupportRuntimePermissions(calendarPackage)) {
                grantRuntimePermissionsLPw(calendarPackage, CALENDAR_PERMISSIONS, userId);
                grantRuntimePermissionsLPw(calendarPackage, CONTACTS_PERMISSIONS, userId);
            }

            // Calendar provider
            PackageParser.Package calendarProviderPackage = getDefaultProviderAuthorityPackageLPr(
                    CalendarContract.AUTHORITY, userId);
            if (calendarProviderPackage != null) {
                grantRuntimePermissionsLPw(calendarProviderPackage, CONTACTS_PERMISSIONS, userId);
                grantRuntimePermissionsLPw(calendarProviderPackage, CALENDAR_PERMISSIONS,
                        true, userId);
                grantRuntimePermissionsLPw(calendarProviderPackage, STORAGE_PERMISSIONS, userId);
            }

            // Calendar provider sync adapters
            List<PackageParser.Package> calendarSyncAdapters = getHeadlessSyncAdapterPackagesLPr(
                    calendarSyncAdapterPackages, userId);
            final int calendarSyncAdapterCount = calendarSyncAdapters.size();
            for (int i = 0; i < calendarSyncAdapterCount; i++) {
                PackageParser.Package calendarSyncAdapter = calendarSyncAdapters.get(i);
                if (doesPackageSupportRuntimePermissions(calendarSyncAdapter)) {
                    grantRuntimePermissionsLPw(calendarSyncAdapter, CALENDAR_PERMISSIONS, userId);
                }
            }

            // Contacts
            Intent contactsIntent = new Intent(Intent.ACTION_MAIN);
            contactsIntent.addCategory(Intent.CATEGORY_APP_CONTACTS);
            PackageParser.Package contactsPackage = getDefaultSystemHandlerActivityPackageLPr(
                    contactsIntent, userId);
            if (contactsPackage != null
                    && doesPackageSupportRuntimePermissions(contactsPackage)) {
                grantRuntimePermissionsLPw(contactsPackage, CONTACTS_PERMISSIONS, userId);
                grantRuntimePermissionsLPw(contactsPackage, PHONE_PERMISSIONS, userId);
            }

            // Contacts provider sync adapters
            List<PackageParser.Package> contactsSyncAdapters = getHeadlessSyncAdapterPackagesLPr(
                    contactsSyncAdapterPackages, userId);
            final int contactsSyncAdapterCount = contactsSyncAdapters.size();
            for (int i = 0; i < contactsSyncAdapterCount; i++) {
                PackageParser.Package contactsSyncAdapter = contactsSyncAdapters.get(i);
                if (doesPackageSupportRuntimePermissions(contactsSyncAdapter)) {
                    grantRuntimePermissionsLPw(contactsSyncAdapter, CONTACTS_PERMISSIONS, userId);
                }
            }

            // Contacts provider
            PackageParser.Package contactsProviderPackage = getDefaultProviderAuthorityPackageLPr(
                    ContactsContract.AUTHORITY, userId);
            if (contactsProviderPackage != null) {
                grantRuntimePermissionsLPw(contactsProviderPackage, CONTACTS_PERMISSIONS,
                        true, userId);
                grantRuntimePermissionsLPw(contactsProviderPackage, PHONE_PERMISSIONS,
                        true, userId);
                grantRuntimePermissionsLPw(contactsProviderPackage, STORAGE_PERMISSIONS, userId);
            }

            // Device provisioning
            Intent deviceProvisionIntent = new Intent(
                    DevicePolicyManager.ACTION_PROVISION_MANAGED_DEVICE);
            PackageParser.Package deviceProvisionPackage =
                    getDefaultSystemHandlerActivityPackageLPr(deviceProvisionIntent, userId);
            if (deviceProvisionPackage != null
                    && doesPackageSupportRuntimePermissions(deviceProvisionPackage)) {
                grantRuntimePermissionsLPw(deviceProvisionPackage, CONTACTS_PERMISSIONS, userId);
            }

            // Maps
            Intent mapsIntent = new Intent(Intent.ACTION_MAIN);
            mapsIntent.addCategory(Intent.CATEGORY_APP_MAPS);
            PackageParser.Package mapsPackage = getDefaultSystemHandlerActivityPackageLPr(
                    mapsIntent, userId);
            if (mapsPackage != null
                    && doesPackageSupportRuntimePermissions(mapsPackage)) {
                grantRuntimePermissionsLPw(mapsPackage, LOCATION_PERMISSIONS, userId);
            }

            // Gallery
            Intent galleryIntent = new Intent(Intent.ACTION_MAIN);
            galleryIntent.addCategory(Intent.CATEGORY_APP_GALLERY);
            PackageParser.Package galleryPackage = getDefaultSystemHandlerActivityPackageLPr(
                    galleryIntent, userId);
            if (galleryPackage != null
                    && doesPackageSupportRuntimePermissions(galleryPackage)) {
                grantRuntimePermissionsLPw(galleryPackage, STORAGE_PERMISSIONS, userId);
            }

            // Email
            Intent emailIntent = new Intent(Intent.ACTION_MAIN);
            emailIntent.addCategory(Intent.CATEGORY_APP_EMAIL);
            PackageParser.Package emailPackage = getDefaultSystemHandlerActivityPackageLPr(
                    emailIntent, userId);
            if (emailPackage != null
                    && doesPackageSupportRuntimePermissions(emailPackage)) {
                grantRuntimePermissionsLPw(emailPackage, CONTACTS_PERMISSIONS, userId);
            }

            // Browser
            PackageParser.Package browserPackage = null;
            String defaultBrowserPackage = mService.getDefaultBrowserPackageName(userId);
            if (defaultBrowserPackage != null) {
                browserPackage = getPackageLPr(defaultBrowserPackage);
            }
            if (browserPackage == null) {
                Intent browserIntent = new Intent(Intent.ACTION_MAIN);
                browserIntent.addCategory(Intent.CATEGORY_APP_BROWSER);
                browserPackage = getDefaultSystemHandlerActivityPackageLPr(
                        browserIntent, userId);
            }
            if (browserPackage != null
                    && doesPackageSupportRuntimePermissions(browserPackage)) {
                grantRuntimePermissionsLPw(browserPackage, LOCATION_PERMISSIONS, userId);
            }

            // IME
            if (imePackageNames != null) {
                for (String imePackageName : imePackageNames) {
                    PackageParser.Package imePackage = getSystemPackageLPr(imePackageName);
                    if (imePackage != null
                            && doesPackageSupportRuntimePermissions(imePackage)) {
                        grantRuntimePermissionsLPw(imePackage, CONTACTS_PERMISSIONS, userId);
                    }
                }
            }

            // Voice interaction
            if (voiceInteractPackageNames != null) {
                for (String voiceInteractPackageName : voiceInteractPackageNames) {
                    PackageParser.Package voiceInteractPackage = getSystemPackageLPr(
                            voiceInteractPackageName);
                    if (voiceInteractPackage != null
                            && doesPackageSupportRuntimePermissions(voiceInteractPackage)) {
                        grantRuntimePermissionsLPw(voiceInteractPackage,
                                CONTACTS_PERMISSIONS, userId);
                        grantRuntimePermissionsLPw(voiceInteractPackage,
                                CALENDAR_PERMISSIONS, userId);
                        grantRuntimePermissionsLPw(voiceInteractPackage,
                                MICROPHONE_PERMISSIONS, userId);
                        grantRuntimePermissionsLPw(voiceInteractPackage,
                                PHONE_PERMISSIONS, userId);
                        grantRuntimePermissionsLPw(voiceInteractPackage,
                                SMS_PERMISSIONS, userId);
                        grantRuntimePermissionsLPw(voiceInteractPackage,
                                LOCATION_PERMISSIONS, userId);
                    }
                }
            }

            // Voice recognition
            Intent voiceRecoIntent = new Intent("android.speech.RecognitionService");
            voiceRecoIntent.addCategory(Intent.CATEGORY_DEFAULT);
            PackageParser.Package voiceRecoPackage = getDefaultSystemHandlerServicePackageLPr(
                    voiceRecoIntent, userId);
            if (voiceRecoPackage != null
                    && doesPackageSupportRuntimePermissions(voiceRecoPackage)) {
                grantRuntimePermissionsLPw(voiceRecoPackage, MICROPHONE_PERMISSIONS, userId);
            }

            // Location
            if (locationPackageNames != null) {
                for (String packageName : locationPackageNames) {
                    PackageParser.Package locationPackage = getSystemPackageLPr(packageName);
                    if (locationPackage != null
                            && doesPackageSupportRuntimePermissions(locationPackage)) {
                        grantRuntimePermissionsLPw(locationPackage, CONTACTS_PERMISSIONS, userId);
                        grantRuntimePermissionsLPw(locationPackage, CALENDAR_PERMISSIONS, userId);
                        grantRuntimePermissionsLPw(locationPackage, MICROPHONE_PERMISSIONS, userId);
                        grantRuntimePermissionsLPw(locationPackage, PHONE_PERMISSIONS, userId);
                        grantRuntimePermissionsLPw(locationPackage, SMS_PERMISSIONS, userId);
                        grantRuntimePermissionsLPw(locationPackage, LOCATION_PERMISSIONS,
                                true, userId);
                        grantRuntimePermissionsLPw(locationPackage, CAMERA_PERMISSIONS, userId);
                        grantRuntimePermissionsLPw(locationPackage, SENSORS_PERMISSIONS, userId);
                        grantRuntimePermissionsLPw(locationPackage, STORAGE_PERMISSIONS, userId);
                    }
                }
            }

            // Music
            Intent musicIntent = new Intent(Intent.ACTION_VIEW);
            musicIntent.addCategory(Intent.CATEGORY_DEFAULT);
            musicIntent.setDataAndType(Uri.fromFile(new File("foo.mp3")),
                    AUDIO_MIME_TYPE);
            PackageParser.Package musicPackage = getDefaultSystemHandlerActivityPackageLPr(
                    musicIntent, userId);
            if (musicPackage != null
                    && doesPackageSupportRuntimePermissions(musicPackage)) {
                grantRuntimePermissionsLPw(musicPackage, STORAGE_PERMISSIONS, userId);
            }

<<<<<<< HEAD
            // Google Account
            PackageParser.Package googleaccountPackage = getDefaultProviderAuthorityPackageLPr(
                    "com.google.android.gsf.login", userId);
            if (googleaccountPackage != null) {
                grantRuntimePermissionsLPw(googleaccountPackage, CONTACTS_PERMISSIONS, userId);
                grantRuntimePermissionsLPw(googleaccountPackage, PHONE_PERMISSIONS, userId);
            }

            // Google App
            PackageParser.Package googleappPackage = getDefaultProviderAuthorityPackageLPr(
                    "com.google.android.googlequicksearchbox", userId);
            if (googleappPackage != null) {
                grantRuntimePermissionsLPw(googleappPackage, CALENDAR_PERMISSIONS, userId);
                grantRuntimePermissionsLPw(googleappPackage, CAMERA_PERMISSIONS, userId);
                grantRuntimePermissionsLPw(googleappPackage, CONTACTS_PERMISSIONS, userId);
                grantRuntimePermissionsLPw(googleappPackage, LOCATION_PERMISSIONS, userId);
                grantRuntimePermissionsLPw(googleappPackage, MICROPHONE_PERMISSIONS, userId);
                grantRuntimePermissionsLPw(googleappPackage, PHONE_PERMISSIONS, userId);
                grantRuntimePermissionsLPw(googleappPackage, SMS_PERMISSIONS, userId);
                grantRuntimePermissionsLPw(googleappPackage, STORAGE_PERMISSIONS, userId);
            }

            // Google Play Services
            PackageParser.Package gmscorePackage = getDefaultProviderAuthorityPackageLPr(
                    "com.google.android.gms", userId);
            if (gmscorePackage != null) {
                grantRuntimePermissionsLPw(gmscorePackage, SENSORS_PERMISSIONS, userId);
                grantRuntimePermissionsLPw(gmscorePackage, CALENDAR_PERMISSIONS, userId);
                grantRuntimePermissionsLPw(gmscorePackage, CAMERA_PERMISSIONS, userId);
                grantRuntimePermissionsLPw(gmscorePackage, CONTACTS_PERMISSIONS, userId);
                grantRuntimePermissionsLPw(gmscorePackage, LOCATION_PERMISSIONS, userId);
                grantRuntimePermissionsLPw(gmscorePackage, MICROPHONE_PERMISSIONS, userId);
                grantRuntimePermissionsLPw(gmscorePackage, PHONE_PERMISSIONS, userId);
                grantRuntimePermissionsLPw(gmscorePackage, SMS_PERMISSIONS, userId);
                grantRuntimePermissionsLPw(gmscorePackage, STORAGE_PERMISSIONS, userId);
            }

			// Google Connectivity Services
            PackageParser.Package gcsPackage = getDefaultProviderAuthorityPackageLPr(
                    "com.google.android.apps.gcs", userId);
            if (gcsPackage != null) {
                grantRuntimePermissionsLPw(gcsPackage, CONTACTS_PERMISSIONS, userId);
                grantRuntimePermissionsLPw(gcsPackage, LOCATION_PERMISSIONS, userId);
            }

			// Google Contacts Sync
            PackageParser.Package googlecontactssyncPackage = getDefaultProviderAuthorityPackageLPr(
                    "com.google.android.syncadapters.contacts", userId);
            if (googlecontactssyncPackage != null) {
                grantRuntimePermissionsLPw(googlecontactssyncPackage, CONTACTS_PERMISSIONS, userId);
            }

			// Google Backup Transport
            PackageParser.Package googlebackuptransportPackage = getDefaultProviderAuthorityPackageLPr(
                    "com.google.android.backuptransport", userId);
            if (googlebackuptransportPackage != null) {
                grantRuntimePermissionsLPw(googlebackuptransportPackage, CONTACTS_PERMISSIONS, userId);
            }

			// Google Play Framework
            PackageParser.Package gsfcorePackage = getDefaultProviderAuthorityPackageLPr(
                    "com.google.android.gsf", userId);
            if (gsfcorePackage != null) {
                grantRuntimePermissionsLPw(gsfcorePackage, CONTACTS_PERMISSIONS, userId);
                grantRuntimePermissionsLPw(gsfcorePackage, PHONE_PERMISSIONS, userId);
            }

			// Google Setup Wizard
            PackageParser.Package setupwizardPackage = getDefaultProviderAuthorityPackageLPr(
                    "com.google.android.setupwizard", userId);
            if (setupwizardPackage != null) {
                grantRuntimePermissionsLPw(setupwizardPackage, CONTACTS_PERMISSIONS, userId);
                grantRuntimePermissionsLPw(setupwizardPackage, PHONE_PERMISSIONS, userId);
            }

			// Google Play Store
            PackageParser.Package vendingPackage = getDefaultProviderAuthorityPackageLPr(
                    "com.android.vending", userId);
            if (vendingPackage != null) {
                grantRuntimePermissionsLPw(vendingPackage, CONTACTS_PERMISSIONS, userId);
                grantRuntimePermissionsLPw(vendingPackage, PHONE_PERMISSIONS, userId);
                grantRuntimePermissionsLPw(vendingPackage, LOCATION_PERMISSIONS, userId);
                grantRuntimePermissionsLPw(vendingPackage, SMS_PERMISSIONS, userId);
            }

            // Project Fi
            PackageParser.Package fiPackage = getDefaultProviderAuthorityPackageLPr(
                    "com.google.android.apps.tycho", userId);
            if (fiPackage != null) {
                grantRuntimePermissionsLPw(fiPackage, CONTACTS_PERMISSIONS, userId);
                grantRuntimePermissionsLPw(fiPackage, PHONE_PERMISSIONS, userId);
		grantRuntimePermissionsLPw(fiPackage, MICROPHONE_PERMISSIONS, userId);
                grantRuntimePermissionsLPw(fiPackage, LOCATION_PERMISSIONS, userId);
                grantRuntimePermissionsLPw(fiPackage, SMS_PERMISSIONS, userId);
            }
=======
            // Android Wear Home
            if (mService.hasSystemFeature(PackageManager.FEATURE_WATCH)) {
                Intent homeIntent = new Intent(Intent.ACTION_MAIN);
                homeIntent.addCategory(Intent.CATEGORY_HOME_MAIN);

                PackageParser.Package wearHomePackage = getDefaultSystemHandlerActivityPackageLPr(
                        homeIntent, userId);

                if (wearHomePackage != null
                        && doesPackageSupportRuntimePermissions(wearHomePackage)) {
                    grantRuntimePermissionsLPw(wearHomePackage, CONTACTS_PERMISSIONS, false,
                            userId);
                    grantRuntimePermissionsLPw(wearHomePackage, PHONE_PERMISSIONS, true, userId);
                    grantRuntimePermissionsLPw(wearHomePackage, MICROPHONE_PERMISSIONS, false,
                            userId);
                    grantRuntimePermissionsLPw(wearHomePackage, LOCATION_PERMISSIONS, false,
                            userId);
                }
            }

>>>>>>> 3df0241c
            mService.mSettings.onDefaultRuntimePermissionsGrantedLPr(userId);
        }
    }

    private void grantDefaultPermissionsToDefaultSystemDialerAppLPr(
            PackageParser.Package dialerPackage, int userId) {
        if (doesPackageSupportRuntimePermissions(dialerPackage)) {
            boolean isPhonePermFixed =
                    mService.hasSystemFeature(PackageManager.FEATURE_WATCH);
            grantRuntimePermissionsLPw(
                    dialerPackage, PHONE_PERMISSIONS, isPhonePermFixed, userId);
            grantRuntimePermissionsLPw(dialerPackage, CONTACTS_PERMISSIONS, userId);
            grantRuntimePermissionsLPw(dialerPackage, SMS_PERMISSIONS, userId);
            grantRuntimePermissionsLPw(dialerPackage, MICROPHONE_PERMISSIONS, userId);
        }
    }


    private void grantDefaultPermissionsToDefaultSystemSmsAppLPr(
            PackageParser.Package smsPackage, int userId) {
        if (doesPackageSupportRuntimePermissions(smsPackage)) {
            grantRuntimePermissionsLPw(smsPackage, PHONE_PERMISSIONS, userId);
            grantRuntimePermissionsLPw(smsPackage, CONTACTS_PERMISSIONS, userId);
            grantRuntimePermissionsLPw(smsPackage, PHONE_PERMISSIONS, userId);
            grantRuntimePermissionsLPw(smsPackage, SMS_PERMISSIONS, userId);
            grantRuntimePermissionsLPw(smsPackage, STORAGE_PERMISSIONS, true, userId);
        }
    }


    public void grantDefaultPermissionsToDefaultSmsAppLPr(String packageName, int userId) {
        Log.i(TAG, "Granting permissions to default sms app for user:" + userId);
        if (packageName == null) {
            return;
        }
        PackageParser.Package smsPackage = getPackageLPr(packageName);
        if (smsPackage != null && doesPackageSupportRuntimePermissions(smsPackage)) {
            grantRuntimePermissionsLPw(smsPackage, PHONE_PERMISSIONS, false, true, userId);
            grantRuntimePermissionsLPw(smsPackage, CONTACTS_PERMISSIONS, false, true, userId);
            grantRuntimePermissionsLPw(smsPackage, SMS_PERMISSIONS, false, true, userId);
        }
    }

    public void grantDefaultPermissionsToDefaultDialerAppLPr(String packageName, int userId) {
        Log.i(TAG, "Granting permissions to default dialer app for user:" + userId);
        if (packageName == null) {
            return;
        }
        PackageParser.Package dialerPackage = getPackageLPr(packageName);
        if (dialerPackage != null
                && doesPackageSupportRuntimePermissions(dialerPackage)) {
            grantRuntimePermissionsLPw(dialerPackage, PHONE_PERMISSIONS, false, true, userId);
            grantRuntimePermissionsLPw(dialerPackage, CONTACTS_PERMISSIONS, false, true, userId);
            grantRuntimePermissionsLPw(dialerPackage, SMS_PERMISSIONS, false, true, userId);
            grantRuntimePermissionsLPw(dialerPackage, MICROPHONE_PERMISSIONS, false, true, userId);
        }
    }

    private void grantDefaultPermissionsToDefaultSimCallManagerLPr(
            PackageParser.Package simCallManagerPackage, int userId) {
        Log.i(TAG, "Granting permissions to sim call manager for user:" + userId);
        if (doesPackageSupportRuntimePermissions(simCallManagerPackage)) {
            grantRuntimePermissionsLPw(simCallManagerPackage, PHONE_PERMISSIONS, userId);
            grantRuntimePermissionsLPw(simCallManagerPackage, MICROPHONE_PERMISSIONS, userId);
        }
    }

    public void grantDefaultPermissionsToDefaultSimCallManagerLPr(String packageName, int userId) {
        if (packageName == null) {
            return;
        }
        PackageParser.Package simCallManagerPackage = getPackageLPr(packageName);
        if (simCallManagerPackage != null) {
            grantDefaultPermissionsToDefaultSimCallManagerLPr(simCallManagerPackage, userId);
        }
    }

    public void grantDefaultPermissionsToEnabledCarrierAppsLPr(String[] packageNames, int userId) {
        Log.i(TAG, "Granting permissions to enabled carrier apps for user:" + userId);
        if (packageNames == null) {
            return;
        }
        for (String packageName : packageNames) {
            PackageParser.Package carrierPackage = getSystemPackageLPr(packageName);
            if (carrierPackage != null
                    && doesPackageSupportRuntimePermissions(carrierPackage)) {
                grantRuntimePermissionsLPw(carrierPackage, PHONE_PERMISSIONS, userId);
                grantRuntimePermissionsLPw(carrierPackage, LOCATION_PERMISSIONS, userId);
                grantRuntimePermissionsLPw(carrierPackage, SMS_PERMISSIONS, userId);
            }
        }
    }

    public void grantDefaultPermissionsToDefaultBrowserLPr(String packageName, int userId) {
        Log.i(TAG, "Granting permissions to default browser for user:" + userId);
        if (packageName == null) {
            return;
        }
        PackageParser.Package browserPackage = getSystemPackageLPr(packageName);
        if (browserPackage != null
                && doesPackageSupportRuntimePermissions(browserPackage)) {
            grantRuntimePermissionsLPw(browserPackage, LOCATION_PERMISSIONS, false, false, userId);
        }
    }

    private PackageParser.Package getDefaultSystemHandlerActivityPackageLPr(
            Intent intent, int userId) {
        List<ResolveInfo> handlers = mService.mActivities.queryIntent(intent,
                intent.resolveType(mService.mContext.getContentResolver()),
                PackageManager.GET_DISABLED_COMPONENTS, userId);
        if (handlers == null) {
            return null;
        }
        final int handlerCount = handlers.size();
        for (int i = 0; i < handlerCount; i++) {
            ResolveInfo handler = handlers.get(i);
            PackageParser.Package handlerPackage = getSystemPackageLPr(
                    handler.activityInfo.packageName);
            if (handlerPackage != null) {
                return handlerPackage;
            }
        }
        return null;
    }

    private PackageParser.Package getDefaultSystemHandlerServicePackageLPr(
            Intent intent, int userId) {
        List<ResolveInfo> handlers = mService.queryIntentServices(intent,
                intent.resolveType(mService.mContext.getContentResolver()),
                PackageManager.GET_DISABLED_COMPONENTS, userId);
        if (handlers == null) {
            return null;
        }
        final int handlerCount = handlers.size();
        for (int i = 0; i < handlerCount; i++) {
            ResolveInfo handler = handlers.get(i);
            PackageParser.Package handlerPackage = getSystemPackageLPr(
                    handler.serviceInfo.packageName);
            if (handlerPackage != null) {
                return handlerPackage;
            }
        }
        return null;
    }

    private List<PackageParser.Package> getHeadlessSyncAdapterPackagesLPr(
            String[] syncAdapterPackageNames, int userId) {
        List<PackageParser.Package> syncAdapterPackages = new ArrayList<>();

        Intent homeIntent = new Intent(Intent.ACTION_MAIN);
        homeIntent.addCategory(Intent.CATEGORY_LAUNCHER);

        for (String syncAdapterPackageName : syncAdapterPackageNames) {
            homeIntent.setPackage(syncAdapterPackageName);

            List<ResolveInfo> homeActivities = mService.mActivities.queryIntent(homeIntent,
                    homeIntent.resolveType(mService.mContext.getContentResolver()),
                    PackageManager.GET_DISABLED_COMPONENTS, userId);
            if (!homeActivities.isEmpty()) {
                continue;
            }

            PackageParser.Package syncAdapterPackage = getSystemPackageLPr(syncAdapterPackageName);
            if (syncAdapterPackage != null) {
                syncAdapterPackages.add(syncAdapterPackage);
            }
        }

        return syncAdapterPackages;
    }

    private PackageParser.Package getDefaultProviderAuthorityPackageLPr(
            String authority, int userId) {
        ProviderInfo provider = mService.resolveContentProvider(authority, 0, userId);
        if (provider != null) {
            return getSystemPackageLPr(provider.packageName);
        }
        return null;
    }

    private PackageParser.Package getPackageLPr(String packageName) {
        return mService.mPackages.get(packageName);
    }

    private PackageParser.Package getSystemPackageLPr(String packageName) {
        PackageParser.Package pkg = getPackageLPr(packageName);
        if (pkg != null && pkg.isSystemApp()) {
            return !isSysComponentOrPersistentPlatformSignedPrivAppLPr(pkg) ? pkg : null;
        }
        return null;
    }

    private void grantRuntimePermissionsLPw(PackageParser.Package pkg, Set<String> permissions,
            int userId) {
        grantRuntimePermissionsLPw(pkg, permissions, false, false, userId);
    }

    private void grantRuntimePermissionsLPw(PackageParser.Package pkg, Set<String> permissions,
            boolean systemFixed, int userId) {
        grantRuntimePermissionsLPw(pkg, permissions, systemFixed, false, userId);
    }

    private void grantRuntimePermissionsLPw(PackageParser.Package pkg, Set<String> permissions,
            boolean systemFixed, boolean overrideUserChoice,  int userId) {
        if (pkg.requestedPermissions.isEmpty()) {
            return;
        }

        List<String> requestedPermissions = pkg.requestedPermissions;
        Set<String> grantablePermissions = null;

        if (pkg.isUpdatedSystemApp()) {
            PackageSetting sysPs = mService.mSettings.getDisabledSystemPkgLPr(pkg.packageName);
            if (sysPs != null) {
                if (sysPs.pkg.requestedPermissions.isEmpty()) {
                    return;
                }
                if (!requestedPermissions.equals(sysPs.pkg.requestedPermissions)) {
                    grantablePermissions = new ArraySet<>(requestedPermissions);
                    requestedPermissions = sysPs.pkg.requestedPermissions;
                }
            }
        }

        final int grantablePermissionCount = requestedPermissions.size();
        for (int i = 0; i < grantablePermissionCount; i++) {
            String permission = requestedPermissions.get(i);

            // If there is a disabled system app it may request a permission the updated
            // version ot the data partition doesn't, In this case skip the permission.
            if (grantablePermissions != null && !grantablePermissions.contains(permission)) {
                continue;
            }

            if (permissions.contains(permission)) {
                final int flags = mService.getPermissionFlags(permission, pkg.packageName, userId);

                // If any flags are set to the permission, then it is either set in
                // its current state by the system or device/profile owner or the user.
                // In all these cases we do not want to clobber the current state.
                // Unless the caller wants to override user choices. The override is
                // to make sure we can grant the needed permission to the default
                // sms and phone apps after the user chooses this in the UI.
                if (flags == 0 || overrideUserChoice) {
                    // Never clobber policy or system.
                    final int fixedFlags = PackageManager.FLAG_PERMISSION_SYSTEM_FIXED
                            | PackageManager.FLAG_PERMISSION_POLICY_FIXED;
                    if ((flags & fixedFlags) != 0) {
                        continue;
                    }

                    mService.grantRuntimePermission(pkg.packageName, permission, userId);
                    if (DEBUG) {
                        Log.i(TAG, "Granted " + (systemFixed ? "fixed " : "not fixed ")
                                + permission + " to default handler " + pkg.packageName);
                    }

                    int newFlags = PackageManager.FLAG_PERMISSION_GRANTED_BY_DEFAULT;
                    if (systemFixed) {
                        newFlags |= PackageManager.FLAG_PERMISSION_SYSTEM_FIXED;
                    }

                    mService.updatePermissionFlags(permission, pkg.packageName,
                            newFlags, newFlags, userId);
                }

                // If a component gets a permission for being the default handler A
                // and also default handler B, we grant the weaker grant form.
                if ((flags & PackageManager.FLAG_PERMISSION_GRANTED_BY_DEFAULT) != 0
                        && (flags & PackageManager.FLAG_PERMISSION_SYSTEM_FIXED) != 0
                        && !systemFixed) {
                    if (DEBUG) {
                        Log.i(TAG, "Granted not fixed " + permission + " to default handler "
                                + pkg.packageName);
                    }
                    mService.updatePermissionFlags(permission, pkg.packageName,
                            PackageManager.FLAG_PERMISSION_SYSTEM_FIXED, 0, userId);
                }
            }
        }
    }

    private boolean isSysComponentOrPersistentPlatformSignedPrivAppLPr(PackageParser.Package pkg) {
        if (UserHandle.getAppId(pkg.applicationInfo.uid) < FIRST_APPLICATION_UID) {
            return true;
        }
        if (!pkg.isPrivilegedApp()) {
            return false;
        }
        PackageSetting sysPkg = mService.mSettings.getDisabledSystemPkgLPr(pkg.packageName);
        if (sysPkg != null) {
            if ((sysPkg.pkg.applicationInfo.flags & ApplicationInfo.FLAG_PERSISTENT) == 0) {
                return false;
            }
        } else if ((pkg.applicationInfo.flags & ApplicationInfo.FLAG_PERSISTENT) == 0) {
            return false;
        }
        return PackageManagerService.compareSignatures(mService.mPlatformPackage.mSignatures,
                pkg.mSignatures) == PackageManager.SIGNATURE_MATCH;
    }

    private static boolean doesPackageSupportRuntimePermissions(PackageParser.Package pkg) {
        return pkg.applicationInfo.targetSdkVersion > Build.VERSION_CODES.LOLLIPOP_MR1;
    }
}<|MERGE_RESOLUTION|>--- conflicted
+++ resolved
@@ -573,7 +573,6 @@
                 grantRuntimePermissionsLPw(musicPackage, STORAGE_PERMISSIONS, userId);
             }
 
-<<<<<<< HEAD
             // Google Account
             PackageParser.Package googleaccountPackage = getDefaultProviderAuthorityPackageLPr(
                     "com.google.android.gsf.login", userId);
@@ -669,7 +668,7 @@
                 grantRuntimePermissionsLPw(fiPackage, LOCATION_PERMISSIONS, userId);
                 grantRuntimePermissionsLPw(fiPackage, SMS_PERMISSIONS, userId);
             }
-=======
+
             // Android Wear Home
             if (mService.hasSystemFeature(PackageManager.FEATURE_WATCH)) {
                 Intent homeIntent = new Intent(Intent.ACTION_MAIN);
@@ -689,8 +688,6 @@
                             userId);
                 }
             }
-
->>>>>>> 3df0241c
             mService.mSettings.onDefaultRuntimePermissionsGrantedLPr(userId);
         }
     }
