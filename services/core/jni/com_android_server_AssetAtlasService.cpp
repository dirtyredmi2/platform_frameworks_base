/*
 * Copyright (C) 2013 The Android Open Source Project
 *
 * Licensed under the Apache License, Version 2.0 (the "License");
 * you may not use this file except in compliance with the License.
 * You may obtain a copy of the License at
 *
 *      http://www.apache.org/licenses/LICENSE-2.0
 *
 * Unless required by applicable law or agreed to in writing, software
 * distributed under the License is distributed on an "AS IS" BASIS,
 * WITHOUT WARRANTIES OR CONDITIONS OF ANY KIND, either express or implied.
 * See the License for the specific language governing permissions and
 * limitations under the License.
 */

#define LOG_TAG "AssetAtlasService"

#include "jni.h"
#include "JNIHelp.h"
#include "android/graphics/GraphicsJNI.h"

#include <android_view_GraphicBuffer.h>
#include <cutils/log.h>

#include <GLES2/gl2.h>
#include <GLES2/gl2ext.h>

#include <EGL/egl.h>
#include <EGL/eglext.h>

// Disable warnings for Skia.
#pragma GCC diagnostic push
#pragma GCC diagnostic ignored "-Wunused-parameter"
#include <SkCanvas.h>
#include <SkBitmap.h>
#pragma GCC diagnostic pop

namespace android {

// ----------------------------------------------------------------------------
// Defines
// ----------------------------------------------------------------------------

// Defines how long to wait for the GPU when uploading the atlas
// This timeout is defined in nanoseconds (see EGL_KHR_fence_sync extension)
#define FENCE_TIMEOUT 2000000000

// ----------------------------------------------------------------------------
// Canvas management
// ----------------------------------------------------------------------------

#define CLEANUP_GL_AND_RETURN(result) \
    if (fence != EGL_NO_SYNC_KHR) eglDestroySyncKHR(display, fence); \
    if (image) eglDestroyImageKHR(display, image); \
    if (texture) glDeleteTextures(1, &texture); \
    if (surface != EGL_NO_SURFACE) eglDestroySurface(display, surface); \
    if (context != EGL_NO_CONTEXT) eglDestroyContext(display, context); \
    eglMakeCurrent(display, EGL_NO_SURFACE, EGL_NO_SURFACE, EGL_NO_CONTEXT); \
    eglReleaseThread(); \
    eglTerminate(display); \
    return result;

static jboolean com_android_server_AssetAtlasService_upload(JNIEnv* env, jobject,
        jobject graphicBuffer, jobject bitmapHandle) {

    SkBitmap bitmap;
    GraphicsJNI::getSkBitmap(env, bitmapHandle, &bitmap);
    SkAutoLockPixels alp(bitmap);

    // The goal of this method is to copy the bitmap into the GraphicBuffer
    // using the GPU to swizzle the texture content
    sp<GraphicBuffer> buffer(graphicBufferForJavaObject(env, graphicBuffer));

    if (buffer != NULL) {
        EGLDisplay display = eglGetDisplay(EGL_DEFAULT_DISPLAY);
        if (display == EGL_NO_DISPLAY) return JNI_FALSE;

        EGLint major;
        EGLint minor;
        if (!eglInitialize(display, &major, &minor)) {
            ALOGW("Could not initialize EGL");
            return JNI_FALSE;
        }

        // We're going to use a 1x1 pbuffer surface later on
        // The configuration doesn't really matter for what we're trying to do
        EGLint configAttrs[] = {
                EGL_RENDERABLE_TYPE, EGL_OPENGL_ES2_BIT,
                EGL_RED_SIZE, 8,
                EGL_GREEN_SIZE, 8,
                EGL_BLUE_SIZE, 8,
                EGL_ALPHA_SIZE, 0,
                EGL_DEPTH_SIZE, 0,
                EGL_STENCIL_SIZE, 0,
                EGL_NONE
        };
        EGLConfig configs[1];
        EGLint configCount;
        if (!eglChooseConfig(display, configAttrs, configs, 1, &configCount)) {
            ALOGW("Could not select EGL configuration");
            eglReleaseThread();
            eglTerminate(display);
            return JNI_FALSE;
        }
        if (configCount <= 0) {
            ALOGW("Could not find EGL configuration");
            eglReleaseThread();
            eglTerminate(display);
            return JNI_FALSE;
        }

        // These objects are initialized below but the default "null"
        // values are used to cleanup properly at any point in the
        // initialization sequence
        GLuint texture = 0;
        EGLImageKHR image = EGL_NO_IMAGE_KHR;
        EGLSurface surface = EGL_NO_SURFACE;
        EGLSyncKHR fence = EGL_NO_SYNC_KHR;

        EGLint attrs[] = { EGL_CONTEXT_CLIENT_VERSION, 2, EGL_NONE };
        EGLContext context = eglCreateContext(display, configs[0], EGL_NO_CONTEXT, attrs);
        if (context == EGL_NO_CONTEXT) {
            ALOGW("Could not create EGL context");
            CLEANUP_GL_AND_RETURN(JNI_FALSE);
        }

        // Create the 1x1 pbuffer
        EGLint surfaceAttrs[] = { EGL_WIDTH, 1, EGL_HEIGHT, 1, EGL_NONE };
        surface = eglCreatePbufferSurface(display, configs[0], surfaceAttrs);
        if (surface == EGL_NO_SURFACE) {
            ALOGW("Could not create EGL surface");
            CLEANUP_GL_AND_RETURN(JNI_FALSE);
        }

        if (!eglMakeCurrent(display, surface, surface, context)) {
            ALOGW("Could not change current EGL context");
            CLEANUP_GL_AND_RETURN(JNI_FALSE);
        }

        // We use an EGLImage to access the content of the GraphicBuffer
        // The EGL image is later bound to a 2D texture
        EGLClientBuffer clientBuffer = (EGLClientBuffer) buffer->getNativeBuffer();
        EGLint imageAttrs[] = { EGL_IMAGE_PRESERVED_KHR, EGL_TRUE, EGL_NONE };
        image = eglCreateImageKHR(display, EGL_NO_CONTEXT,
                EGL_NATIVE_BUFFER_ANDROID, clientBuffer, imageAttrs);
        if (image == EGL_NO_IMAGE_KHR) {
            ALOGW("Could not create EGL image");
            CLEANUP_GL_AND_RETURN(JNI_FALSE);
        }

        glGenTextures(1, &texture);
        glBindTexture(GL_TEXTURE_2D, texture);
        glEGLImageTargetTexture2DOES(GL_TEXTURE_2D, image);
        if (glGetError() != GL_NO_ERROR) {
            ALOGW("Could not create/bind texture");
            CLEANUP_GL_AND_RETURN(JNI_FALSE);
        }

        // Upload the content of the bitmap in the GraphicBuffer
        glPixelStorei(GL_UNPACK_ALIGNMENT, bitmap.bytesPerPixel());
        glTexSubImage2D(GL_TEXTURE_2D, 0, 0, 0, bitmap.width(), bitmap.height(),
                GL_RGBA, GL_UNSIGNED_BYTE, bitmap.getPixels());
        if (glGetError() != GL_NO_ERROR) {
            ALOGW("Could not upload to texture");
            CLEANUP_GL_AND_RETURN(JNI_FALSE);
        }

        // The fence is used to wait for the texture upload to finish
        // properly. We cannot rely on glFlush() and glFinish() as
        // some drivers completely ignore these API calls
        fence = eglCreateSyncKHR(display, EGL_SYNC_FENCE_KHR, NULL);
        if (fence == EGL_NO_SYNC_KHR) {
            ALOGW("Could not create sync fence %#x", eglGetError());
            CLEANUP_GL_AND_RETURN(JNI_FALSE);
        }

        // The flag EGL_SYNC_FLUSH_COMMANDS_BIT_KHR will trigger a
        // pipeline flush (similar to what a glFlush() would do.)
        EGLint waitStatus = eglClientWaitSyncKHR(display, fence,
                EGL_SYNC_FLUSH_COMMANDS_BIT_KHR, FENCE_TIMEOUT);
        if (waitStatus != EGL_CONDITION_SATISFIED_KHR) {
            ALOGW("Failed to wait for the fence %#x", eglGetError());
            CLEANUP_GL_AND_RETURN(JNI_FALSE);
        }

        CLEANUP_GL_AND_RETURN(JNI_TRUE);
    }

    return JNI_FALSE;
}

// ----------------------------------------------------------------------------
// JNI Glue
// ----------------------------------------------------------------------------

#define FIND_CLASS(var, className) \
        var = env->FindClass(className); \
        LOG_FATAL_IF(! var, "Unable to find class " className);

#define GET_METHOD_ID(var, clazz, methodName, methodDescriptor) \
        var = env->GetMethodID(clazz, methodName, methodDescriptor); \
        LOG_FATAL_IF(!var, "Unable to find method " methodName);

const char* const kClassPathName = "com/android/server/AssetAtlasService";

<<<<<<< HEAD
static JNINativeMethod gMethods[] = {
    { "nUploadAtlas", "(Landroid/view/GraphicBuffer;Landroid/graphics/Bitmap;)Z",
=======
static const JNINativeMethod gMethods[] = {
    { "nAcquireAtlasCanvas", "(Landroid/graphics/Canvas;II)J",
            (void*) com_android_server_AssetAtlasService_acquireCanvas },
    { "nReleaseAtlasCanvas", "(Landroid/graphics/Canvas;J)V",
            (void*) com_android_server_AssetAtlasService_releaseCanvas },
    { "nUploadAtlas", "(Landroid/view/GraphicBuffer;J)Z",
>>>>>>> a884d81e
            (void*) com_android_server_AssetAtlasService_upload },
};

int register_android_server_AssetAtlasService(JNIEnv* env) {
    return jniRegisterNativeMethods(env, kClassPathName, gMethods, NELEM(gMethods));
}

};<|MERGE_RESOLUTION|>--- conflicted
+++ resolved
@@ -204,17 +204,8 @@
 
 const char* const kClassPathName = "com/android/server/AssetAtlasService";
 
-<<<<<<< HEAD
-static JNINativeMethod gMethods[] = {
+static const JNINativeMethod gMethods[] = {
     { "nUploadAtlas", "(Landroid/view/GraphicBuffer;Landroid/graphics/Bitmap;)Z",
-=======
-static const JNINativeMethod gMethods[] = {
-    { "nAcquireAtlasCanvas", "(Landroid/graphics/Canvas;II)J",
-            (void*) com_android_server_AssetAtlasService_acquireCanvas },
-    { "nReleaseAtlasCanvas", "(Landroid/graphics/Canvas;J)V",
-            (void*) com_android_server_AssetAtlasService_releaseCanvas },
-    { "nUploadAtlas", "(Landroid/view/GraphicBuffer;J)Z",
->>>>>>> a884d81e
             (void*) com_android_server_AssetAtlasService_upload },
 };
 
