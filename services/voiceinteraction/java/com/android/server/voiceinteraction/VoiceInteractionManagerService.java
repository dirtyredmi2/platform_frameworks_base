--- conflicted
+++ resolved
@@ -143,14 +143,9 @@
                     Settings.Secure.VOICE_INTERACTION_SERVICE, userHandle);
             ComponentName curRecognizer = getCurRecognizer(userHandle);
             VoiceInteractionServiceInfo curInteractorInfo = null;
-<<<<<<< HEAD
             if (DEBUG) Slog.d(TAG, "curInteractorStr=" + curInteractorStr
                     + " curRecognizer=" + curRecognizer);
-            if (curInteractorStr == null && curRecognizer != null
-                    && !ActivityManager.isLowRamDeviceStatic()) {
-=======
             if (curInteractorStr == null && curRecognizer != null && mEnableService) {
->>>>>>> 0af3af03
                 // If there is no interactor setting, that means we are upgrading
                 // from an older platform version.  If the current recognizer is not
                 // set or matches the preferred recognizer, then we want to upgrade
