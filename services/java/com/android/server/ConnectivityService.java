--- conflicted
+++ resolved
@@ -540,15 +540,7 @@
      * active
      */
     public NetworkInfo getActiveNetworkInfo() {
-<<<<<<< HEAD
-        enforceAccessPermission();
-        if (mActiveDefaultNetwork != -1) {
-            return mNetTrackers[mActiveDefaultNetwork].getNetworkInfo();
-        }
-        return null;
-=======
         return getNetworkInfo(mActiveDefaultNetwork);
->>>>>>> dec3dda8
     }
 
     public NetworkInfo getNetworkInfo(int networkType) {
