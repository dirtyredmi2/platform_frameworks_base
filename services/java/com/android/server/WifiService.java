--- conflicted
+++ resolved
@@ -1108,7 +1108,7 @@
     }
 
     void enforceWakeSourcePermission(int uid, int pid) {
-        if (uid == Process.myUid()) {
+        if (uid == android.os.Process.myUid()) {
             return;
         }
         mContext.enforcePermission(android.Manifest.permission.UPDATE_DEVICE_STATS,
@@ -1140,10 +1140,6 @@
             case WifiManager.WIFI_MODE_FULL:
                 mBatteryStats.noteFullWifiLockAcquiredFromSource(wifiLock.mWorkSource);
                 break;
-            case WifiManager.WIFI_MODE_FULL_HIGH_PERF:
-                /* Treat high power as a full lock for battery stats */
-                mBatteryStats.noteFullWifiLockAcquiredFromSource(wifiLock.mWorkSource);
-                break;
             case WifiManager.WIFI_MODE_SCAN_ONLY:
                 mBatteryStats.noteScanWifiLockAcquiredFromSource(wifiLock.mWorkSource);
                 break;
@@ -1153,10 +1149,6 @@
     private void noteReleaseWifiLock(WifiLock wifiLock) throws RemoteException {
         switch(wifiLock.mMode) {
             case WifiManager.WIFI_MODE_FULL:
-                mBatteryStats.noteFullWifiLockReleasedFromSource(wifiLock.mWorkSource);
-                break;
-            case WifiManager.WIFI_MODE_FULL_HIGH_PERF:
-                /* Treat high power as a full lock for battery stats */
                 mBatteryStats.noteFullWifiLockReleasedFromSource(wifiLock.mWorkSource);
                 break;
             case WifiManager.WIFI_MODE_SCAN_ONLY:
@@ -1177,12 +1169,6 @@
             case WifiManager.WIFI_MODE_FULL:
                 ++mFullLocksAcquired;
                 break;
-<<<<<<< HEAD
-=======
-            case WifiManager.WIFI_MODE_FULL_HIGH_PERF:
-                ++mFullHighPerfLocksAcquired;
-                break;
->>>>>>> 53686433
             case WifiManager.WIFI_MODE_SCAN_ONLY:
                 ++mScanLocksAcquired;
                 break;
@@ -1247,12 +1233,6 @@
                     case WifiManager.WIFI_MODE_FULL:
                         ++mFullLocksReleased;
                         break;
-<<<<<<< HEAD
-=======
-                    case WifiManager.WIFI_MODE_FULL_HIGH_PERF:
-                        ++mFullHighPerfLocksReleased;
-                        break;
->>>>>>> 53686433
                     case WifiManager.WIFI_MODE_SCAN_ONLY:
                         ++mScanLocksReleased;
                         break;
