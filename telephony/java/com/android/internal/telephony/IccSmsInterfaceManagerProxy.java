/*
 * Copyright (C) 2008 The Android Open Source Project
 *
 * Licensed under the Apache License, Version 2.0 (the "License");
 * you may not use this file except in compliance with the License.
 * You may obtain a copy of the License at
 *
 *      http://www.apache.org/licenses/LICENSE-2.0
 *
 * Unless required by applicable law or agreed to in writing, software
 * distributed under the License is distributed on an "AS IS" BASIS,
 * WITHOUT WARRANTIES OR CONDITIONS OF ANY KIND, either express or implied.
 * See the License for the specific language governing permissions and
 * limitations under the License.
 */

package com.android.internal.telephony;

import android.app.PendingIntent;
import android.os.ServiceManager;

import java.util.List;

public class IccSmsInterfaceManagerProxy extends ISms.Stub {
    private IccSmsInterfaceManager mIccSmsInterfaceManager;

    public IccSmsInterfaceManagerProxy(IccSmsInterfaceManager
            iccSmsInterfaceManager) {
        this.mIccSmsInterfaceManager = iccSmsInterfaceManager;
        if(ServiceManager.getService("isms") == null) {
            ServiceManager.addService("isms", this);
        }
    }

    public void setmIccSmsInterfaceManager(IccSmsInterfaceManager iccSmsInterfaceManager) {
        this.mIccSmsInterfaceManager = iccSmsInterfaceManager;
    }

    public boolean
    updateMessageOnIccEf(int index, int status, byte[] pdu) throws android.os.RemoteException {
         return mIccSmsInterfaceManager.updateMessageOnIccEf(index, status, pdu);
    }

    public boolean copyMessageToIccEf(int status, byte[] pdu,
            byte[] smsc) throws android.os.RemoteException {
        return mIccSmsInterfaceManager.copyMessageToIccEf(status, pdu, smsc);
    }

    public List<SmsRawData> getAllMessagesFromIccEf() throws android.os.RemoteException {
        return mIccSmsInterfaceManager.getAllMessagesFromIccEf();
    }

    public void sendData(String destAddr, String scAddr, int destPort,
            byte[] data, PendingIntent sentIntent, PendingIntent deliveryIntent) {
        mIccSmsInterfaceManager.sendData(destAddr, scAddr, destPort, data,
                sentIntent, deliveryIntent);
    }

    public void sendText(String destAddr, String scAddr,
            String text, PendingIntent sentIntent, PendingIntent deliveryIntent) {
        mIccSmsInterfaceManager.sendText(destAddr, scAddr, text, sentIntent, deliveryIntent);
    }

    public void sendMultipartText(String destAddr, String scAddr,
            List<String> parts, List<PendingIntent> sentIntents,
            List<PendingIntent> deliveryIntents) throws android.os.RemoteException {
        mIccSmsInterfaceManager.sendMultipartText(destAddr, scAddr,
                parts, sentIntents, deliveryIntents);
    }

    public boolean enableCellBroadcast(int messageIdentifier) throws android.os.RemoteException {
        return mIccSmsInterfaceManager.enableCellBroadcast(messageIdentifier);
    }

    public boolean disableCellBroadcast(int messageIdentifier) throws android.os.RemoteException {
        return mIccSmsInterfaceManager.disableCellBroadcast(messageIdentifier);
    }

<<<<<<< HEAD
=======
    public boolean enableCellBroadcastRange(int startMessageId, int endMessageId)
            throws android.os.RemoteException {
        return mIccSmsInterfaceManager.enableCellBroadcastRange(startMessageId, endMessageId);
    }

    public boolean disableCellBroadcastRange(int startMessageId, int endMessageId)
            throws android.os.RemoteException {
        return mIccSmsInterfaceManager.disableCellBroadcastRange(startMessageId, endMessageId);
    }
>>>>>>> ab79ee4a
}<|MERGE_RESOLUTION|>--- conflicted
+++ resolved
@@ -76,8 +76,6 @@
         return mIccSmsInterfaceManager.disableCellBroadcast(messageIdentifier);
     }
 
-<<<<<<< HEAD
-=======
     public boolean enableCellBroadcastRange(int startMessageId, int endMessageId)
             throws android.os.RemoteException {
         return mIccSmsInterfaceManager.enableCellBroadcastRange(startMessageId, endMessageId);
@@ -87,5 +85,4 @@
             throws android.os.RemoteException {
         return mIccSmsInterfaceManager.disableCellBroadcastRange(startMessageId, endMessageId);
     }
->>>>>>> ab79ee4a
 }